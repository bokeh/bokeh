import numpy as np

from bokeh.plotting import figure, show, output_file, vplot

N = 9

x = np.linspace(-2, 2, N)
y = x**2
sizes = np.linspace(10, 20, N)

xpts = np.array([-.09, -.12, .0, .12, .09])
ypts = np.array([-.1, .02, .1, .02, -.1])

output_file("glyphs.html", title="glyphs.py example")

children = []

p = figure(title="annular_wedge")
p.annular_wedge(x, y, 10, 20, 0.6, 4.1, color="#8888ee",
                inner_radius_units="screen", outer_radius_units="screen")
children.append(p)

p = figure(title="annular_wedge")
p.annulus(x, y, 10, 20, color="#7FC97F",
          inner_radius_units="screen", outer_radius_units = "screen")
children.append(p)

p = figure(title="arc")
p.arc(x, y, 20, 0.6, 4.1, radius_units="screen", color="#BEAED4", line_width=3)
children.append(p)

p = figure(title="bezier")
p.bezier(x, y, x+0.2, y, x+0.1, y+0.1, x-0.1, y-0.1, color="#D95F02", line_width=2)
children.append(p)

p = figure(title="circle")
p.circle(x, y, radius=0.1, color="#3288BD")
children.append(p)

p = figure(title="line")
p.line(x, y, color="#F46D43")
children.append(p)

p = figure(title="multi_line")
p.multi_line([xpts+xx for xx in x], [ypts+yy for yy in y],
    color="#8073AC", line_width=2)
children.append(p)

p = figure(title="oval")
p.oval(x, y, 15, 25, angle=-0.7, color="#1D91C0",
       width_units="screen", height_units="screen")
children.append(p)

p = figure(title="patch")
p.patch(x, y, color="#A6CEE3")
children.append(p)

p = figure(title="patches")
p.patches([xpts+xx for xx in x], [ypts+yy for yy in y], color="#FB9A99")
children.append(p)

p = figure(title="quad")
p.quad(x, x-0.1, y, y-0.1, color="#B3DE69")
children.append(p)

p = figure(title="quadratic")
p.quadratic(x, y, x+0.2, y, x+0.3, y+1.4, color="#4DAF4A", line_width=3)
children.append(p)

p = figure(title="ray")
p.ray(x, y, 45, -0.7, color="#FB8072", line_width=2)
children.append(p)

p = figure(title="rect")
p.rect(x, y, 10, 20, color="#CAB2D6", width_units="screen", height_units="screen")
children.append(p)

p = figure(title="segment")
p.segment(x, y, x-0.1, y-0.1, color="#F4A582", line_width=3)
children.append(p)

p = figure(title="square")
p.square(x, y, size=sizes, color="#74ADD1")
children.append(p)

p = figure(title="wedge")
p.wedge(x, y, 15, 0.6, 4.1, radius_units="screen", color="#B3DE69")
children.append(p)

p = figure(title="circle_x")
p.scatter(x, y, marker="circle_x", size=sizes, color="#DD1C77", fill_color=None)
children.append(p)

p = figure(title="triangle")
p.scatter(x, y, marker="triangle", size=sizes, color="#99D594", line_width=2)
children.append(p)

p = figure(title="circle")
p.scatter(x, y, marker="o", size=sizes, color="#80B1D3", line_width=3)
children.append(p)

p = figure(title="cross")
p.scatter(x, y, marker="cross", size=sizes, color="#E6550D", line_width=2)
children.append(p)

p = figure(title="diamond")
p.scatter(x, y, marker="diamond", size=sizes, color="#1C9099", line_width=2)
children.append(p)

p = figure(title="inverted_triangle")
p.scatter(x, y, marker="inverted_triangle", size=sizes, color="#DE2D26")
children.append(p)

p = figure(title="square_x")
p.scatter(x, y, marker="square_x", size=sizes, color="#FDAE6B",
    fill_color=None, line_width=2)
children.append(p)

p = figure(title="asterisk")
p.scatter(x, y, marker="asterisk", size=sizes, color="#F0027F", line_width=2)
children.append(p)

p = figure(title="square_cross")
p.scatter(x, y, marker="square_cross", size=sizes, color="#7FC97F",
    fill_color=None, line_width=2)
children.append(p)

p = figure(title="diamond_cross")
p.scatter(x, y, marker="diamond_cross", size=sizes, color="#386CB0",
    fill_color=None, line_width=2)
children.append(p)

p = figure(title="circle_cross")
p.scatter(x, y, marker="circle_cross", size=sizes, color="#FB8072",
    fill_color=None, line_width=2)
children.append(p)

<<<<<<< HEAD
show(vplot)  # open a browser
=======
show(vplot(*children))  # open a browser
>>>>>>> 96576eb4
<|MERGE_RESOLUTION|>--- conflicted
+++ resolved
@@ -135,8 +135,4 @@
     fill_color=None, line_width=2)
 children.append(p)
 
-<<<<<<< HEAD
-show(vplot)  # open a browser
-=======
-show(vplot(*children))  # open a browser
->>>>>>> 96576eb4
+show(vplot)  # open a browser