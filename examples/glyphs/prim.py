--- conflicted
+++ resolved
@@ -46,22 +46,12 @@
     try:
         sess = session.PlotServerSession(
             serverloc="http://localhost:5006",
-<<<<<<< HEAD
             username="defaultuser",
             userapikey="nokey")
     except requests.exceptions.ConnectionError:
         print("ERROR: This example requires the plot server. Please make sure plot server is running, by executing 'bokeh-server'")
         sys.exit(1)
 
-=======
-            userapikey="nokey"
-        )
-    except requests.exceptions.ConnectionError as e:
-        print(e)
-        print("\nThis example requires the plot server.  Please make sure plot server is running, by executing 'bokeh-server'\n")
-        sys.exit()
-    sess.add(plot, glyph_renderer, xaxis, yaxis, xgrid, ygrid, source, xdr, ydr, pantool, wheelzoomtool)
->>>>>>> b5b15892
     sess.use_doc(name)
     sess.add(plot, recursive=True)
     sess.plotcontext.children.append(plot)
