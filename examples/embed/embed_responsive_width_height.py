""" This example shows how a Bokeh plot can be embedded in an HTML
document, in a way that the plot resizes to make use of the available
width and height (while keeping the aspect ratio fixed).

To make this work well, the plot should be placed in a container that
*has* a certain width and height (i.e. non-scrollable), which is the
body element in this case. A more realistic example might be embedding
a plot in a Phosphor widget.

"""

<<<<<<< HEAD
from bokeh.util.browser import view
from bokeh.plotting import figure
=======
import random

from jinja2 import Template

from bokeh.browserlib import view
>>>>>>> fdf4230d
from bokeh.embed import components
from bokeh.plotting import figure
from bokeh.resources import INLINE

########## BUILD FIGURES ################

PLOT_OPTIONS = dict(plot_width=600, plot_height=400)
SCATTER_OPTIONS = dict(size=12, alpha=0.5)

data = lambda: [random.choice([i for i in range(100)]) for r in range(10)]

red = figure(responsive=False, tools='pan', **PLOT_OPTIONS)
red.scatter(data(), data(), color="red", **SCATTER_OPTIONS)

########## RENDER PLOTS ################

# Define our html template for out plots
template = Template('''<!DOCTYPE html>
<html lang="en">
    <head>
        <meta charset="utf-8">
        <title>Responsive plots</title>
        {{ js_resources }}
        {{ css_resources }}
    </head>
    <body>
    {{ plot_div.red }}
    {{ plot_script }}
    <script>
    // Set things up to resize the plot on a window resize. You can play with
    // the arguments of resize_width_height() to change the plot's behavior.
    var plot_resize_setup = function () {
        var plotid = Object.keys(Bokeh.index)[0]; // assume we have just one plot
        var plot = Bokeh.index[plotid];
        var plotresizer = function() {
            // arguments: use width, use height, maintain aspect ratio
            plot.resize_width_height(true, true, true);
        };
        window.addEventListener('resize', plotresizer);
        plotresizer();
    };
    window.addEventListener('load', plot_resize_setup);
    </script>
    <style>
    /* Need this to get the page in "desktop mode"; not having an infinite height.*/
    html, body {height: 100%;}
    </style>
    </body>
</html>
''')

resources = INLINE

js_resources = resources.render_js()
css_resources = resources.render_css()

script, div = components({'red': red})

html = template.render(js_resources=js_resources,
                       css_resources=css_resources,
                       plot_script=script,
                       plot_div=div)

filename = 'embed_responsive_width_height.html'

with open(filename, 'w') as f:
    f.write(html)

view(filename)<|MERGE_RESOLUTION|>--- conflicted
+++ resolved
@@ -8,20 +8,14 @@
 a plot in a Phosphor widget.
 
 """
-
-<<<<<<< HEAD
-from bokeh.util.browser import view
-from bokeh.plotting import figure
-=======
 import random
 
 from jinja2 import Template
 
-from bokeh.browserlib import view
->>>>>>> fdf4230d
 from bokeh.embed import components
 from bokeh.plotting import figure
 from bokeh.resources import INLINE
+from bokeh.util.browser import view
 
 ########## BUILD FIGURES ################
 
