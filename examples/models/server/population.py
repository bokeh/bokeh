--- conflicted
+++ resolved
@@ -56,15 +56,9 @@
 def population():
     xdr = FactorRange(factors=years)
     ydr = DataRange1d()
-<<<<<<< HEAD
-    y_scale = CategoricalScale()
-
-    plot = Plot(x_range=xdr, y_range=ydr, y_scale=y_scale, plot_width=600, plot_height=150, toolbar_location=None)
-=======
     x_scale = CategoricalScale()
 
     plot = Plot(x_range=xdr, y_range=ydr, x_scale=x_scale, plot_width=600, plot_height=150, toolbar_location=None)
->>>>>>> e7159671
 
     plot.add_layout(CategoricalAxis(major_label_orientation=pi / 4), 'below')
 
