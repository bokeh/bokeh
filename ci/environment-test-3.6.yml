name: bk-test
channels:
  - defaults
  - conda-forge
dependencies:
  - python=3.6

  # runtime
  - jinja2 >=2.7
  - numpy >=1.11.3
  - packaging >=16.8
  - pillow >=4.0
  - python-dateutil >=2.1
  - pyyaml >=3.10
  - tornado >=5
  - typing_extensions >=3.7.4

  # tests
  - beautifulsoup4
  - black
  - channels
  - click
  - colorama
  - colorcet
  - coverage
  - firefox
  - flake8
  - flaky
  - geckodriver
  - ipython
  - isort <5.0
  - mock
  - mypy <=0.782
  - nbconvert >=5.4
  - networkx
  - nodejs >=12.12
  - numba
  - pandas
  - psutil
  - pydot
  - pygments
  - pytest 6.0*
  - pytest-asyncio=0.12.0
  - pytest-cov >=1.8.1
  - pytest-html
  - pytest-xdist
  - requests >=1.2.3
  - selenium >=3.8
  - scipy
  - sphinx
  - sphinx-panels
  - pip
  - pip:
<<<<<<< HEAD
    - sphinx-panels
    - sphinx-reredirects
=======
    - sphinxext-opengraph
>>>>>>> ce97a3fb

  # examples
  - flask >=1.0
  - django
  - h5py
  - icalendar
  - networkx
  - notebook
  - opencv
  - pyshp
  - scikit-learn
  - sympy<|MERGE_RESOLUTION|>--- conflicted
+++ resolved
@@ -51,12 +51,8 @@
   - sphinx-panels
   - pip
   - pip:
-<<<<<<< HEAD
     - sphinx-panels
     - sphinx-reredirects
-=======
-    - sphinxext-opengraph
->>>>>>> ce97a3fb
 
   # examples
   - flask >=1.0
