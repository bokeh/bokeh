--- conflicted
+++ resolved
@@ -133,7 +133,12 @@
 ignore_errors = False
 warn_unreachable = False
 
-<<<<<<< HEAD
+[mypy-bokeh.core.query]
+ignore_errors = False
+
+[mypy-bokeh.driving]
+ignore_errors = False
+
 [mypy-bokeh.util.hex]
 ignore_errors = False
 
@@ -141,10 +146,4 @@
 ignore_errors = False
 
 [mypy-bokeh.command.*]
-=======
-[mypy-bokeh.core.query]
-ignore_errors = False
-
-[mypy-bokeh.driving]
->>>>>>> e1d70c77
 ignore_errors = False