name: GitHub-CI

on:
  push:
    branches:
      - master
  pull_request:

jobs:

  build:
    runs-on: ubuntu-latest

    steps:
      - uses: actions/checkout@v2-beta

      - name: Install Miniconda
        shell: bash
        run: |
          if [[ "${{ runner.os }}" = "Linux" ]]; then
            MINICONDA_FILENAME=Miniconda3-latest-Linux-x86_64.sh
          elif [[ "${{ runner.os }}" = "macOS" ]]; then
            MINICONDA_FILENAME=Miniconda3-latest-MacOSX-x86_64.sh
          elif [[ "${{ runner.os }}" = "Windows" ]]; then
            MINICONDA_FILENAME=Miniconda3-latest-Windows-x86_64.exe
          fi
          curl -o $MINICONDA_FILENAME "https://repo.continuum.io/miniconda/$MINICONDA_FILENAME"
          bash ${MINICONDA_FILENAME} -b -f -p $HOME/miniconda3

      - name: Setup paths
        shell: bash
        run: |
          echo "::add-path::$HOME/miniconda3/bin"

      - name: Configure conda
        shell: bash
        env:
          CONDA_REQS: "conda=4.8.1 conda-build=3.18.10 conda-verify=3.4.2 ripgrep=0.10.0 jinja2"
        run: |
          conda config --set auto_update_conda off
          conda config --append channels bokeh
          conda config --get channels
          conda install --yes --quiet $CONDA_REQS

      - name: Install conda packages
        run: |
          BUILD_DEPS=`python scripts/deps.py build`
          conda install --yes --quiet $BUILD_DEPS

      - name: Cache node modules
        uses: actions/cache@v1
        with:
          path: ~/.npm # npm cache files are stored in `~/.npm` on Linux/macOS
          key: ${{ runner.os }}-node-${{ hashFiles('bokehjs/package-lock.json') }}

      - name: Install node modules
        run: |
          pushd bokehjs
          npm install -g npm
          npm ci --no-progress
          popd

      - name: Build BokehJS
        run: |
          pushd bokehjs
          node make build
          popd
          tar czf bokehjs-build.tgz "bokehjs/build"

      - name: Upload BokehJS
        uses: actions/upload-artifact@v1
        with:
          name: bokehjs-build
          path: bokehjs-build.tgz

      - name: Build conda package
        run: |
          conda build conda.recipe --quiet --no-test --no-anaconda-upload --no-verify
          pushd $HOME
          tar czf conda-bld-noarch.tgz "miniconda3/conda-bld/noarch"
          popd
          mv $HOME/conda-bld-noarch.tgz .

      - name: Upload conda package
        uses: actions/upload-artifact@v1
        with:
          name: conda-bld-noarch
          path: conda-bld-noarch.tgz





  codebase:
    runs-on: ubuntu-latest

    steps:
      - uses: actions/checkout@v2-beta

      - name: Install Miniconda
        shell: bash
        run: |
          if [[ "${{ runner.os }}" = "Linux" ]]; then
            MINICONDA_FILENAME=Miniconda3-latest-Linux-x86_64.sh
          elif [[ "${{ runner.os }}" = "macOS" ]]; then
            MINICONDA_FILENAME=Miniconda3-latest-MacOSX-x86_64.sh
          elif [[ "${{ runner.os }}" = "Windows" ]]; then
            MINICONDA_FILENAME=Miniconda3-latest-Windows-x86_64.exe
          fi
          curl -o $MINICONDA_FILENAME "https://repo.continuum.io/miniconda/$MINICONDA_FILENAME"
          bash ${MINICONDA_FILENAME} -b -f -p $HOME/miniconda3

      - name: Setup paths
        shell: bash
        run: |
          echo "::add-path::$HOME/miniconda3/bin"

      - name: Configure conda
        shell: bash
        env:
          CONDA_REQS: "conda=4.8.1 conda-build=3.18.10 conda-verify=3.4.2 ripgrep=0.10.0 jinja2"
        run: |
          conda config --set auto_update_conda off
          conda config --append channels bokeh
          conda config --append channels conda-forge
          conda config --get channels
          conda install --yes --quiet $CONDA_REQS

      - name: Install conda packages
        shell: bash
        run: |
          conda install --yes --quiet python=${{ matrix.python-version }} jinja2 pyyaml
          conda install --yes --quiet --use-local bokeh `python scripts/deps.py run test`

      # XXX: until channels is available on conda-forge
      - name: Install pip packages
        shell: bash
        run: |
          pip install channels

      - name: Cache node modules
        uses: actions/cache@v1
        with:
          path: ~/.npm # npm cache files are stored in `~/.npm` on Linux/macOS
          key: ${{ runner.os }}-node-${{ hashFiles('bokehjs/package-lock.json') }}

      - name: Install node modules
        run: |
          pushd bokehjs
          npm install -g npm
          npm ci --no-progress
          popd

      # Don't cache sampledata - want to test at least one real download

      - name: Install sampledata
        shell: bash
        run: |
          python -c 'import bokeh; bokeh.sampledata.download(progress=False)'

      - name: Run codebase checks
        shell: bash
        run: |
          pushd bokehjs
          node make scripts:compile --emit-error
          node make test:compile --emit-error
          PARSER_NO_WATCH=true node make lint --emit-error
          popd

          py.test --color=yes tests/codebase

      - name: MyPy
        shell: bash
        run: |
          mypy bokeh






  examples:
    needs: build
    runs-on: ubuntu-latest

    steps:
      - uses: actions/checkout@v2-beta

      - name: Install Miniconda
        shell: bash
        run: |
          if [[ "${{ runner.os }}" = "Linux" ]]; then
            MINICONDA_FILENAME=Miniconda3-latest-Linux-x86_64.sh
          elif [[ "${{ runner.os }}" = "macOS" ]]; then
            MINICONDA_FILENAME=Miniconda3-latest-MacOSX-x86_64.sh
          elif [[ "${{ runner.os }}" = "Windows" ]]; then
            MINICONDA_FILENAME=Miniconda3-latest-Windows-x86_64.exe
          fi
          curl -o $MINICONDA_FILENAME "https://repo.continuum.io/miniconda/$MINICONDA_FILENAME"
          bash ${MINICONDA_FILENAME} -b -f -p $HOME/miniconda3

      - name: Setup paths
        shell: bash
        run: |
          echo "::add-path::$HOME/miniconda3/bin"

      - name: Configure conda
        shell: bash
        env:
          CONDA_REQS: "conda=4.8.1 conda-build=3.18.10 conda-verify=3.4.2 ripgrep=0.10.0 jinja2"
        run: |
          conda config --set auto_update_conda off
          conda config --append channels bokeh
          conda config --append channels conda-forge
          conda config --get channels
          conda install --yes --quiet $CONDA_REQS

      - name: Download Bokehjs
        uses: actions/download-artifact@v1
        with:
          name: bokehjs-build

      - name: Download conda package
        uses: actions/download-artifact@v1
        with:
          name: conda-bld-noarch

      - name: Unpack artifacts
        shell: bash
        run: |
          mv conda-bld-noarch/conda-bld-noarch.tgz $HOME
          pushd $HOME
          tar xzf conda-bld-noarch.tgz
          popd
          tar xvzf bokehjs-build/bokehjs-build.tgz

      - name: Install conda packages
        shell: bash
        run: |
          conda install --yes --quiet python=${{ matrix.python-version }} jinja2 pyyaml
          conda install --yes --quiet --use-local bokeh `python scripts/deps.py run test`

      - name: Cache node modules
        uses: actions/cache@v1
        with:
          path: ~/.npm # npm cache files are stored in `~/.npm` on Linux/macOS
          key: ${{ runner.os }}-node-${{ hashFiles('bokehjs/package-lock.json') }}

      - name: Install node modules
        run: |
          pushd bokehjs
          npm install -g npm
          npm ci --no-progress
          node make examples --no-build
          popd
          python setup.py --install-js

      - name: Install chrome
        shell: bash
        run: |
          sudo apt-get update
          sudo apt-get install software-properties-common
          sudo add-apt-repository ppa:canonical-chromium-builds/stage
          sudo apt-get update
          sudo apt-get install chromium-browser

      - name: Start chrome headless
        shell: bash
        run: |
          chromium-browser --headless --no-sandbox --remote-debugging-port=9222 &

      - name: Cache sampledata
        uses: actions/cache@v1
        with:
          path: ~/.bokeh/data
          key: ${{ runner.os }}-sampledata-${{ hashFiles('bokeh/util/sampledata.json') }}

      - name: Install sampledata
        shell: bash
        run: |
          python -c 'import bokeh; bokeh.sampledata.download(progress=False)'

      - name: Run tests
        env:
          AWS_ACCESS_KEY_ID: ${{ secrets.AWS_ACCESS_KEY_ID }}
          AWS_SECRET_ACCESS_KEY: ${{ secrets.AWS_SECRET_ACCESS_KEY }}
        shell: bash
        run: |
          UPLOAD="`[ -z $AWS_ACCESS_KEY_ID ] && echo '' || echo '--upload'`"
          py.test -s -v                 \
            --color=yes                 \
            --tb line                   \
            --diff-ref FETCH_HEAD       \
            --self-contained-html       \
            --report-path=examples.html $UPLOAD \
            tests/test_examples.py






  js-test:
    needs: build
    runs-on: ubuntu-latest

    steps:
      - uses: actions/checkout@v2-beta

      - name: Install Miniconda
        shell: bash
        run: |
          if [[ "${{ runner.os }}" = "Linux" ]]; then
            MINICONDA_FILENAME=Miniconda3-latest-Linux-x86_64.sh
          elif [[ "${{ runner.os }}" = "macOS" ]]; then
            MINICONDA_FILENAME=Miniconda3-latest-MacOSX-x86_64.sh
          elif [[ "${{ runner.os }}" = "Windows" ]]; then
            MINICONDA_FILENAME=Miniconda3-latest-Windows-x86_64.exe
          fi
          curl -o $MINICONDA_FILENAME "https://repo.continuum.io/miniconda/$MINICONDA_FILENAME"
          bash ${MINICONDA_FILENAME} -b -f -p $HOME/miniconda3

      - name: Setup paths
        shell: bash
        run: |
          echo "::add-path::$HOME/miniconda3/bin"

      - name: Configure conda
        shell: bash
        env:
          CONDA_REQS: "conda=4.8.1 conda-build=3.18.10 conda-verify=3.4.2 ripgrep=0.10.0 jinja2"
        run: |
          conda config --set auto_update_conda off
          conda config --append channels bokeh
          conda config --append channels conda-forge
          conda config --get channels
          conda install --yes --quiet $CONDA_REQS

      - name: Download Bokehjs
        uses: actions/download-artifact@v1
        with:
          name: bokehjs-build

      - name: Download conda package
        uses: actions/download-artifact@v1
        with:
          name: conda-bld-noarch

      - name: Unpack artifacts
        shell: bash
        run: |
          mv conda-bld-noarch/conda-bld-noarch.tgz $HOME
          pushd $HOME
          tar xzf conda-bld-noarch.tgz
          popd
          tar xvzf bokehjs-build/bokehjs-build.tgz

      - name: Install conda packages
        shell: bash
        run: |
          conda install --yes --quiet python=${{ matrix.python-version }} jinja2 pyyaml
          conda install --yes --quiet --use-local bokeh `python scripts/deps.py run test`

      - name: Cache node modules
        uses: actions/cache@v1
        with:
          path: ~/.npm # npm cache files are stored in `~/.npm` on Linux/macOS
          key: ${{ runner.os }}-node-${{ hashFiles('bokehjs/package-lock.json') }}

      - name: Install node modules
        run: |
          pushd bokehjs
          npm install -g npm
          npm ci --no-progress
          popd
          python setup.py --install-js

      - name: Install chrome
        shell: bash
        run: |
          sudo apt-get update
          sudo apt-get install software-properties-common
          sudo add-apt-repository ppa:canonical-chromium-builds/stage
          sudo apt-get update
          sudo apt-get install chromium-browser

      - name: Run tests
        shell: bash
        run: |
          py.test -s --color=yes tests/test_bokehjs.py




  integration-tests:
    needs: build
    runs-on: ubuntu-latest

    steps:
      - uses: actions/checkout@v2-beta

      - name: Install Miniconda
        shell: bash
        run: |
          if [[ "${{ runner.os }}" = "Linux" ]]; then
            MINICONDA_FILENAME=Miniconda3-latest-Linux-x86_64.sh
          elif [[ "${{ runner.os }}" = "macOS" ]]; then
            MINICONDA_FILENAME=Miniconda3-latest-MacOSX-x86_64.sh
          elif [[ "${{ runner.os }}" = "Windows" ]]; then
            MINICONDA_FILENAME=Miniconda3-latest-Windows-x86_64.exe
          fi
          curl -o $MINICONDA_FILENAME "https://repo.continuum.io/miniconda/$MINICONDA_FILENAME"
          bash ${MINICONDA_FILENAME} -b -f -p $HOME/miniconda3

      - name: Setup paths
        shell: bash
        run: |
          echo "::add-path::$HOME/miniconda3/bin"

      - name: Configure conda
        shell: bash
        env:
          CONDA_REQS: "conda=4.8.1 conda-build=3.18.10 conda-verify=3.4.2 ripgrep=0.10.0 jinja2"
        run: |
          conda config --set auto_update_conda off
          conda config --append channels bokeh
          conda config --append channels conda-forge
          conda config --get channels
          conda install --yes --quiet $CONDA_REQS

      - name: Download Bokehjs
        uses: actions/download-artifact@v1
        with:
          name: bokehjs-build

      - name: Download conda package
        uses: actions/download-artifact@v1
        with:
          name: conda-bld-noarch

      - name: Unpack artifacts
        shell: bash
        run: |
          mv conda-bld-noarch/conda-bld-noarch.tgz $HOME
          pushd $HOME
          tar xzf conda-bld-noarch.tgz
          popd
          tar xvzf bokehjs-build/bokehjs-build.tgz

      - name: Install conda packages
        shell: bash
        run: |
          conda install --yes --quiet python=${{ matrix.python-version }} jinja2 pyyaml
          conda install --yes --quiet --use-local bokeh `python scripts/deps.py run test`

      - name: Cache node modules
        uses: actions/cache@v1
        with:
          path: ~/.npm # npm cache files are stored in `~/.npm` on Linux/macOS
          key: ${{ runner.os }}-node-${{ hashFiles('bokehjs/package-lock.json') }}

      - name: Install node modules
        run: |
          pushd bokehjs
          npm install -g npm
          npm ci --no-progress
          popd
          python setup.py --install-js

      - name: Install chromedriver
        shell: bash
        run: |
          sudo apt-get -y update
          sudo apt-get -y install unzip xvfb libxi6 libgconf-2-4
          sudo apt-get -y install google-chrome-stable
          curl -o  chromedriver_linux64.zip https://chromedriver.storage.googleapis.com/79.0.3945.36/chromedriver_linux64.zip
          unzip chromedriver_linux64.zip
          sudo mv chromedriver /usr/bin/chromedriver
          sudo chown root:root /usr/bin/chromedriver
          sudo chmod +x /usr/bin/chromedriver

      - name: Run tests
        shell: bash
        run: |
          py.test -v --tb=short --driver chrome --color=yes tests/integration




  unit-test:
    needs: build
    runs-on: ${{ matrix.os }}

    strategy:
      fail-fast: false
      max-parallel: 6
      matrix:
        os: [ubuntu-latest, macos-latest, windows-latest]
        python-version: [3.6, 3.7, 3.8]

    steps:
      - uses: actions/checkout@v2-beta

      - name: Install Miniconda
        shell: bash
        run: |
          if [[ "${{ runner.os }}" = "Linux" ]]; then
            MINICONDA_FILENAME=Miniconda3-latest-Linux-x86_64.sh
            curl -o $MINICONDA_FILENAME "https://repo.continuum.io/miniconda/$MINICONDA_FILENAME"
            bash ${MINICONDA_FILENAME} -b -f -p $HOME/miniconda3
          elif [[ "${{ runner.os }}" = "macOS" ]]; then
            MINICONDA_FILENAME=Miniconda3-latest-MacOSX-x86_64.sh
            curl -o $MINICONDA_FILENAME "https://repo.continuum.io/miniconda/$MINICONDA_FILENAME"
            bash ${MINICONDA_FILENAME} -b -f -p $HOME/miniconda3
          elif [[ "${{ runner.os }}" = "Windows" ]]; then
            MINICONDA_FILENAME=Miniconda3-latest-Windows-x86_64.exe
            curl -o $MINICONDA_FILENAME "https://repo.continuum.io/miniconda/$MINICONDA_FILENAME"
            ./Miniconda3-latest-Windows-x86_64.exe //InstallationType=JustMe //RegisterPython=0 //S
          fi

      - name: Setup paths
        shell: bash
        run: |
          if [[ "${{ runner.os }}" = "Windows" ]]; then
            echo "::add-path::$HOME/miniconda3"
            echo "::add-path::$HOME/miniconda3/Scripts"
          else
            echo "::add-path::$HOME/miniconda3/bin"
            echo "::add-path::$HOME/miniconda3/envs/test/bin"
          fi

      - name: Configure conda
        shell: bash
        env:
          CONDA_REQS: "conda=4.8.1 conda-build=3.18.10 conda-verify=3.4.2 jinja2"
        run: |
          conda config --set auto_update_conda off
          conda config --append channels bokeh
          # XXX (bev) note C-F just for unit tests
          conda config --append channels conda-forge
          conda config --get channels
          conda install --yes --quiet $CONDA_REQS

      - name: Download Bokehjs
        uses: actions/download-artifact@v1
        with:
          name: bokehjs-build

      - name: Download conda package
        uses: actions/download-artifact@v1
        with:
          name: conda-bld-noarch

      - name: Unpack artifacts
        shell: bash
        run: |
          mv conda-bld-noarch/conda-bld-noarch.tgz $HOME
          pushd $HOME
          tar xzf conda-bld-noarch.tgz
          popd
          tar xvzf bokehjs-build/bokehjs-build.tgz

      - name: Install conda packages
        shell: bash
        run: |
          conda create -n test --yes --quiet python=${{ matrix.python-version }} jinja2 pyyaml
          conda install -n test --yes --quiet --use-local bokeh `python scripts/deps.py run test` python=${{ matrix.python-version }}

      - name: Cache node modules
        uses: actions/cache@v1
        with:
          path: ~/.npm # npm cache files are stored in `~/.npm` on Linux/macOS
          key: ${{ runner.os }}-node-${{ hashFiles('bokehjs/package-lock.json') }}

      - name: Install node modules
        run: |
          pushd bokehjs
          npm install -g npm
          npm ci --no-progress
          popd
          python setup.py --install-js

      - name: Cache sampledata
        uses: actions/cache@v1
        with:
          path: ~/.bokeh/data
          key: ${{ runner.os }}-sampledata-${{ hashFiles('bokeh/util/sampledata.json') }}

      - name: Install sampledata
        shell: bash
        run: |
          python -c 'import bokeh; bokeh.sampledata.download(progress=False)'

      - name: Run tests
        shell: bash
        run: |
          if [[ "${{ runner.os }}" = "Windows" ]]; then
            source activate test
          fi
          # verify python being used is the expected one
          if [[ ! "$(python -c 'import platform; print(platform.python_version())' | cut -d' ' -f2)" == "${{ matrix.python-version }}"* ]]; then exit 1; fi
<<<<<<< HEAD
          # don't use -m unit, implicit mark is unreliable
=======
>>>>>>> a5ad2699
          py.test --cov=bokeh --cov-config=tests/.coveragerc --color=yes tests/unit




  minimal-deps:
    needs: build
    runs-on: ubuntu-latest

    steps:
      - uses: actions/checkout@v2-beta

      - name: Install Miniconda
        shell: bash
        run: |
          if [[ "${{ runner.os }}" = "Linux" ]]; then
            MINICONDA_FILENAME=Miniconda3-latest-Linux-x86_64.sh
          elif [[ "${{ runner.os }}" = "macOS" ]]; then
            MINICONDA_FILENAME=Miniconda3-latest-MacOSX-x86_64.sh
          elif [[ "${{ runner.os }}" = "Windows" ]]; then
            MINICONDA_FILENAME=Miniconda3-latest-Windows-x86_64.exe
          fi
          curl -o $MINICONDA_FILENAME "https://repo.continuum.io/miniconda/$MINICONDA_FILENAME"
          bash ${MINICONDA_FILENAME} -b -f -p $HOME/miniconda3

      - name: Setup paths
        shell: bash
        run: |
          echo "::add-path::$HOME/miniconda3/bin"

      - name: Configure conda
        shell: bash
        env:
          CONDA_REQS: "conda=4.8.1 conda-build=3.18.10 conda-verify=3.4.2 ripgrep=0.10.0 jinja2"
        run: |
          conda config --set auto_update_conda off
          conda config --append channels bokeh
          conda config --append channels conda-forge
          conda config --get channels
          conda install --yes --quiet $CONDA_REQS

      - name: Download Bokehjs
        uses: actions/download-artifact@v1
        with:
          name: bokehjs-build

      - name: Download conda package
        uses: actions/download-artifact@v1
        with:
          name: conda-bld-noarch

      - name: Unpack artifacts
        shell: bash
        run: |
          mv conda-bld-noarch/conda-bld-noarch.tgz $HOME
          pushd $HOME
          tar xzf conda-bld-noarch.tgz
          popd
          tar xvzf bokehjs-build/bokehjs-build.tgz

      - name: Install conda packages
        shell: bash
        run: |
          conda install --yes --quiet python=${{ matrix.python-version }} jinja2 pyyaml
          conda install --yes --quiet --use-local bokeh `python scripts/deps.py run test`
          conda remove --yes --quiet --no-pin pandas scipy notebook scikit-learn sympy flask

      - name: Cache node modules
        uses: actions/cache@v1
        with:
          path: ~/.npm # npm cache files are stored in `~/.npm` on Linux/macOS
          key: ${{ runner.os }}-node-${{ hashFiles('bokehjs/package-lock.json') }}

      - name: Install node modules
        run: |
          pushd bokehjs
          npm install -g npm
          npm ci --no-progress
          popd
          python setup.py --install-js

      - name: Run tests
        shell: bash
        run: |
          py.test -m "not sampledata" --cov=bokeh --cov-config=tests/.coveragerc --color=yes tests/unit









  documentation:
    needs: build
    runs-on: ubuntu-latest

    steps:
      - uses: actions/checkout@v2-beta

      - name: Install Miniconda
        shell: bash
        run: |
          if [[ "${{ runner.os }}" = "Linux" ]]; then
            MINICONDA_FILENAME=Miniconda3-latest-Linux-x86_64.sh
          elif [[ "${{ runner.os }}" = "macOS" ]]; then
            MINICONDA_FILENAME=Miniconda3-latest-MacOSX-x86_64.sh
          elif [[ "${{ runner.os }}" = "Windows" ]]; then
            MINICONDA_FILENAME=Miniconda3-latest-Windows-x86_64.exe
          fi
          curl -o $MINICONDA_FILENAME "https://repo.continuum.io/miniconda/$MINICONDA_FILENAME"
          bash ${MINICONDA_FILENAME} -b -f -p $HOME/miniconda3

      - name: Setup paths
        shell: bash
        run: |
          echo "::add-path::$HOME/miniconda3/bin"

      - name: Configure conda
        shell: bash
        env:
          CONDA_REQS: "conda=4.8.1 conda-build=3.18.10 conda-verify=3.4.2 ripgrep=0.10.0 jinja2"
        run: |
          conda config --set auto_update_conda off
          conda config --append channels bokeh
          conda config --append channels conda-forge
          conda config --get channels
          conda install --yes --quiet $CONDA_REQS

      - name: Download Bokehjs
        uses: actions/download-artifact@v1
        with:
          name: bokehjs-build

      - name: Download conda package
        uses: actions/download-artifact@v1
        with:
          name: conda-bld-noarch

      - name: Unpack artifacts
        shell: bash
        run: |
          mv conda-bld-noarch/conda-bld-noarch.tgz $HOME
          pushd $HOME
          tar xzf conda-bld-noarch.tgz
          popd
          tar xvzf bokehjs-build/bokehjs-build.tgz

      - name: Install conda packages
        shell: bash
        run: |
          conda install --yes --quiet python=${{ matrix.python-version }} jinja2 pyyaml
          conda install --yes --quiet --use-local bokeh `python scripts/deps.py run test`

      - name: Cache node modules
        uses: actions/cache@v1
        with:
          path: ~/.npm # npm cache files are stored in `~/.npm` on Linux/macOS
          key: ${{ runner.os }}-node-${{ hashFiles('bokehjs/package-lock.json') }}

      - name: Install node modules
        run: |
          pushd bokehjs
          npm install -g npm
          npm ci --no-progress
          popd
          python setup.py --install-js

      - name: Cache sampledata
        uses: actions/cache@v1
        with:
          path: ~/.bokeh/data
          key: ${{ runner.os }}-sampledata-${{ hashFiles('bokeh/util/sampledata.json') }}

      - name: Install sampledata
        shell: bash
        run: |
          python -c 'import bokeh; bokeh.sampledata.download(progress=False)'

      - name: Build docs
        shell: bash
        run: |
          cd sphinx
          export GOOGLE_API_KEY=${GOOGLE_API_KEY:-"unset"}
          make SPHINXOPTS=-v all







  downstream:
    needs: build
    runs-on: ubuntu-latest

    steps:
      - uses: actions/checkout@v2-beta

      - name: Install Miniconda
        shell: bash
        run: |
          if [[ "${{ runner.os }}" = "Linux" ]]; then
            MINICONDA_FILENAME=Miniconda3-latest-Linux-x86_64.sh
          elif [[ "${{ runner.os }}" = "macOS" ]]; then
            MINICONDA_FILENAME=Miniconda3-latest-MacOSX-x86_64.sh
          elif [[ "${{ runner.os }}" = "Windows" ]]; then
            MINICONDA_FILENAME=Miniconda3-latest-Windows-x86_64.exe
          fi
          curl -o $MINICONDA_FILENAME "https://repo.continuum.io/miniconda/$MINICONDA_FILENAME"
          bash ${MINICONDA_FILENAME} -b -f -p $HOME/miniconda3

      - name: Setup paths
        shell: bash
        run: |
          echo "::add-path::$HOME/miniconda3/bin"

      - name: Configure conda
        shell: bash
        env:
          CONDA_REQS: "conda=4.8.1 conda-build=3.18.10 conda-verify=3.4.2 ripgrep=0.10.0 jinja2"
        run: |
          conda config --set auto_update_conda off
          conda config --append channels bokeh
          conda config --append channels conda-forge
          conda config --get channels
          conda install --yes --quiet $CONDA_REQS

      - name: Download Bokehjs
        uses: actions/download-artifact@v1
        with:
          name: bokehjs-build

      - name: Download conda package
        uses: actions/download-artifact@v1
        with:
          name: conda-bld-noarch

      - name: Unpack artifacts
        shell: bash
        run: |
          mv conda-bld-noarch/conda-bld-noarch.tgz $HOME
          pushd $HOME
          tar xzf conda-bld-noarch.tgz
          popd
          tar xvzf bokehjs-build/bokehjs-build.tgz

      - name: Install test packages
        shell: bash
        run: |
          conda install --yes --quiet python=${{ matrix.python-version }} jinja2 pyyaml
          conda install --yes --quiet --use-local bokeh `python scripts/deps.py run test`
          conda install --yes --quiet distributed
          conda install --yes --quiet -c pyviz/label/dev holoviews nose
          pip install pandas_bokeh
          pip install geopandas

      - name: Run tests
        shell: bash
        run: |
          set +e
          pushd `python -c "import site; print(site.getsitepackages()[0])"`
          py.test distributed/dashboard
          nosetests holoviews/tests/plotting/bokeh
          git clone https://github.com/PatrikHlobil/Pandas-Bokeh.git
          pytest Pandas-Bokeh/Tests/test_PandasBokeh.py
          pytest Pandas-Bokeh/Tests/test_GeoPandasBokeh.py
          popd
          exit 0<|MERGE_RESOLUTION|>--- conflicted
+++ resolved
@@ -599,10 +599,6 @@
           fi
           # verify python being used is the expected one
           if [[ ! "$(python -c 'import platform; print(platform.python_version())' | cut -d' ' -f2)" == "${{ matrix.python-version }}"* ]]; then exit 1; fi
-<<<<<<< HEAD
-          # don't use -m unit, implicit mark is unreliable
-=======
->>>>>>> a5ad2699
           py.test --cov=bokeh --cov-config=tests/.coveragerc --color=yes tests/unit
 
 
