# How to contribute

We welcome contributions from users!

We want to make the process of contributing as smooth as possible (for both you *and*
the maintainers). Please refer to the information below to avoid suprises down the
road.

## Getting Set Up

For information about setting up a development environment, building from source, etc.,
see the [Developer Guide](https://docs.bokeh.org/en/latest/docs/dev_guide.html)

## Choosing something to work on

The issue tracker has a list of items that you can start working on, classified by the
labels:

* [`type:feature`](https://github.com/bokeh/bokeh/labels/type:%20feature)
* [`type:task`](https://github.com/bokeh/bokeh/labels/type:%20task)
* [`type:bug`](https://github.com/bokeh/bokeh/labels/type:%20bug)

You can search by these labels, or keywords, to find issues to work on. You can also look
through the list of [good first issues](https://github.com/bokeh/bokeh/issues?q=is%3Aopen+is%3Aissue+label%3A%22good+first+issue%22).

Once you decide to work on a specific issue, it's always a good idea to comment there
to let others know that you intend to work on it.

## Opening a new issue

Some guidelines to consider before you open a new issue:

1. Avoid duplicate reports. Search [GitHub](https://github.com/bokeh/bokeh/issues) and
   the [Discourse](https://discourse.bokeh.org) for similar or identical issues. Keyword
   searches for your error messages are usually effective.

2. Always try to reproduce the issue in the *latest stable release*. The issue may already
   be resolved.

3. Always include a *minimal*, self-contained, reproducible test case or example. It is not
   possible to investigate issues that cannot be reproduced.

4. Include relevant system information. At minimum, you should provide output of:

      `bokeh info`

5. Include relevant browser information (if the issue is browser-related), including
   specific versions. We may ask you for additional information to reproduce the issue.

6. Include relevant [Browser JavaScript logs](https://webmasters.stackexchange.com/questions/8525/how-do-i-open-the-javascript-console-in-different-browsers). If the issue involves a Bokeh server app, include `bokeh serve` console logs.

7. If the problem is user interface related, it is *always* good to include a screenshot or
   screen video capture.

8. State the expected behavior, and how the actual behavior is different.

## Creating a pull request (PR)

Making a [Pull Request](https://docs.github.com/en/github/collaborating-with-issues-and-pull-requests/about-pull-requests)
is how you ask the project to take on your contribution. Some guidelines for making a successful
Pull Request:

1. Make sure that there is a corresponding issue for your change first. If there isn't yet,
   create one.

2. [Create a fork](https://docs.github.com/en/github/getting-started-with-github/fork-a-repo) of
   the Bokeh repository on GitHub (this is only done before your *first* Pull Request).

3. [Create a branch](https://git-scm.com/book/en/v2/Git-Branching-Basic-Branching-and-Merging) off
   the current default base branch (e.g.`branch-x.y`) with a meaningful name. Preferably include
   issue number and a few keywords in the branch name, so that we will have a rough idea what the
   branch refers to, without looking up the issue. As an example: `786_property_names`.

4. Commit your changes to your branch and [push the branch to GitHub](https://docs.github.com/en/github/using-git/pushing-commits-to-a-remote-repository).

<<<<<<< HEAD
5. Create a pull request against the origin's default base branch branch. (The correct branch should
   be used automatically when you create the PR.) The PR must have a meaningful title and a message
   explaining what was achieved, what remains to be done, maybe an example, etc.
=======
5. Create a pull request against the default base branch. The PR must have a meaningful title
   and a message explaining what was achieved, what remains to be done, maybe an example, etc.
>>>>>>> 04051d56

6. We genrally don't accept code contributions without tests. If there are valid reasons for not
   including a test, please discuss this in the PR.

7. We will review your PR as time permits. Reviewers may comment on your contributions, ask
   you questions regarding the implementation or request changes. If changes are requested, push
   new commits to the existing branch. Do *NOT* rebase, amend, or cherry-pick published commits.
   Any of those actions will make us start the review from scratch and create more work.

   If you need updates from the base branch, then *merge* them into your branch.

## DOs and DON'Ts

* **DO** match the existing coding style.

* **DO** include new tests when adding new features.

* **DO** include regression tests when fixing bugs.

* **DO** keep the discussions focused. When a new or related topic comes up it's often better to
  create new issue than to side track the discussion.

* **DO** have a look at [BEP-1](https://github.com/bokeh/bokeh/wiki/BEP-1:-Issues-and-PRs-management) to see how we manage issues and pull requests in bokeh.

* **DON'T** surprise us with big pull requests. Instead, file an issue and start a discussion so we
  can agree on a direction before you invest a large amount of time.

* **DON'T** commit code that you didn't write. If you find BSD license compatible code that you
  think would be useful to add to this project, file an issue and start a discussion first.<|MERGE_RESOLUTION|>--- conflicted
+++ resolved
@@ -73,14 +73,9 @@
 
 4. Commit your changes to your branch and [push the branch to GitHub](https://docs.github.com/en/github/using-git/pushing-commits-to-a-remote-repository).
 
-<<<<<<< HEAD
 5. Create a pull request against the origin's default base branch branch. (The correct branch should
    be used automatically when you create the PR.) The PR must have a meaningful title and a message
    explaining what was achieved, what remains to be done, maybe an example, etc.
-=======
-5. Create a pull request against the default base branch. The PR must have a meaningful title
-   and a message explaining what was achieved, what remains to be done, maybe an example, etc.
->>>>>>> 04051d56
 
 6. We genrally don't accept code contributions without tests. If there are valid reasons for not
    including a test, please discuss this in the PR.
