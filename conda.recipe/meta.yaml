--- conflicted
+++ resolved
@@ -60,15 +60,12 @@
     - websocket-client
     - ipython
     - ipython-notebook
-<<<<<<< HEAD
+    - gulp
     - flask-testing
     - selenium
     - selenium-server-standalone
     - selenium-chromedriver
     - phantomjs
-=======
-    - gulp
->>>>>>> edd4d0dc
 
     # examples
     - scipy
