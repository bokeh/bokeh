#-----------------------------------------------------------------------------
# Copyright (c) Anaconda, Inc., and Bokeh Contributors.
# All rights reserved.
#
# The full license is in the file LICENSE.txt, distributed with this software.
#-----------------------------------------------------------------------------
''' Various kinds of input widgets and form controls.

'''

#-----------------------------------------------------------------------------
# Boilerplate
#-----------------------------------------------------------------------------
from __future__ import annotations

import logging # isort:skip
log = logging.getLogger(__name__)

#-----------------------------------------------------------------------------
# Imports
#-----------------------------------------------------------------------------

# Standard library imports
from math import inf
from typing import Any as any

# Bokeh imports
from ...core.has_props import abstract
from ...core.properties import (
    Any,
    Auto,
    Bool,
    Color,
    ColorHex,
    Dict,
    Either,
    Enum,
    Float,
    Instance,
    Int,
    Interval,
    List,
    NonNegative,
    Null,
    Nullable,
    Override,
    Positive,
    Readonly,
    Required,
    Seq,
    String,
    Tuple,
)
from ...events import ClearInput
from ...util.deprecation import deprecated
from ..dom import HTML
from ..formatters import TickFormatter
from ..ui import Tooltip
from .widget import Widget

#-----------------------------------------------------------------------------
# Globals and constants
#-----------------------------------------------------------------------------

__all__ = (
    'AutocompleteInput',
    'Checkbox',
    'PaletteSelect',
    'ColorPicker',
    'FileInput',
    'InputWidget',
    'MultiChoice',
    'MultiSelect',
    'NumericInput',
    'PasswordInput',
    'Select',
    'Spinner',
    'Switch',
    'TextAreaInput',
    'TextInput',
    'ColorMap',
)

#-----------------------------------------------------------------------------
# Dev API
#-----------------------------------------------------------------------------


@abstract
class InputWidget(Widget):
    ''' Abstract base class for input widgets.

    '''

    # explicit __init__ to support Init signatures
    def __init__(self, *args, **kwargs) -> None:
        super().__init__(*args, **kwargs)

    title = Either(String, Instance(HTML), default="", help="""
    Widget's label.
    """)

    description = Nullable(Either(String, Instance(Tooltip)), default=None, help="""
    Either a plain text or a tooltip with a rich HTML description of the function of this widget.
    """)

#-----------------------------------------------------------------------------
# General API
#-----------------------------------------------------------------------------

class FileInput(InputWidget):
    ''' Present a file-chooser dialog to users and return the contents of the
    selected files.
    '''

    # explicit __init__ to support Init signatures
    def __init__(self, *args, **kwargs) -> None:
        super().__init__(*args, **kwargs)

    value = Readonly(Either(String, List(String)), help='''
    The base64-encoded contents of the file or files that were loaded.

    If `multiple` is set to False (default), this value is a single string with the contents
    of the single file that was chosen.

    If `multiple` is True, this value is a list of strings, each containing the contents of
    one of the multiple files that were chosen.

    The sequence of files is given by the list of filenames (see below)
    ''')

    mime_type = Readonly(Either(String, List(String)), help='''
    The mime-type of the file or files that were loaded.

    If `multiple` is set to False (default), this value is a single string with the
    mime-type of the single file that was chosen.

    If `multiple` is True, this value is a list of strings, each containing the
    mime-type of one of the multiple files that were chosen.

    The sequence of files is given by the list of filename (see below)
    ''')

    filename = Readonly(Either(String, List(String)), help='''
    The name(s) of the file or files that were loaded.

    If `multiple` is set to False (default), this value is a single string with the
    name of the single file that was chosen.

    If `multiple` is True, this value is a list of strings, each containing the
    name of one of the multiple files that were chosen.

    This list provides the sequence of files for the respective lists in value and mime-type

    .. note::
        The full file path is not included since browsers will not provide
        access to that information for security reasons.
    ''')

    accept = Either(String, List(String), default="", help="""
    Comma-separated list of standard HTML file input filters that restrict what
    files the user can pick from. Values can be:

    `<file extension>`:
        Specific file extension(s) (e.g: .gif, .jpg, .png, .doc) are pickable

    `audio/*`:
        all sound files are pickable

    `video/*`:
        all video files are pickable

    `image/*`:
        all image files are pickable

    `<media type>`:
        A valid `IANA Media Type`_, with no parameters.

    .. _IANA Media Type: https://www.iana.org/assignments/media-types/media-types.xhtml

    .. note::
        A bug in some versions of Chrome on macOS Big Sur may limit
        how you can set a file input filter for those users. In those cases,
        it is impossible to limit the user's selection to specific file
        extensions - instead, the browser will limit users to predefined sets of
        file types, such as ``Text/*`` or ``Image/*``. See :bokeh-issue:`10888`
        for more information.
    """)

    multiple = Bool(default=False, help="""
    set multiple=False (default) for single file selection, set multiple=True if
    selection of more than one file at a time should be possible.
    """)

<<<<<<< HEAD
    directory = Bool(default=False, help="""
    Whether to allow selection of directories.
    """)

    _clear_input = Int(default=0, help="""
    A private property to clear the file input.
    """)

=======
    def clear(self) -> None:
        """ Clear the contents of this file input widget.

        """
        doc = self.document
        if doc is not None:
            doc.callbacks.send_event(ClearInput(self))
>>>>>>> 56e14ac1

class NumericInput(InputWidget):
    ''' Numeric input widget.

    '''

    # explicit __init__ to support Init signatures
    def __init__(self, *args, **kwargs) -> None:
        super().__init__(*args, **kwargs)

    value = Either(Null, Float, Int, help="""
    Initial or entered value.

    Change events are triggered whenever <enter> is pressed.
    """)

    low = Either(Null, Float, Int, help="""
    Optional lowest allowable value.
    """)

    high = Either(Null, Float, Int, help="""
    Optional highest allowable value.
    """)

    placeholder = String(default="", help="""
    Placeholder for empty input field.
    """)

    mode = Enum("int", "float", help="""
    Define the type of number which can be enter in the input

    example
    mode int: 1, -1, 156
    mode float: 1, -1.2, 1.1e-25
    """)

    format = Either(Null, String, Instance(TickFormatter), help="""
    """)


class Spinner(NumericInput):
    ''' Numeric Spinner input widget.

    '''

    # explicit __init__ to support Init signatures
    def __init__(self, *args, **kwargs) -> None:
        super().__init__(*args, **kwargs)

    value_throttled = Readonly(Either(Null, Float, Int), help="""
    Value reported at the end of interactions.
    """)

    mode = Override(default="float")

    step = Interval(Float, start=1e-16, end=inf, default=1, help="""
    The step added or subtracted to the current value.
    """)

    page_step_multiplier = Interval(Float, start=0, end=inf, default=10, help="""
    Defines the multiplication factor applied to step when the page up and page
    down keys are pressed.
    """)

    wheel_wait = Either(Int, Float, default=100, help="""
    Defines the debounce time in ms before updating `value_throttled` when the
    mouse wheel is used to change the input.
    """)

@abstract
class ToggleInput(Widget):
    """ Base class for toggleable (boolean) input widgets. """

    # explicit __init__ to support Init signatures
    def __init__(self, *args, **kwargs) -> None:
        super().__init__(*args, **kwargs)

    active = Bool(default=False, help="""
    The state of the widget.
    """)

class Checkbox(ToggleInput):
    """ A checkbox widget. """

    # explicit __init__ to support Init signatures
    def __init__(self, *args, **kwargs) -> None:
        super().__init__(*args, **kwargs)

    label = String(default="", help="""
    The label next to the checkbox.
    """)

class Switch(ToggleInput):
    """ A checkbox-like widget. """

    # explicit __init__ to support Init signatures
    def __init__(self, *args, **kwargs) -> None:
        super().__init__(*args, **kwargs)

    width = Override(default=32)

class TextLikeInput(InputWidget):
    ''' Base class for text-like input widgets.

    '''

    # explicit __init__ to support Init signatures
    def __init__(self, *args, **kwargs) -> None:
        super().__init__(*args, **kwargs)

    value = String(default="", help="""
    Initial or entered text value.

    Change events are triggered whenever <enter> is pressed.
    """)

    value_input = String(default="", help="""
    Initial or current value.

    Change events are triggered whenever any update happens, i.e. on every
    keypress.
    """)

    placeholder = String(default="", help="""
    Placeholder for empty input field.
    """)

    max_length = Nullable(Int, help="""
    Max count of characters in field
    """)

class TextInput(TextLikeInput):
    ''' Single-line input widget.

    '''

    # explicit __init__ to support Init signatures
    def __init__(self, *args, **kwargs) -> None:
        super().__init__(*args, **kwargs)

    prefix = Nullable(String, help="""
    An optional string prefix to display before the input. This is useful to
    indicate e.g. a variable the entered value will be assigned to.
    """)

    suffix = Nullable(String, help="""
    An optional string suffix to display after the input. This is useful to
    indicate e.g. the units of measurement of the entered value.
    """)

class TextAreaInput(TextLikeInput):
    ''' Multi-line input widget.

    '''

    # explicit __init__ to support Init signatures
    def __init__(self, *args, **kwargs) -> None:
        super().__init__(*args, **kwargs)

    cols = Int(default=20, help="""
    Specifies the width of the text area (in average character width). Default: 20
    """)

    rows = Int(default=2, help="""
    Specifies the height of the text area (in lines). Default: 2
    """)

    max_length = Override(default=500)


class PasswordInput(TextInput):
    ''' Single-line password input widget.

    This widget hides the input value so that it is not visible in the browser.

    .. warning::
        Secure transmission of the password to Bokeh server application code
        requires configuring the server for SSL (i.e. HTTPS) termination.

    '''

    # explicit __init__ to support Init signatures
    def __init__(self, *args, **kwargs) -> None:
        super().__init__(*args, **kwargs)


class AutocompleteInput(TextInput):
    ''' Single-line input widget with auto-completion.

    '''

    # explicit __init__ to support Init signatures
    def __init__(self, *args, **kwargs) -> None:
        super().__init__(*args, **kwargs)

    completions = List(String, help="""
    A list of completion strings. This will be used to guide the
    user upon typing the beginning of a desired value.
    """)

    max_completions = Nullable(Positive(Int), help="""
    Optional maximum number of completions displayed.
    """)

    min_characters = NonNegative(Int, default=2, help="""
    The number of characters a user must type before completions are presented.
    """)

    case_sensitive = Bool(default=True, help="""
    Enable or disable case sensitivity.
    """)

    restrict = Bool(default=True, help="""
    Set to False in order to allow users to enter text that is not present in the list of completion strings.
    """)

    search_strategy = Enum("starts_with", "includes", help="""
    Define how to search the list of completion strings. The default option
    ``"starts_with"`` means that the user's text must match the start of a
    completion string. Using ``"includes"`` means that the user's text can
    match any substring of a completion string.
    """)

Options = List(Either(String, Tuple(Any, String)))
OptionsGroups = Dict(String, Options)

NotSelected = "" # TODO symbol

class Select(InputWidget):
    ''' Single-select widget.

    '''

    # explicit __init__ to support Init signatures
    def __init__(self, *args, **kwargs) -> None:
        super().__init__(*args, **kwargs)

    options = Either(Options, OptionsGroups, help="""
    Available selection options.

    Options may be provided either as a list of possible string values, which
    also act as options' labels, or as a list of tuples, each of the form
    ``(value, label)``, where ``value`` can be of any type, not necessarily
    a string. In the latter case, the visible widget text for each value will
    be corresponding given label.

    Option groupings can be provided by supplying a dictionary object whose
    values are in the aforementioned list format.
    """).accepts(List(Either(Null, String)), lambda v: [ NotSelected if item is None else item for item in v ])

    value = Any(default=NotSelected, help="""
    Initial or selected value.
    """).accepts(Null, lambda _: NotSelected)

class MultiSelect(InputWidget):
    ''' Multi-select widget.

    '''

    # explicit __init__ to support Init signatures
    def __init__(self, *args, **kwargs) -> None:
        super().__init__(*args, **kwargs)

    options = List(Either(String, Tuple(String, String)), help="""
    Available selection options. Options may be provided either as a list of
    possible string values, or as a list of tuples, each of the form
    ``(value, label)``. In the latter case, the visible widget text for each
    value will be corresponding given label.
    """)

    value = List(String, help="""
    Initial or selected values.
    """)

    size = Int(default=4, help="""
    The number of visible options in the dropdown list. (This uses the
    ``select`` HTML element's ``size`` attribute. Some browsers might not
    show less than 3 options.)
    """)


class MultiChoice(InputWidget):
    ''' MultiChoice widget.

    '''

    # explicit __init__ to support Init signatures
    def __init__(self, *args, **kwargs) -> None:
        super().__init__(*args, **kwargs)

    options = List(Either(String, Tuple(String, String)), help="""
    Available selection options. Options may be provided either as a list of
    possible string values, or as a list of tuples, each of the form
    ``(value, label)``. In the latter case, the visible widget text for each
    value will be corresponding given label.
    """)

    value = List(String, help="""
    Initial or selected values.
    """)

    delete_button = Bool(default=True, help="""
    Whether to add a button to remove a selected option.
    """)

    max_items = Nullable(Int, help="""
    The maximum number of items that can be selected.
    """)

    option_limit = Nullable(Int, help="""
    The number of choices that will be rendered in the dropdown.
    """)

    search_option_limit = Nullable(Int, help="""
    The number of choices that will be rendered in the dropdown
    when search string is entered.
    """)

    placeholder = Nullable(String, help="""
    A string that is displayed if not item is added.
    """)

    solid = Bool(default=True, help="""
    Specify whether the choices should be solidly filled.""")

class ColorPicker(InputWidget):
    ''' Color picker widget.

    '''

    # explicit __init__ to support Init signatures
    def __init__(self, *args, **kwargs) -> None:
        super().__init__(*args, **kwargs)

    color = ColorHex(default='#000000', help="""
    The initial color of the picked color (named or hexadecimal)
    """)

class PaletteSelect(InputWidget):
    ''' Color palette select widget.

    '''

    # explicit __init__ to support Init signatures
    def __init__(self, *args, **kwargs) -> None:
        super().__init__(*args, **kwargs)

    value = Required(String, help="""
    The name of the initial or selected color palette.
    """)

    items = Required(Seq(Tuple(String, Seq(Color))), help="""
    A selection of named color palettes to choose from.
    """)

    swatch_width = NonNegative(Int, default=100, help="""
    The width of the UI element showing the preview of a palette, in pixels.
    """)

    swatch_height = Either(Auto, NonNegative(Int), default="auto", help="""
    The height of the UI element showing the preview of a palette, either in
    pixels or automatically adjusted.
    """)

    ncols = Positive(Int, default=1, help="""
    The number of columns to split the display of the palettes into.
    """)

def ColorMap(*args: any, **kwargs: any) -> PaletteSelect:
    ''' Color palette select widget.

    .. deprecated:: 3.4.0
        Use ``PaletteSelect`` widget instead.
    '''
    deprecated((3, 4, 0), "ColorMap widget", "PaletteSelect widget")
    return PaletteSelect(*args, **kwargs)

#-----------------------------------------------------------------------------
# Private API
#-----------------------------------------------------------------------------

#-----------------------------------------------------------------------------
# Code
#-----------------------------------------------------------------------------<|MERGE_RESOLUTION|>--- conflicted
+++ resolved
@@ -192,16 +192,11 @@
     selection of more than one file at a time should be possible.
     """)
 
-<<<<<<< HEAD
     directory = Bool(default=False, help="""
     Whether to allow selection of directories.
     """)
 
-    _clear_input = Int(default=0, help="""
-    A private property to clear the file input.
-    """)
-
-=======
+
     def clear(self) -> None:
         """ Clear the contents of this file input widget.
 
@@ -209,7 +204,6 @@
         doc = self.document
         if doc is not None:
             doc.callbacks.send_event(ClearInput(self))
->>>>>>> 56e14ac1
 
 class NumericInput(InputWidget):
     ''' Numeric input widget.
