--- conflicted
+++ resolved
@@ -70,20 +70,13 @@
 script:
     # Deactivate tests on building to avoid huge packages contaning the pics and outout html
     # Eventually, we need to get rid of the generated stuff before packaging
-<<<<<<< HEAD
-    - if [[ -z "$TRAVIS_TAG" && "$GROUP" == js_tests ]]; then py.test -s -m js -rs; fi  # Run just the JS first so we see the output
-    - if [[ -z "$TRAVIS_TAG" && "$GROUP" == python_tests ]]; then py.test -m 'not (examples or js or integration)' --cov=bokeh --cov-config=bokeh/.coveragerc -rs; fi  # Run the not examples or js tests (we can eat stdout for this one)
-    - if [[ -z "$TRAVIS_TAG" && "$GROUP" == integration_tests ]]; export UPLOAD_PYTEST_HTML=True; then py.test -m integration -rs; export UPLOAD_PYTEST_HTML=False; fi  # Run the integration tests
-    - if [[ -z "$TRAVIS_TAG" && "$GROUP" == examples_flake_docs && $TRAVIS_PYTHON_VERSION == '2.7' ]]; then export BOKEH_DEFAULT_DIFF=FETCH_HEAD; export IPYTHON_ALLOW_DRAFT_WEBSOCKETS_FOR_PHANTOMJS=1; fi # Add env variable for pdiff machinery
-    - if [[ -z "$TRAVIS_TAG" && "$GROUP" == examples_flake_docs ]]; then if [[ $TRAVIS_COMMIT_MSG == *"[ci disable examples]"* ]]; then echo "Examples run disabled by commit"; else py.test -s -m examples -rs; fi; fi # Run the examples
-=======
     #
     # Run (JS and Python) unit tests on all python versions
     - if [[ -z "$TRAVIS_TAG" && "$GROUP" == unit ]]; then py.test -s -m js -rs; fi  # Run just the JS first so we see the output
     - if [[ -z "$TRAVIS_TAG" && "$GROUP" == unit ]]; then py.test -m 'not (examples or js or integration)' --cov=bokeh --cov-config=bokeh/.coveragerc -rs; fi  # Run the not examples or js tests (we can eat stdout for this one)
     #
     # Run integration tests only once (Py 3.4)
-    - if [[ -z "$TRAVIS_TAG" && "$GROUP" == integration ]]; then py.test -m integration -rs; fi  # Run the integration tests
+    - if [[ -z "$TRAVIS_TAG" && "$GROUP" == integration ]]; then export UPLOAD_PYTEST_HTML=True; then py.test -m integration -rs; then export UPLOAD_PYTEST_HTML=False; fi  # Run the integration tests
     #
     # Flake/docs testing only once (Py 2.7)
     - if [[ -z "$TRAVIS_TAG" && "$GROUP" == flake_docs ]]; then ( flake8 bokeh; cd sphinx; make all ) ; fi
@@ -92,7 +85,6 @@
     - if [[ -z "$TRAVIS_TAG" && "$GROUP" == examples && $TRAVIS_PYTHON_VERSION == '2.7' ]]; then export BOKEH_DEFAULT_DIFF=FETCH_HEAD; export IPYTHON_ALLOW_DRAFT_WEBSOCKETS_FOR_PHANTOMJS=1; fi # Add env variable for pdiff machinery
     - if [[ -z "$TRAVIS_TAG" && "$GROUP" == examples ]]; then if [[ $TRAVIS_COMMIT_MSG == *"[ci disable examples]"* ]]; then echo "Examples run disabled by commit"; else py.test -s -m examples -rs; fi; fi # Run the examples
     #
->>>>>>> 1ee6e2c5
     - echo "poor man logger"
     - echo $BOKEH_DEFAULT_DIFF; echo $TRAVIS_COMMIT_MSG; echo $TRAVIS_PULL_REQUEST
 
