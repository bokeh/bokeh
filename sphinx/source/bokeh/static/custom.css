--- conflicted
+++ resolved
@@ -473,15 +473,14 @@
   }
 }
 
-<<<<<<< HEAD
 /* customize highlight color for sphinx code blocks */
 .highlight .hll {
   background-color: rgba(246,169,27,0.3);
-=======
+}
+
 /* image style for styling.rst examples */
 
 .theme-examples img {
   border: 2px solid #eeeeee;
   margin-bottom: 3px;
->>>>>>> d9050920
 }