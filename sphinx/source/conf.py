# -----------------------------------------------------------------------------
# Copyright (c) 2012 - 2021, Anaconda, Inc., and Bokeh Contributors.
# All rights reserved.
#
# The full license is in the file LICENSE.txt, distributed with this software.
# -----------------------------------------------------------------------------

# Standard library imports
import os
from datetime import date

# Bokeh imports
from bokeh import __version__
from bokeh.settings import settings

# -- Project configuration -----------------------------------------------------

author = "Bokeh Contributors"
year = date.today().year

copyright = f"©{year} {author}."

project = 'Bokeh'

version = settings.docs_version() or __version__

# -- Sphinx configuration -----------------------------------------------------

add_module_names = False

exclude_patterns = ['docs/releases/*']

extensions = [
    'autoclasstoc',
    'sphinxext.opengraph',
    'sphinx_panels',
#    'sphinx_reredirects',
    'sphinx_tabs.tabs',
    'sphinx.ext.autodoc',
    'sphinx.ext.autosummary',
    'sphinx.ext.ifconfig',
    'sphinx.ext.napoleon',
    'sphinx.ext.intersphinx',
    'sphinx.ext.viewcode',
    'bokeh.sphinxext.bokeh_autodoc',
    'bokeh.sphinxext.bokeh_dataframe',
    'bokeh.sphinxext.bokeh_color',
    'bokeh.sphinxext.bokeh_enum',
    'bokeh.sphinxext.bokeh_example_metadata',
    'bokeh.sphinxext.bokeh_gallery',
    'bokeh.sphinxext.bokeh_jinja',
    'bokeh.sphinxext.bokeh_model',
    'bokeh.sphinxext.bokeh_options',
    'bokeh.sphinxext.bokeh_palette',
    'bokeh.sphinxext.bokeh_palette_group',
    'bokeh.sphinxext.bokeh_plot',
    'bokeh.sphinxext.bokeh_prop',
    'bokeh.sphinxext.bokeh_releases',
    'bokeh.sphinxext.bokeh_roles',
    'bokeh.sphinxext.bokeh_settings',
    'bokeh.sphinxext.bokeh_sitemap',
    'bokeh.sphinxext.bokehjs_content',
    'bokeh.sphinxext.collapsible_code_block',
]

needs_sphinx = '4.1'

rst_epilog = open("rst_epilog.txt").read()

# -- Extensions configuration --------------------------------------------------

autoclasstoc_sections = [
        'public-attrs',
        'public-methods',
]

autodoc_member_order = 'groupwise'

bokeh_missing_google_api_key_ok = False

if not bokeh_missing_google_api_key_ok:
    if "GOOGLE_API_KEY" not in os.environ:
        raise RuntimeError("\n\nThe GOOGLE_API_KEY environment variable is not set. Set GOOGLE_API_KEY to a valid API key, "
                           "or set bokeh_missing_google_api_key_ok=True in conf.py to build anyway (with broken GMaps)")

bokeh_plot_pyfile_include_dirs = ['docs']

intersphinx_mapping = {
<<<<<<< HEAD
    'numpy'  : ('https://numpy.org/doc/stable/', None),
    'pandas' : ('https://pandas.pydata.org/pandas-docs/stable/', None),
    'python' : ('https://docs.python.org/3/', None),
    'sphinx' : ('https://www.sphinx-doc.org/en/master/', None),
=======
    'python'      : ('https://docs.python.org/3/', None),
    'pandas'      : ('https://pandas.pydata.org/pandas-docs/stable/', None),
    'numpy'       : ('https://numpy.org/doc/stable/', None),
>>>>>>> 027e0615
    'xyzservices' : ('https://xyzservices.readthedocs.io/en/stable/', None),
}

napoleon_include_init_with_doc = True

ogp_site_url = 'https://docs.bokeh.org/en/latest/'
ogp_image = 'http://static.bokeh.org/og/logotype-on-hex.png'
ogp_custom_meta_tags = [
    '<meta name="twitter:card" content="summary_large_image" />',
    '<meta property="twitter:site" content="@bokeh" />',
    '<meta name="image" property="og:image" content="http://static.bokeh.org/og/logotype-on-hex.png">',
]

panels_add_bootstrap_css = False

sphinx_tabs_disable_tab_closing = True

pygments_style = 'sphinx'

redirects = {
    "docs/installation": "first_steps/installation.html",
    "docs/user_guide/quickstart": "../first_steps.html",
}

# -- Options for HTML output ---------------------------------------------------

html_context = {
    'AUTHOR': author,
    'DESCRIPTION': 'Bokeh visualization library, documentation site.',
    'SITEMAP_BASE_URL': 'https://docs.bokeh.org/en/', # Trailing slash is needed
    'VERSION': version,
}

html_css_files = ['custom.css']

html_static_path = ['_static']

html_theme ='pydata_sphinx_theme'

html_theme_options = {
    'external_links': [
        {'name': 'Tutorial',  'url': 'https://mybinder.org/v2/gh/bokeh/bokeh-notebooks/master?filepath=tutorial%2F00%20-%20Introduction%20and%20Setup.ipynb'},
        {'name': 'Community', 'url': 'https://discourse.bokeh.org'}
    ],
    'github_url': 'https://github.com/bokeh/bokeh',
    'google_analytics_id': 'UA-27761864-7',
    "navbar_align": "left",
    'show_toc_level': 2,
    'twitter_url': 'https://twitter.com/bokeh',
}

html_sidebars = {
  "docs/gallery": [],
  "docs/gallery/**": [],
  "index": [],
}

html_title = f"{project} {version} Documentation"

templates_path = ['_templates']

def setup(app):
    app.add_object_type('confval', 'confval', objname='configuration value', indextemplate='pair: %s; configuration value')<|MERGE_RESOLUTION|>--- conflicted
+++ resolved
@@ -86,16 +86,10 @@
 bokeh_plot_pyfile_include_dirs = ['docs']
 
 intersphinx_mapping = {
-<<<<<<< HEAD
-    'numpy'  : ('https://numpy.org/doc/stable/', None),
-    'pandas' : ('https://pandas.pydata.org/pandas-docs/stable/', None),
-    'python' : ('https://docs.python.org/3/', None),
-    'sphinx' : ('https://www.sphinx-doc.org/en/master/', None),
-=======
+    'numpy'       : ('https://numpy.org/doc/stable/', None),
+    'pandas'      : ('https://pandas.pydata.org/pandas-docs/stable/', None),
     'python'      : ('https://docs.python.org/3/', None),
-    'pandas'      : ('https://pandas.pydata.org/pandas-docs/stable/', None),
-    'numpy'       : ('https://numpy.org/doc/stable/', None),
->>>>>>> 027e0615
+    'sphinx'      : ('https://www.sphinx-doc.org/en/master/', None),
     'xyzservices' : ('https://xyzservices.readthedocs.io/en/stable/', None),
 }
 
