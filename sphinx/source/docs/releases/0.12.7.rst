--- conflicted
+++ resolved
@@ -122,10 +122,6 @@
 unaffected by this change, but any ``CustomJS`` callbacks used with the tap tool
 will need to be updated to reflect this change.
 
-.. _Custom Extension: http://bokeh.pydata.org/en/latest/docs/user_guide/extensions.html
-.. _GeoViews: http://geo.holoviews.org
-<<<<<<< HEAD
-
 DataTable Selection Highlighting Signal
 ~~~~~~~~~~~~~~~~~~~~~~~~~~~~~~~~~~~~~~~
 
@@ -143,10 +139,11 @@
 
 .. code-block:: python
 
-  customjs = CustomJS(args=dict(source=source), code="""
+    customjs = CustomJS(args=dict(source=source), code="""
         source['selected']['1d'].indices = [1, 2]
         source.change.emit();
     """)
-=======
-.. _project roadmap: http://bokehplots.com/pages/roadmap.html
->>>>>>> ac64dd4a
+
+.. _Custom Extension: http://bokeh.pydata.org/en/latest/docs/user_guide/extensions.html
+.. _GeoViews: http://geo.holoviews.org
+.. _project roadmap: http://bokehplots.com/pages/roadmap.html