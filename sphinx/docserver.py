from __future__ import print_function
from builtins import input

import flask
import os
import threading
import time
import webbrowser

from tornado.wsgi import WSGIContainer
from tornado.httpserver import HTTPServer
from tornado.ioloop import IOLoop



_basedir = os.path.join("..", os.path.dirname(__file__))

app = flask.Flask(__name__, static_path="/unused")
PORT=5009
http_server = HTTPServer(WSGIContainer(app))

"""this is a simple server to facilitate developing the docs.  by
serving up static files from this server, we avoid the need to use a
symlink.

"""


@app.route('/')
def welcome():
    return """
    <h1>Welcome to the Bokeh documentation server</h1>
    You probably want to go to <a href="/en/latest/index.html"> Index</a>
    """

@app.route('/en/latest/<path:filename>')
def send_pic(filename):
    return flask.send_from_directory(
        os.path.join(_basedir,"sphinx/_build/html/"), filename)


def open_browser():
    # Child process
    time.sleep(0.5)
    webbrowser.open("http://localhost:%d/en/latest/index.html" % PORT, new="tab")

def serve_http():
    http_server.listen(PORT)
    IOLoop.instance().start()

def shutdown_server():
    ioloop = IOLoop.instance()
    ioloop.add_callback(ioloop.stop)
    print("Asked Server to shut down.")

def ui():
    time.sleep(0.5)
    try:
        input("Press <ENTER> to exit...\n")
<<<<<<< HEAD
    except:
=======
    except (SyntaxError, KeyboardInterrupt):
>>>>>>> 15807972
        pass

if __name__ == "__main__":

    print("\nStarting Bokeh plot server on port %d..." % PORT)
    print("Visit http://localhost:%d/en/latest/index.html to see plots\n" % PORT)

    t_server = threading.Thread(target=serve_http)
    t_server.start()
    t_browser = threading.Thread(target=open_browser)
    t_browser.start()

    ui()

    shutdown_server()
    t_server.join()
    t_browser.join()
    print("Server shut down.")<|MERGE_RESOLUTION|>--- conflicted
+++ resolved
@@ -57,11 +57,7 @@
     time.sleep(0.5)
     try:
         input("Press <ENTER> to exit...\n")
-<<<<<<< HEAD
     except:
-=======
-    except (SyntaxError, KeyboardInterrupt):
->>>>>>> 15807972
         pass
 
 if __name__ == "__main__":
