--- conflicted
+++ resolved
@@ -125,15 +125,9 @@
     description='Interactive plots and applications in the browser from Python',
     long_description=open("README.md").read(),
     long_description_content_type="text/markdown",
-<<<<<<< HEAD
     license='BSD-3-Clause',
-    author='Anaconda',
-    author_email='info@anaconda.com',
-=======
-    license='New BSD',
     author='Bokeh Team',
     author_email='info@bokeh.org',
->>>>>>> 9a188ca3
     url='http://github.com/bokeh/bokeh',
     classifiers=open("classifiers.txt").read().strip().split('\n'),
 
