--- conflicted
+++ resolved
@@ -497,7 +497,6 @@
         # cli
         # 'click>=3.3',
         # tests
-<<<<<<< HEAD
         #'nose>=1.3.0',
         #'mock>=1.0.1',
         #'flask-testing>=0.4.1',
@@ -505,10 +504,6 @@
         #'selenium-server-standalone>=2.42.1',
         #'selenium-chromedriver>=2.1',
         #'phantomjs>=1.9.7'
-=======
-        # 'nose>=1.3.0',
-        # 'mock>=1.0.1',
->>>>>>> edd4d0dc
         'colorama>=0.2.7'
     ]
 
