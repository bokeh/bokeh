--- conflicted
+++ resolved
@@ -10,12 +10,8 @@
   "css/bokeh-widgets.min.css": 527
   "css/bokeh.min.css":         74
   "js/bokeh-widgets.min.js":   290
-<<<<<<< HEAD
-  "js/bokeh-api.min.js":        70
+  "js/bokeh-api.min.js":        75
   "js/bokeh-gl.min.js":         80
-=======
-  "js/bokeh-api.min.js":        75
->>>>>>> 19f62812
   "js/bokeh.min.js":           780
 }
 
