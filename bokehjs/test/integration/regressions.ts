import sinon from "sinon"

import {expect} from "../unit/assertions"
import {display, fig, row, column, grid, DelayedInternalProvider} from "./_util"

import {
  Arrow, ArrowHead, NormalHead, OpenHead,
  BoxAnnotation, LabelSet, ColorBar, Slope, Whisker,
  Range1d, DataRange1d, FactorRange,
  ColumnDataSource, CDSView, BooleanFilter, IndexFilter, Selection,
  LinearAxis, CategoricalAxis,
  GlyphRenderer, GraphRenderer, GridBox,
  Circle, Quad, MultiLine,
  StaticLayoutProvider,
  LinearColorMapper,
  Plot,
  TeX,
  HoverTool,
  ZoomInTool,
  TileRenderer, WMTSTileSource,
  Renderer,
  ImageURLTexture,
} from "@bokehjs/models"

import {Button, Select, MultiSelect, MultiChoice, RadioGroup, Div} from "@bokehjs/models/widgets"
import {DataTable, TableColumn} from "@bokehjs/models/widgets/tables"

import {Factor} from "@bokehjs/models/ranges/factor_range"

import {Document} from "@bokehjs/document"
import {Color} from "@bokehjs/core/types"
import {Anchor, Location, OutputBackend, MarkerType} from "@bokehjs/core/enums"
import {subsets} from "@bokehjs/core/util/iterator"
import {assert} from "@bokehjs/core/util/assert"
import {range, linspace} from "@bokehjs/core/util/array"
import {ndarray} from "@bokehjs/core/util/ndarray"
import {Random} from "@bokehjs/core/util/random"
import {Matrix} from "@bokehjs/core/util/matrix"
import {defer} from "@bokehjs/core/util/defer"
import {encode_rgba} from "@bokehjs/core/util/color"
import {Figure, show} from "@bokehjs/api/plotting"
import {MarkerArgs} from "@bokehjs/api/glyph_api"
import {Spectral11, turbo, plasma} from "@bokehjs/api/palettes"
import {div, offset} from "@bokehjs/core/dom"

import {MathTextView} from "@bokehjs/models/text/math_text"
import {PlotView} from "@bokehjs/models/plots/plot"

import {gridplot} from "@bokehjs/api/gridplot"
import {f} from "@bokehjs/api/expr"
import {np} from "@bokehjs/api/linalg"

const n_marker_types = [...MarkerType].length

function svg_data_url(svg: string): string {
  return `data:image/svg+xml;utf-8,${svg}`
}

function scalar_image(N: number = 100) {
  const x = linspace(0, 10, N)
  const y = linspace(0, 10, N)
  const d = new Float64Array(N*N)
  const {sin, cos} = Math
  for (let i = 0; i < N; i++) {
    for (let j = 0; j < N; j++) {
      d[i*N + j] = sin(x[i])*cos(y[j])
    }
  }
  return ndarray(d, {shape: [N, N]})
}

function rgba_image() {
  const N = 20
  const d = new Uint32Array(N*N) // TODO: doesn't allow Uint8Array[N, N, 4]
  const dv = new DataView(d.buffer)

  const {trunc} = Math
  for (let i = 0; i < N; i++) {
    for (let j = 0; j < N; j++) {
      const r = trunc(i/N*255)
      const g = 158
      const b = trunc(j/N*255)
      const a = 255
      dv.setUint32(4*(i*N + j), encode_rgba([r, g, b, a]))
    }
  }
  return ndarray(d, {shape: [N, N]})
}

function svg_image() {
  return svg_data_url(`\
<svg version="1.1" viewBox="0 0 2 2" xmlns="http://www.w3.org/2000/svg">
<circle cx="1" cy="1" r="1" fill="blue" />
</svg>
`)
}

describe("Bug", () => {
  describe("in issue #9879", () => {
    it("disallows to change FactorRange to a lower dimension with a different number of factors", async () => {
      const p = fig([200, 200], {
        x_range: new FactorRange({factors: [["a", "b"], ["b", "c"]]}),
        y_range: new DataRange1d(),
      })
      const source = new ColumnDataSource({data: {x: [["a", "b"], ["b", "c"]], y: [1, 2]}})
      p.vbar({x: {field: "x"}, top: {field: "y"}, width: 0.1, source})
      const {view} = await display(p)

      source.data = {x: ["a"], y: [1]}
      ;(p.x_range as FactorRange).factors = ["a"]
      await view.ready
    })
  })

  describe("in issue #9522", () => {
    it("disallows arrow to be positioned correctly in stacked layouts", async () => {
      const horz = (end?: ArrowHead) => new Arrow({x_start: 1, x_end: 5, y_start: 0, y_end:  0, end})
      const vert = (end?: ArrowHead) => new Arrow({x_start: 2, x_end: 2, y_start: 1, y_end: -2, end})

      const p1 = fig([200, 200], {x_range: [0, 6], y_range: [-3, 2]})
      p1.add_layout(horz(new NormalHead({fill_color: "blue"})))
      p1.add_layout(vert())

      const p2 = fig([200, 200], {x_range: [0, 6], y_range: [-3, 2]})
      p2.add_layout(horz())
      p2.add_layout(vert(new NormalHead({fill_color: "green"})))

      await display(row([p1, p2]))
    })
  })

  describe("in issue #9703", () => {
    it.allowing(8)("disallows ImageURL glyph to set anchor and angle at the same time", async () => {
      const p = fig([300, 300], {x_range: [-1, 10], y_range: [-1, 10]})

      const img = svg_data_url(`\
<svg version="1.1" viewBox="0 0 2 2" xmlns="http://www.w3.org/2000/svg">
  <path d="M 0,0 2,0 1,2 Z" fill="green" />
</svg>
`)

      let y = 0
      const w = 1, h = 1

      for (const anchor of [...Anchor].slice(0, 9)) {
        p.image_url({url: [img], x: 0, y, w, h, anchor, angle: 0})
        p.image_url({url: [img], x: 1, y, w, h, anchor, angle: Math.PI/6})
        p.image_url({url: [img], x: 2, y, w, h, anchor, angle: Math.PI/4})
        p.image_url({url: [img], x: 3, y, w, h, anchor, angle: Math.PI/3})
        p.image_url({url: [img], x: 4, y, w, h, anchor, angle: Math.PI/2})
        p.image_url({url: [img], x: 5, y, w, h, anchor, angle: Math.PI/1})
        y += 1
      }

      await display(p)
    })
  })

  describe("in issue #9724", () => {
    it("makes automatic padding in data ranges inconsistent", async () => {
      const x = [0.1, 0.5, 1.0, 1.5, 2.0, 2.5, 3.0]

      const padding = {
        range_padding: 1,
        range_padding_units: "absolute" as const,
      }

      const p0 = (() => {
        const x_range = new DataRange1d()
        const y_range = new DataRange1d(padding)
        const p = fig([150, 150], {x_range, y_range})
        p.line({x, y: 10, line_width: 2, color: "red"})
        return p
      })()

      const p1 = (() => {
        const x_range = new DataRange1d()
        const y_range = new DataRange1d(padding)
        const p = fig([150, 150], {x_range, y_range})
        p.line({x, y: 10, line_width: 2, color: "red"})
        p.line({x, y: 15, line_width: 2, color: "blue"})
        return p
      })()

      const p2 = (() => {
        const x_range = new DataRange1d()
        const y_range = new DataRange1d({start: 0, ...padding})
        const p = fig([150, 150], {x_range, y_range})
        p.line({x, y: 10, line_width: 2, color: "red"})
        return p
      })()

      const p3 = (() => {
        const x_range = new DataRange1d()
        const y_range = new DataRange1d({start: 0, ...padding})
        const p = fig([150, 150], {x_range, y_range})
        p.line({x, y: 10, line_width: 2, color: "red"})
        p.line({x, y: 15, line_width: 2, color: "blue"})
        return p
      })()

      await display(row([p0, p1, p2, p3]))
    })
  })

  describe("in issue #9877", () => {
    function plot(fill: Color | null, line: Color | null) {
      const p = fig([200, 200], {x_range: [0, 3], y_range: [0, 3]})
      p.circle({x: [1, 1, 2, 2], y: [1, 2, 1, 2], radius: 0.5, line_color: null, fill_color: "red"})

      const box = new BoxAnnotation({
        bottom: 1, top: 2, left: 1, right: 2,
        fill_color: fill, fill_alpha: 0.5,
        line_color: line, line_alpha: 1.0, line_width: 4,
      })
      p.add_layout(box)
      return p
    }

    it("disallows BoxAnnotation to respect fill_color == null", async () => {
      const p0 = plot("blue", "green")
      const p1 = plot(null, "green")
      await display(row([p0, p1]))
    })

    it("disallows BoxAnnotation to respect line_color == null", async () => {
      const p0 = plot("blue", "green")
      const p1 = plot("blue", null)
      await display(row([p0, p1]))
    })
  })

  describe("in issue #9230", () => {
    function plot(output_backend: OutputBackend, selected?: Selection) {
      const p = fig([200, 200], {tools: "box_select", output_backend})
      const x = [0, 1, 2, 3]
      const y = [0, 1, 2, 3]
      const c = ["black", "red", "green", "blue"]
      const source = new ColumnDataSource({data: {x, y, c}, selected})
      const view = new CDSView({filter: new BooleanFilter({booleans: [false, true, true, true]})})
      p.circle({field: "x"}, {field: "y"}, {source, view, color: {field: "c"}, size: 20})
      return p
    }

    it("makes GlyphRenderer use incorrect subset indices", async () => {
      const p0 = plot("canvas")
      const p1 = plot("webgl")
      await display(row([p0, p1]))
    })

    it("makes GlyphRenderer use incorrect subset indices after selection", async () => {
      const items = []
      for (const indices of subsets([1, 2, 3])) {
        const selection = new Selection({indices})
        const p0 = plot("canvas", selection)
        const p1 = plot("webgl", selection)
        items.push(column([p0, p1]))
      }
      await display(row(items))
    })
  })

  describe("in issue #10856", () => {
    it("makes GlyphRenderer ignore changes to secondary glyphs", async () => {
      const p = fig([200, 200])

      const x = [0, 1, 2, 3, 4]
      const y = [0, 1, 2, 3, 4]
      const c = ["red", "orange", "green", "blue", "purple"]

      const selected = new Selection({indices: [1, 3, 4]})
      const source = new ColumnDataSource({data: {x, y, c}, selected})
      const r = p.circle({field: "x"}, {field: "y"}, {
        source,
        color: {field: "c"},
        selection_line_color: "white",
        size: 20,
      })

      const {view} = await display(p)

      const glyph = r.selection_glyph as Circle
      glyph.line_color = "black"
      glyph.hatch_color = "black"
      glyph.hatch_pattern = "/"

      await view.ready
    })
  })

  describe("in issue #10042", () => {
    it("disallows to set subgroup_label_orientation = 0", async () => {
      const random = new Random(1)

      const factors: Factor[] = [
        ["A", "01", "AA"], ["A", "01", "AB"], ["A", "01", "AC"], ["A", "01", "AD"], ["A", "01", "AE"],
        ["B", "02", "AA"], ["B", "02", "AB"], ["B", "02", "AC"], ["B", "02", "AD"], ["B", "02", "AE"],
      ]
      const y_range = new FactorRange({factors})

      const p = fig([200, 300], {y_range})
      p.hbar({
        y: factors,
        left: 0,
        right: random.floats(factors.length),
        height: 0.8,
      })

      for (const axis of p.yaxis) {
        if (axis instanceof CategoricalAxis)
          axis.subgroup_label_orientation = 0
      }

      await display(p)
    })
  })

  describe("in issue #10575", () => {
    const factors: Factor[] = [
      ["A", "01", "AA"], ["A", "01", "AB"], ["A", "01", "AC"], ["A", "01", "AD"], ["A", "01", "AE"],
      ["B", "02", "AA"], ["B", "02", "AB"], ["B", "02", "AC"], ["B", "02", "AD"], ["B", "02", "AE"],
    ]

    it("disallows rendering Whisker annotation with a categorical x-range", async () => {
      const random = new Random(1)

      const x = factors
      const y = random.floats(factors.length)
      const upper = y.map((yi) => yi + random.float())
      const lower = y.map((yi) => yi - random.float())

      const source = new ColumnDataSource({data: {x, y, lower, upper}})
      const whisker = new Whisker({source, dimension: "height", base: {field: "x"}})

      const x_range = new FactorRange({factors})
      const p = fig([400, 200], {x_range})
      p.circle({source})
      p.add_layout(whisker)

      await display(p)
    })

    it("disallows rendering Whisker annotation with a categorical y-range", async () => {
      const random = new Random(1)

      const x = random.floats(factors.length)
      const y = factors
      const upper = x.map((xi) => xi + random.float())
      const lower = x.map((xi) => xi - random.float())

      const source = new ColumnDataSource({data: {x, y, lower, upper}})
      const whisker = new Whisker({source, dimension: "width", base: {field: "y"}})

      const y_range = new FactorRange({factors})
      const p = fig([200, 400], {y_range})
      p.circle({source})
      p.add_layout(whisker)

      await display(p)
    })
  })

  describe("in issue #10219", () => {
    it("disallows correct placement of Rect glyph with partial categorical ranges", async () => {
      const source = new ColumnDataSource({data: {
        x: ["A", "A", "A", "B", "B", "B", "C", "C", "C"],
        y: ["A", "B", "C", "A", "B", "C", "A", "B", "C"],
      }})

      const p = fig([300, 300], {x_range: ["B", "C"], y_range: ["C", "B"]})

      p.rect({x: {field: "x"}, y: {field: "y"}, width: 0.9, height: 0.9, source})
      p.circle({x: {field: "x"}, y: {field: "y"}, radius: 0.2, color: "red", source})

      await display(p)
    })
  })

  describe("in issue #10246", () => {
    function make_layout(output_backend: OutputBackend) {
      const x = range(0, 11)
      const y0 = x
      const y1 = x.map((xi) => 10 - xi)
      const y2 = x.map((xi) => Math.abs(xi - 5))

      const s0 = fig([200, 200], {output_backend})
      s0.circle(x, y0, {size: 12, alpha: 0.8, color: "#53777a"})

      const s1 = fig([200, 200], {output_backend})
      s1.triangle(x, y1, {size: 12, alpha: 0.8, color: "#c02942"})

      const s2 = fig([200, 200], {output_backend, visible: false})
      s2.square(x, y2, {size: 12, alpha: 0.8, color: "#d95b43"})

      return row([s0, s1, s2])
    }

    it("makes a plot with visible == false throw an exception", async () => {
      const l0 = make_layout("canvas")
      const l1 = make_layout("webgl")
      await display(column([l0, l1]))
    })
  })

  describe("in issue #10195", () => {
    it("makes extra axes render with invalid data ranges", async () => {
      function make_plot(axis_location: Location) {
        const p = fig([200, 200])
        p.extra_y_ranges = {yrangename: new Range1d({start: 0, end: 1})}
        p.add_layout(new LinearAxis({y_range_name: "yrangename"}), axis_location)
        return p
      }

      const p0 = make_plot("above")
      const p1 = make_plot("below")
      const p2 = make_plot("left")
      const p3 = make_plot("right")

      await display(row([p0, p1, p2, p3]))
    })
  })

  describe("in issue #10305", () => {
    it("disallows to render lines with NaNs using SVG backend", async () => {
      function make_plot(output_backend: OutputBackend) {
        const p = fig([300, 200], {output_backend})
        const y = [NaN, 0, 1, 4, NaN, NaN, NaN, 3, 4, NaN, NaN, 5, 6, 9, 10]
        p.line({x: range(y.length), y})
        return p
      }

      const p0 = make_plot("canvas")
      const p1 = make_plot("svg")

      await display(row([p0, p1]))
    })

    it("disallows to render multi-lines with NaNs using SVG backend", async () => {
      function make_plot(output_backend: OutputBackend) {
        const p = fig([300, 200], {output_backend})
        const y = [NaN, 0, 1, 4, NaN, NaN, NaN, 3, 4, NaN, NaN, 5, 6, 9, 10]
        p.multi_line({xs: [range(y.length)], ys: [y]})
        return p
      }

      const p0 = make_plot("canvas")
      const p1 = make_plot("svg")

      await display(row([p0, p1]))
    })
  })

  describe("in issue #10725", () => {
    it("renders image glyphs in wrong orientation using SVG backend", async () => {
      function make_plot(output_backend: OutputBackend) {
        const image = scalar_image(500)
        const color_mapper = new LinearColorMapper({palette: Spectral11})

        const p = fig([200, 200], {output_backend})
        p.image({image: {value: image}, x: 0, y: 0, dw: 10, dh: 10, color_mapper})
        return p
      }

      const p0 = make_plot("canvas")
      const p1 = make_plot("svg")

      await display(row([p0, p1]))
    })
  })

  describe("in issue #10362", () => {
    it("disallows updating layout when changing axis label", async () => {
      const p = fig([200, 100])
      p.circle([0, 1, 2], [0, 1, 2], {radius: 0.25})
      const {view} = await display(p)
      p.xaxis.axis_label = "X-Axis Label"
      await view.ready
    })
  })

  describe("in issue #10369", () => {
    it("disallows ImageURL glyph to compute correct bounds with different anchors", async () => {
      const img = svg_image()
      const plots = []
      for (const anchor of [...Anchor].slice(0, 9)) {
        const x_range = new DataRange1d()
        const y_range = new DataRange1d()
        const p = fig([200, 200], {x_range, y_range, title: anchor, match_aspect: true})
        p.image_url({url: [img], x: 0, y: 0, w: 1, h: 1, anchor})
        plots.push(p)
      }
      const r = grid(Matrix.from(plots, 3))
      await display(r)
    })
  })

  describe("in issue #8446", () => {
    it("disallows correct rendering circle scatter plots with SVG backend", async () => {
      function make_plot(output_backend: OutputBackend) {
        const p = fig([200, 200], {output_backend, title: output_backend})
        p.scatter([-1, -2, -3, -4, -5], [6, 7, 2, 4, 5], {size: 20, color: "navy", alpha: 0.5, marker: "circle"})
        p.circle([1, 2, 3, 4, 5], [6, 7, 2, 4, 5], {size: 20, color: "red", alpha: 0.5})
        return p
      }

      const p0 = make_plot("canvas")
      const p1 = make_plot("svg")

      await display(row([p0, p1]))
    })
  })

  describe("in issue #6775", () => {
    it("disallows correct rendering of legends with SVG backend", async () => {
      function make_plot(output_backend: OutputBackend) {
        const p = fig([200, 200], {output_backend, title: output_backend})
        p.diamond({x: 1, y: 1, color: "red", size: 30, legend_label: "diamond"})
        p.square({x: 2, y: 1, size: 30, legend_label: "square"})
        p.legend.location = "top_center"
        return p
      }

      const p0 = make_plot("canvas")
      const p1 = make_plot("svg")

      await display(row([p0, p1]))
    })
  })

  describe("in issue #589", () => {
    it("disallows updating legend when glyphs change", async () => {
      const x = [1, 2, 3, 4, 5, 10]
      const y = [5, 6, 2, 3, 4, 10]

      const p = fig([300, 300])
      const r = p.line(x, y, {legend_label: "foo"})

      const {view} = await display(p)

      p.circle(x, y, {legend_label: "foo"})
      r.glyph.line_dash = "dotted"
      r.glyph.line_color = "black"
      p.line([1, 4, 8], [2, 12, 6], {line_color: "red", legend_label: "bar"})
      p.legend.background_fill_color = "blue"
      p.legend.background_fill_alpha = 0.2

      await view.ready
    })
  })

  describe("in issue #10454", () => {
    it("disallows using categorical coordinates with LabelSet annotation", async () => {
      const p = fig([300, 300], {x_range: ["X1", "X2", "X3"], y_range: ["Y1", "Y2", "Y3"]})
      p.rect({x: ["X1", "X2", "X3"], y: ["Y1", "Y2", "Y3"], width: 1, height: 1, fill_alpha: 0.3})

      const labels0 = new LabelSet({x: {value: "X1"}, y: {value: "Y3"}, text: {value: "L0"}, text_color: "red"})
      p.add_layout(labels0)

      const labels1 = new LabelSet({x: {value: "X3"}, y: {value: "Y1"}, text: {value: "L1"}, text_color: "green"})
      p.add_layout(labels1)

      const source = new ColumnDataSource({data: {
        x: ["X1", "X2", "X3"],
        y: ["Y1", "Y2", "Y3"],
        text: ["L20", "L21", "L22"],
      }})
      const labels2 = new LabelSet({x: {field: "x"}, y: {field: "y"}, text: {field: "text"}, source, text_color: "blue"})
      p.add_layout(labels2)

      await display(p)
    })

    it("disallows using categorical coordinates with Arrow annotation", async () => {
      const p = fig([300, 300], {x_range: ["X1", "X2", "X3"], y_range: ["Y1", "Y2", "Y3"]})
      p.rect({x: ["X1", "X2", "X3"], y: ["Y1", "Y2", "Y3"], width: 1, height: 1, fill_alpha: 0.3})

      const arrow0 = new Arrow({
        x_start: {value: "X1"}, y_start: {value: "Y1"},
        x_end: {value: "X3"}, y_end: {value: "Y3"},
        line_color: "red",
      })
      p.add_layout(arrow0)
      const arrow1 = new Arrow({
        x_start: {value: "X3"}, y_start: {value: "Y1"},
        x_end: {value: "X1"}, y_end: {value: "Y3"},
        line_color: "green",
      })
      p.add_layout(arrow1)

      const source = new ColumnDataSource({data: {
        x_start: ["X2", "X2", "X2", "X2"],
        y_start: ["Y2", "Y2", "Y2", "Y2"],
        x_end: ["X3", "X2", "X1", "X2"],
        y_end: ["Y2", "Y3", "Y2", "Y1"],
      }})
      const labels2 = new Arrow({
        x_start: {field: "x_start"},
        y_start: {field: "y_start"},
        x_end: {field: "x_end"},
        y_end: {field: "y_end"},
        source,
        line_color: "blue",
      })
      p.add_layout(labels2)

      await display(p)
    })
  })

  describe("in issue #10136", () => {
    it("prevents correct rendering of overlapping arrows", async () => {
      const p = fig([200, 100], {x_range: [0, 3], y_range: [0, 2]})

      const source = new ColumnDataSource({data: {
        x_end: [1, 2, 3],
      }})
      const head = new OpenHead({size: 30, line_width: 3})
      const arrow = new Arrow({
        end: head,
        x_start: {value: 0},
        y_start: {value: 1},
        x_end: {field: "x_end"},
        y_end: {value: 1},
        line_width: 3,
        source,
      })
      p.add_layout(arrow)

      await display(p)
    })
  })

  describe("in issue #10457", () => {
    it("prevents rendering circle glyph with reversed ranges and radius in data units", async () => {
      function plot(x_range: [number, number], y_range: [number, number]) {
        const title = `[${x_range}] × [${y_range}]`
        const p = fig([150, 150], {x_range, y_range, title})
        p.circle({
          x: [0, 50, 100], y: [0, 50, 100], radius: {value: 20},
          fill_color: ["red", "green", "blue"],
          line_color: "black",
          alpha: 0.5,
        })
        return p
      }

      const p1 = plot([0, 100], [0, 100])
      const p2 = plot([100, 0], [0, 100])
      const p3 = plot([0, 100], [100, 0])
      const p4 = plot([100, 0], [100, 0])

      const layout = row([p1, p2, p3, p4])
      await display(layout)
    })

    it("prevents rendering marker glyphs with reversed ranges", async () => {
      type MarkerFn = (p: Figure) => (args: Partial<MarkerArgs>) => void

      function plot(fn: MarkerFn, x_range: [number, number], y_range: [number, number]) {
        const p = fig([100, 50], {x_range, y_range, x_axis_type: null, y_axis_type: null})
        fn(p)({
          x: [0, 50, 100], y: [0, 50, 100], size: {value: 30},
          fill_color: ["red", "green", "blue"],
          line_color: "black",
          alpha: 0.5,
        })
        return p
      }

      function plots(fn: MarkerFn) {
        const p1 = plot(fn, [0, 100], [0, 100])
        const p2 = plot(fn, [100, 0], [0, 100])
        const p3 = plot(fn, [0, 100], [100, 0])
        const p4 = plot(fn, [100, 0], [100, 0])
        return [p1, p2, p3, p4]
      }

      const fns: MarkerFn[] = [
        (p) => p.asterisk.bind(p),
        (p) => p.circle.bind(p),
        (p) => p.circle_cross.bind(p),
        (p) => p.circle_dot.bind(p),
        (p) => p.circle_x.bind(p),
        (p) => p.circle_y.bind(p),
        (p) => p.cross.bind(p),
        (p) => p.dash.bind(p),
        (p) => p.diamond.bind(p),
        (p) => p.diamond_cross.bind(p),
        (p) => p.diamond_dot.bind(p),
        (p) => p.dot.bind(p),
        (p) => p.hex.bind(p),
        (p) => p.hex_dot.bind(p),
        (p) => p.inverted_triangle.bind(p),
        (p) => p.plus.bind(p),
        (p) => p.square.bind(p),
        (p) => p.square_cross.bind(p),
        (p) => p.square_dot.bind(p),
        (p) => p.square_pin.bind(p),
        (p) => p.square_x.bind(p),
        (p) => p.star.bind(p),
        (p) => p.star_dot.bind(p),
        (p) => p.triangle.bind(p),
        (p) => p.triangle_dot.bind(p),
        (p) => p.triangle_pin.bind(p),
        (p) => p.x.bind(p),
        (p) => p.y.bind(p),
      ]

      assert(fns.length == n_marker_types)

      const layout = column(fns.map((fn) => row(plots(fn))))
      await display(layout)
    })
  })

  describe("in issue #10472", () => {
    it("prevents GraphRenderer to participate in auto-ranging", async () => {
      const p = fig([200, 200], {
        x_range: new DataRange1d({range_padding: 0.2}),
        y_range: new DataRange1d({range_padding: 0.2}),
      })

      const layout_provider = new StaticLayoutProvider({
        graph_layout: new Map([
          [4, [2, 1]],
          [5, [2, 2]],
          [6, [3, 1]],
          [7, [3, 2]],
        ]),
      })

      const node_renderer = new GlyphRenderer({
        glyph: new Circle({size: 10, fill_color: "red"}),
        data_source: new ColumnDataSource({data: {index: [4, 5, 6, 7]}}),
      })
      const edge_renderer = new GlyphRenderer({
        glyph: new MultiLine({line_width: 2, line_color: "gray"}),
        data_source: new ColumnDataSource({data: {start: [4, 4, 5, 6], end: [5, 6, 6, 7]}}),
      })

      const graph = new GraphRenderer({layout_provider, node_renderer, edge_renderer})
      p.add_renderers(graph)

      await display(p)
    })
  })

  describe("in issue #10452", () => {
    it("prevents changing MultiChoice.disabled property", async () => {
      const widget = new MultiChoice({value: ["2", "3"], options: ["1", "2", "3"], width: 200})
      const {view} = await display(widget, [250, 100])
      widget.disabled = true
      await view.ready
    })
  })

  describe("in issue #10507", () => {
    it.allowing(22)("prevents changing MultiSelect.disabled property", async () => {
      const widget = new MultiSelect({value: ["2", "3"], options: ["1", "2", "3"], width: 200})
      const {view} = await display(widget, [250, 100])
      widget.disabled = true
      await view.ready
    })
  })

  describe("in issue #10695", () => {
    it.allowing(16)("prevents showing MultiChoice's dropdown menu", async () => {
      const random = new Random(1)

      const N = 10
      const columns = ["Apple", "Pear", "Banana"]

      const source = new ColumnDataSource({data: {
        Apple: random.floats(N),
        Pear: random.floats(N),
        Banana: random.floats(N),
      }})

      const choices = new MultiChoice({options: columns})
      const button = new Button({label: "A button"})
      const table = new DataTable({
        width: 300,
        height: 100,
        source,
        columns: columns.map((field) => new TableColumn({title: field, field})),
      })

      const layout = column([choices, button, table])
      const {view} = await display(layout, [350, 250])

      const choices_view = view.child_views[0] as MultiChoice["__view_type__"]
      (choices_view as any /*protected*/).choice_el.showDropdown()
      await defer()
    })
  })

  describe("in issue #11365", () => {
    it.allowing(16)("prevents showing MultiChoice's dropdown menu over subsequent roots", async () => {
      const columns = ["Apple", "Pear", "Banana"]

      const choices = new MultiChoice({options: columns})
      const button = new Button({label: "A button"})

      const layout = column([choices, button])
      const {view, el} = await display(layout, [350, 200])

      // XXX: note that this plot is not going to show up in the baseline (blf) nor will
      // be considered a part of the test by any means by the testing framework (e.g. no
      // cleanup will be made). This needs proper support for multi-root display, which
      // will be increasing more useful in future testing.
      const plot = fig([300, 100])
      plot.circle([1, 2, 3], [1, 2, 3])
      await show(plot, el)

      const choices_view = view.child_views[0] as MultiChoice["__view_type__"]
      (choices_view as any /*protected*/).choice_el.showDropdown()
      await defer()
    })
  })

  describe("in issue #10488", () => {
    it("disallows correct placement of Rect glyph with datetime values", async () => {
      const t0 = 1600755745624.793
      const source = new ColumnDataSource({data: {
        x: linspace(t0, t0 + 2*3600*1000, 50),
      }})
      const p = fig([800, 300])
      p.rect({x: {field: "x"}, y: 0, width: 100000, height: 1, line_color: "red", fill_alpha: 0.5, line_alpha: 0.5, source})
      await display(p)
    })
  })

  describe("in issue #10498", () => {
    it("prevents GridBox from rebuilding when rows or cols properties are modified", async () => {
      const p1 = fig([300, 300])
      const p2 = fig([300, 300])
      p1.circle({x: [0, 1], y: [0, 1], color: "red"})
      p2.circle({x: [1, 0], y: [0, 1], color: "green"})
      const box = new GridBox({
        children: [[p1, 0, 0], [p2, 0, 1]],
        cols: {0: 300, 1: 300},
        sizing_mode: "fixed",
      })
      const {view} = await display(box, [600, 300])
      box.cols = {0: 100, 1: 500}
      await view.ready
    })
  })

  describe("in issue #10541", () => {
    it("prevents Slope with gradient=0", async () => {
      const p = fig([200, 200], {x_range: [-5, 5], y_range: [-5, 5]})

      for (const gradient of [1, -1, 0, 2, -0.5]) {
        const s = new Slope({gradient, y_intercept: -1})
        p.add_layout(s)
      }

      await display(p)
    })
  })

  describe("in issue #10589", () => {
    it("prevents correctly filtering out indices when using MultiLine glyph", async () => {
      const source = new ColumnDataSource({data: {
        xs: [[0, 0], [1, 1], [2, 2]],
        ys: [[0, 1], [0, 1], [0, 1]],
      }})
      const filter = new IndexFilter({indices: [0, 2]})
      const view = new CDSView({filter})

      const p = fig([200, 200])
      p.multi_line({field: "xs"}, {field: "ys"}, {view, source})

      await display(p)
    })
  })

  describe("in issue #11006", () => {
    it("prevents scaling of superscripts when using non-px font size units", async () => {
      const p = fig([300, 50], {
        x_range: new Range1d({start: 10**-2, end: 10**11}),
        y_range: new Range1d({start: 0, end: 1}),
        x_axis_type: "log",
        y_axis_type: null,
        min_border_top: 0,
        min_border_bottom: 0,
        min_border_left: 20,
        min_border_right: 20,
      })
      p.xaxis.major_label_text_font_size = "14pt"
      await display(p)
    })
  })

  describe("in issue #10809", () => {
    it("prevents repaint of resized layoutable renderers", async () => {
      const p = fig([100, 100])
      const {view} = await display(p)

      p.circle(0, 0, {radius: 1})
      await view.ready
    })
  })

  describe("in issue #11045", () => {
    it("prevents correct paint of glyphs using hatch patters in SVG backend after pan", async () => {
      const p = fig([200, 200], {x_range: [-1, 1], y_range: [-1, 1], output_backend: "svg"})
      p.circle({x: 0, y: 0, radius: 1, fill_color: "orange", alpha: 0.6, hatch_pattern: "@"})
      const {view} = await display(p)

      const {start: x_start, end: x_end} = p.x_range
      const {start: y_start, end: y_end} = p.y_range
      const pan = 0.5

      const xrs = new Map([["default", {start: x_start + pan, end: x_end + pan}]])
      const yrs = new Map([["default", {start: y_start + pan, end: y_end + pan}]])
      view.update_range({xrs, yrs}, {panning: true})

      // TODO: p.pan(0.5, 0.5)

      await view.ready
    })
  })

  describe("in issue #10851", () => {
    function box(width: number, height: number): HTMLElement {
      return div({style: {width: `${width}px`, height: `${height}px`, backgroundColor: "red"}})
    }

    function layout() {
      const p0 = fig([200, 200], {sizing_mode: "scale_width", background_fill_alpha: 0.5, border_fill_alpha: 0.5})
      const p1 = fig([200, 200], {sizing_mode: "scale_width", background_fill_alpha: 0.5, border_fill_alpha: 0.5})
      p0.circle([0, 1, 2], [3, 4, 5])
      p1.circle([1, 2, 3], [4, 5, 6])
      return row([p0, p1], {sizing_mode: "scale_width", background: "orange"})
    }

    it("results in incorrect layout when viewport is smaller than optimal size", async () => {
      await display(layout(), [500, 300], box(350, 175))
    })

    it("results in incorrect layout when viewport is larger than optimal size", async () => {
      await display(layout(), [500, 300], box(450, 225))
    })
  })

  describe("in issue #11154", () => {
    it("does not allow the plotting API to consider hatch visuals", async () => {
      const p = fig([200, 200])
      const r = p.rect({
        x: [0, 1, 2], y: 3, width: 0.7, height: 0.7, angle: [0.0, 0.3, 0.6],
        hatch_pattern: "x", fill_color: "orange",
      })
      r.data_source.selected.indices = [1]
      await display(p)
    })
  })

  describe("in issue #10407", () => {
    it.allowing(2)("displays incorrect value in Select widget when options change", async () => {
      const widget = new Select({options: ["1", "2", "3"], value: "2", width: 200})
      const {view} = await display(widget, [250, 100])
      widget.options = ["1", "2"]
      await view.ready
    })

    it.allowing(2)("displays out-of-range value in Select widget when options change", async () => {
      const widget = new Select({options: ["1", "2", "3"], value: "3", width: 200})
      const {view} = await display(widget, [250, 100])
      widget.options = ["1", "2"]
      await view.ready
    })
  })

  describe("in issue #11203", () => {
    it("doesn't allow to set RadioGroup.active = null", async () => {
      const widget = new RadioGroup({labels: ["1", "2", "3"], active: 1, inline: true, width: 200})
      const {view} = await display(widget, [250, 50])
      widget.active = null
      await view.ready
    })
  })

  describe("in issue holoviews#4589", () => {
    it("disallows rendering two glyphs sharing a source and view", async () => {
      const source = new ColumnDataSource({
        data: {
          x: [0],
          y: [0],
          left: [1],
          right: [2],
          bottom: [1],
          top: [2],
        },
      })

      const view = new CDSView() // shared view between renderers

      const circle_renderer = new GlyphRenderer({
        data_source: source,
        glyph: new Circle(),
        view,
      })

      const quad_renderer = new GlyphRenderer({
        data_source: source,
        glyph: new Quad(),
        view,
      })

      const x_range = new Range1d({start: -1, end: 3})
      const y_range = new Range1d({start: -1, end: 3})

      const p = new Plot({
        width: 200, height: 200,
        x_range, y_range,
        title: null, toolbar_location: null,
        renderers: [circle_renderer, quad_renderer],
      })

      await display(p)
    })
  })

  describe("in issue #11149", () => {
    it("makes hatch patterns rotate with glyph's rotation", async () => {
      const p = fig([300, 300])

      const x = [0, 1, 2]
      const angle = [0.0, 0.3, 0.6]
      const common = {x, angle, hatch_pattern: "|", fill_color: "orange"}

      p.rect({y: 3, width: 0.7, height: 0.7, ...common})
      p.square({y: 2, size: 50, ...common})
      p.ellipse({y: 1, width: 0.8, height: 0.5, ...common})
      p.hex({y: 0, size: 50, ...common})

      await display(p)
    })
  })

  describe("in issue #11162", () => {
    it("makes axis allocate space for invisible tick labels", async () => {
      const p = fig([200, 200])
      p.line([0, 1], [0, 1])

      p.add_layout(new LinearAxis({major_label_text_color: null}), "right")
      p.add_layout(new LinearAxis({major_label_text_color: null}), "above")

      p.axis.major_tick_in = 10
      p.axis.major_tick_out = 0
      p.axis.minor_tick_in = 5
      p.axis.minor_tick_out = 0

      await display(p)
    })
  })

  describe("in issue #11231", () => {
    it("doesn't allow to reposition inner axes after layout", async () => {
      const random = new Random(1)
      const p = fig([200, 200])

      const color_mapper = new LinearColorMapper({palette: turbo(50), low: 0, high: 1})
      const color_bar = new ColorBar({color_mapper, label_standoff: 12})
      p.add_layout(color_bar, "right")

      const dw = 10
      const dh = 10
      const img = ndarray(random.floats(dw*dh), {dtype: "float64", shape: [dw, dw]})
      p.image({image: [img], x: 0, y: 0, dw, dh, color_mapper})

      const {view} = await display(p, [350, 350])

      p.width = 300
      p.height = 300

      await view.ready
    })
  })

  describe("in issue #11367", () => {
    it("doesn't allow to render legend for ellipse glyph", async () => {
      const p = fig([200, 100], {x_axis_type: null, y_axis_type: null})
      p.circle({x: [0, 1], y: [0, 1], radius: 0.1, legend_label: "circles"})
      p.ellipse({x: [0, 1], y: [1, 0], width: 0.2, height: 0.1, legend_label: "ellipses"})
      p.legend.location = "center"
      await display(p)
    })
  })

  describe("in issue #11378", () => {
    it("doesn't allow to correctly compute bounds when using MultiLine Glyph with a log axis", async () => {
      const xs = [[0, 1], [0, 1], [0, 1]]
      const ys = [[2, 1], [100, 200], [10, 20]]

      const p = fig([200, 200], {y_axis_type: "log"})
      p.multi_line({xs, ys})
      await display(p)
    })
  })

  describe("in issue #11110", () => {
    function plot(axis: "linear" | "log") {
      const x = [1, 2, 3, 4, 5]
      const y = [6e-2, 7e-4, 6e-6, 4e-8, 5e-10]

      const p = fig([200, 200], {y_axis_type: axis})
      p.yaxis.major_label_text_font_size = "1.5em"
      p.line({x, y})

      return p
    }

    it("doesn't correctly measure fonts if font size is provided in relative units", async () => {
      await display(row([plot("linear"), plot("log")]))
    })
  })

  describe("in issue #11479", () => {
    it("doesn't allow to render math text in multiple plots", async () => {
      const stub = sinon.stub(MathTextView.prototype, "provider")
      stub.value(new DelayedInternalProvider())
      try {
        const p0 = fig([200, 150], {
          x_axis_label: new TeX({text: "\\theta\\cdot\\left(\\frac{\\sin(x) + 1}{\\Gamma}\\right)"}),
        })
        p0.circle([1, 2, 3], [1, 2, 3])
        const p1 = fig([200, 150], {
          x_axis_label: new TeX({text: "\\theta\\cdot\\left(\\frac{\\cos(x) + 1}{\\Omega}\\right)"}),
        })
        p1.circle([1, 2, 3], [1, 2, 3])
        await display(row([p0, p1]))
      } finally {
        stub.restore()
      }
    })
  })

  describe("in issue #11508", () => {
    it("doesn't allow to correctly compute log bounds for data ranging", async () => {
      const y = [
        0.000000000000000000e+00,
        8.164452529434230836e+22,
        0.000000000000000000e+00,
        0.000000000000000000e+00,
        7.314143412752266717e+22,
        0.000000000000000000e+00,
        6.232344689415452361e+22,
        0.000000000000000000e+00,
        0.000000000000000000e+00,
        0.000000000000000000e+00,
        0.000000000000000000e+00,
        1.661581512390552584e+21,
        1.005171116507131360e+17,
        8.466177779596089600e+16,
        7.311184945273668800e+16,
        6.434035489362382400e+16,
        5.745531645071752000e+16,
        0.000000000000000000e+00,
        4.731234037419803200e+16,
      ]
      const x = range(y.length)

      const p = fig([200, 200], {y_axis_type: "log"})
      p.line(x, y, {line_width: 2})
      await display(p)
    })
  })

  describe("in issue #11446", () => {
    it("doesn't allow to correctly compute inspection indices in vline or hline mode", async () => {
      const p = fig([200, 200])
      const cr = p.circle([1, 2, 3, 4], [1, 2, 3, 4], {
        size: 20, fill_color: "steelblue", hover_fill_color: "red", hover_alpha: 0.1,
      })
      p.add_tools(new HoverTool({tooltips: null, renderers: [cr], mode: "vline"}))
      const {view} = await display(p)

      const crv = view.renderer_views.get(cr)!
      const [[sx], [sy]] = crv.coordinates.map_to_screen([2], [1.5])

      const ui = view.canvas_view.ui_event_bus
      const {left, top} = offset(ui.hit_area)

      const ev = new MouseEvent("mousemove", {clientX: left + sx, clientY: top + sy})
      ui.hit_area.dispatchEvent(ev)

      await view.ready
    })
  })

  describe("in issue #11437", () => {
    it("doesn't allow to use correct subset indices with image glyph during inspection", async () => {
      function plot(indices: number[]) {
        const p = fig([200, 200])
        const source = new ColumnDataSource({
          data: {
            x: [0, 10],
            image: [
              ndarray([0, 0, 1, 1], {shape: [2, 2]}),
              ndarray([5, 5, 6, 6], {shape: [2, 2]}),
            ],
          },
        })
        const color_mapper = new LinearColorMapper({low: 0, high: 6, palette: Spectral11})
        const cds_view = new CDSView({filter: new IndexFilter({indices})})
        const ir = p.image({
          image: {field: "image"},
          x: {field: "x"},
          y: 0,
          dw: 10,
          dh: 20,
          color_mapper,
          source,
          view: cds_view,
        })
        p.add_tools(new HoverTool({
          renderers: [ir],
          tooltips: [
            ["index", "$index"],
            ["value", "@image"],
          ],
        }))
        return [p, ir] as const
      }

      const [p0, r0] = plot([0])
      const [p1, r1] = plot([1])
      const [p2, r2] = plot([0, 1])

      const {view} = await display(row([p0, p1, p2]))

      function hover_at(plot_view: PlotView, r: Renderer, x: number, y: number) {
        const crv = plot_view.renderer_views.get(r)!
        const [[sx], [sy]] = crv.coordinates.map_to_screen([x], [y])

        const ui = plot_view.canvas_view.ui_event_bus
        const {left, top} = offset(ui.hit_area)

        const ev = new MouseEvent("mousemove", {clientX: left + sx, clientY: top + sy})
        ui.hit_area.dispatchEvent(ev)
      }

      const [pv0, pv1, pv2] = view.child_views as PlotView[]

      hover_at(pv0, r0,  2, 5)
      hover_at(pv1, r1, 12, 5)
      hover_at(pv2, r2,  2, 5)

      await view.ready
    })
  })

  describe("in issue #11413", () => {
    const osm_source = new WMTSTileSource({
      // url: "https://c.tile.openstreetmap.org/{Z}/{X}/{Y}.png",
      url: "/assets/tiles/osm/{Z}_{X}_{Y}.png",
      attribution: "&copy; (0) OSM source attribution",
    })

    const esri_source = new WMTSTileSource({
      // url: "https://server.arcgisonline.com/ArcGIS/rest/services/World_Imagery/MapServer/tile/{Z}/{Y}/{X}.jpg",
      url: "/assets/tiles/esri/{Z}_{Y}_{X}.jpg",
      attribution: "&copy; (1) Esri source attribution",
    })

    it("doesn't allow to remove an annotation element associated with a tile renderer", async () => {
      const osm = new TileRenderer({tile_source: osm_source})
      const esri = new TileRenderer({tile_source: esri_source})

      const p0 = fig([300, 200], {
        x_range: [-2000000, 6000000],
        y_range: [-1000000, 7000000],
        x_axis_type: "mercator",
        y_axis_type: "mercator",
        renderers: [osm],
      })

      const p1 = fig([300, 200], {
        x_range: [-2000000, 6000000],
        y_range: [-1000000, 7000000],
        x_axis_type: "mercator",
        y_axis_type: "mercator",
        renderers: [esri],
      })

      const {view} = await display(row([p0, p1]))

      p0.renderers = [esri]
      p1.renderers = [osm]

      await view.ready
    })
  })

  describe("in issue #11548", () => {
    const global_alpha = [1.0, 0.9, 0.8, 0.7, 0.6, 0.5, 0.4, 0.3, 0.2]

    const x = [0, 11, 22, 0, 11, 22, 0, 11, 22]
    const y = [0, 0, 0, 11, 11, 11, 22, 22, 22]

    it("doesn't allow vectorized global alpha in Image glyph", async () => {
      function make_plot(output_backend: OutputBackend) {
        const color_mapper = new LinearColorMapper({palette: Spectral11})

        const p = fig([200, 200], {output_backend, title: output_backend})
        p.image({image: {value: scalar_image()}, x, y, dw: 10, dh: 10, global_alpha, color_mapper})
        return p
      }

      const p0 = make_plot("canvas")
      const p1 = make_plot("svg")

      await display(row([p0, p1]))
    })

    it("doesn't allow vectorized global alpha in ImageRGBA glyph", async () => {
      function make_plot(output_backend: OutputBackend) {
        const p = fig([200, 200], {output_backend, title: output_backend})
        p.image_rgba({image: {value: rgba_image()}, x, y, dw: 10, dh: 10, global_alpha})
        return p
      }

      const p0 = make_plot("canvas")
      const p1 = make_plot("svg")

      await display(row([p0, p1]))
    })

    it("doesn't allow vectorized global alpha in ImageURL glyph", async () => {
      function make_plot(output_backend: OutputBackend) {
        const p = fig([200, 200], {output_backend, title: output_backend})
        p.image_url({url: {value: svg_image()}, x, y, w: 10, h: 10, global_alpha, anchor: "bottom_left"})
        return p
      }

      const p0 = make_plot("canvas")
      const p1 = make_plot("svg")

      await display(row([p0, p1]))
    })
  })

  describe("in issue #11551", () => {
    it("doesn't allow SVG backend to respect clip paths when painting images", async () => {
      const color_mapper = new LinearColorMapper({palette: Spectral11})

      const x_range: [number, number] = [0, 10]
      const y_range: [number, number] = [0, 10]

      const p0 = fig([100, 100], {output_backend: "svg", x_range, y_range})
      p0.image({image: {value: scalar_image()}, x: -2, y: -2, dw: 10, dh: 10, color_mapper})
      const p1 = fig([100, 100], {output_backend: "svg", x_range, y_range})
      p1.image_rgba({image: {value: rgba_image()}, x: -2, y: -2, dw: 10, dh: 10})
      const p2 = fig([100, 100], {output_backend: "svg", x_range, y_range})
      p2.image_url({url: {value: svg_image()}, x: -2, y: -2, w: 10, h: 10, anchor: "bottom_left"})

      await display(row([p0, p1, p2]))
    })
  })

  describe("in issue #11587", () => {
    it("doesn't allow SVG backend to respect clip paths when painting text", async () => {
      function make_plot(output_backend: OutputBackend) {
        const p = fig([300, 200], {output_backend, title: output_backend, x_range: [0.5, 2.5], y_range: [0.5, 2.5]})
        p.text({x: [0, 1, 2], y: [0, 1, 2], text: ["Some 0", "Some 1", "Some 2"], text_font_size: "60px"})
        return p
      }

      const p0 = make_plot("canvas")
      const p1 = make_plot("svg")

      await display(row([p0, p1]))
    })
  })

  describe("in issue #11547", () => {
    it("doesn't render changes of graph layout provider", async () => {
      const p = fig([200, 200], {
        x_range: new DataRange1d({range_padding: 0.2}),
        y_range: new DataRange1d({range_padding: 0.2}),
      })

      const layout_provider = new StaticLayoutProvider({
        graph_layout: new Map([
          [4, [2, 1]],
          [5, [2, 2]],
          [6, [3, 1]],
          [7, [3, 2]],
        ]),
      })

      const node_renderer = new GlyphRenderer({
        glyph: new Circle({size: 10, fill_color: "red"}),
        data_source: new ColumnDataSource({data: {index: [4, 5, 6, 7]}}),
      })
      const edge_renderer = new GlyphRenderer({
        glyph: new MultiLine({line_width: 2, line_color: "gray"}),
        data_source: new ColumnDataSource({data: {start: [4, 4, 5, 6], end: [5, 6, 6, 7]}}),
      })

      const graph = new GraphRenderer({layout_provider, node_renderer, edge_renderer})
      p.add_renderers(graph)
      const {view} = await display(p)

      graph.layout_provider = new StaticLayoutProvider({
        graph_layout: new Map([
          [4, [1, 1]],
          [5, [1, 2]],
          [6, [2, 2]],
          [7, [2, 1]],
        ]),
      })
      await view.ready
    })
  })

  describe("in issue #11646", () => {
    const url = "/assets/images/pattern.png"

    it("disallows using image texture as grid line's band fill", async () => {
      const p = fig([400, 200])

      p.vbar({x: [0], top: [1], alpha: 0.2, hatch_pattern: "."})

      p.xgrid.band_hatch_extra = {mycustom: new ImageURLTexture({url})}
      p.xgrid.band_hatch_pattern = "mycustom"

      await display(p)
    })
  })

  describe("in issue #11661", () => {
    it("makes line render incorrectly when painting with a subset of indices", async () => {
      const random = new Random(1)

      const x = range(0, 10)
      const y = random.floats(x.length)

      function plot(indices: number[]) {
        const p = fig([300, 100], {
          title: `Selected: ${indices.length == 0 ? "\u2205" : indices.join(", ")}`,
          x_axis_type: null, y_axis_type: null,
        })

        const selected = new Selection({indices})
        const source = new ColumnDataSource({data: {x, y}, selected})

        p.line({x: {field: "x"}, y: {field: "y"}, source, line_width: 3, line_color: "#addd8e"})
        p.circle({x: {field: "x"}, y: {field: "y"}, source, size: 3, color: "#31a354"})

        return p
      }

      const plots = [
        plot([]),
        plot([3]),
        plot([3, 4]),
        plot([3, 5]),
        plot([3, 6]),
        plot([0, 3, 4, 9]),
      ]

      await display(column(plots))
    })
  })

  describe("in issue #5046", () => {
    it("prevents webgl rendering of streaming markers", async () => {
      const radius = 0.8
      const angles = np.linspace(0, 2*np.pi, 13)
      const x = f`${radius}*np.cos(${angles})`
      const y = f`${radius}*np.sin(${angles})`
      const source = new ColumnDataSource({data: {x: x.slice(0, 6), y: y.slice(0, 6)}})

      function plot(output_backend: OutputBackend) {
        const p = fig([200, 200], {
          output_backend, title: output_backend,
          x_range: [-1, 1], y_range: [-1, 1],
        })
        p.circle({x: {field: "x"}, y: {field: "y"}, size: 20, source})
        return p
      }

      const p0 = plot("canvas")
      const p1 = plot("svg")
      const p2 = plot("webgl")

      const {view} = await display(row([p0, p1, p2]))

      source.stream({x: x.slice(6), y: y.slice(6)}, 8)
      await view.ready
    })
  })

  describe("in issue #11462", () => {
    it("doesn't update ColorBar after mapper/axis/title property updates", async () => {
      const random = new Random(1)
      const p = fig([200, 200])

      const color_mapper = new LinearColorMapper({palette: turbo(50), low: 0, high: 1})
      const color_bar = new ColorBar({color_mapper, title: "original title", label_standoff: 12})
      p.add_layout(color_bar, "right")

      const dw = 10
      const dh = 10
      const img = ndarray(random.floats(dw*dh), {dtype: "float64", shape: [dw, dw]})
      p.image({image: [img], x: 0, y: 0, dw, dh, color_mapper})

      const {view} = await display(p, [350, 350])

      color_bar.color_mapper.palette = plasma(50)
      color_bar.major_label_text_font_style = "bold italic"
      color_bar.title = "new title"

      await view.ready
    })
  })

  describe("in issue #11770", () => {
    it("prevents correct computation of linked data ranges and a subset of plots not visible", async () => {
      function vis(visible: boolean) {
        const source = new ColumnDataSource({data: {x: [0.1], y: [0.1]}})

        const fig0 = fig([200, 200], {visible})
        const fig1 = fig([200, 200], {x_axis_type: "log", y_axis_type: "log"})
        const fig2 = fig([200, 200], {x_axis_type: "log", x_range: fig1.x_range, y_range: fig1.y_range, visible})
        fig0.line({x: {field: "x"}, y: {field: "y"}, source})
        fig1.line({x: {field: "x"}, y: {field: "y"}, source})
        fig2.line({x: {field: "x"}, y: {field: "y"}, source})

        const layout = column([fig0, fig1, fig2])
        return {source, layout}
      }

      const vis0 = vis(true)
      const vis1 = vis(false)

      const {view} = await display(row([vis0.layout, vis1.layout]))

      vis0.source.data = {x: [10, 11], y: [10, 11]}
      vis1.source.data = {x: [10, 11], y: [10, 11]}

      await view.ready
    })
  })

  describe("in issue #11801", () => {
    it("prevents computation of data ranges if a plot was initially not visible", async () => {
      const p = fig([200, 200], {visible: false})
      p.line([1, 2, 3], [1, 2, 3])

      const {view} = await display(p)

      p.visible = true
      await view.ready
    })
  })

  describe("in issue #11832", () => {
    it("should x-zoom the x-axis when the y-axis is bounded", async () => {
      const zoom_in_tool = new ZoomInTool({dimensions: "width"})

      const p = fig([200, 200], {x_range: [-1, 1], y_range: [-1, 1]})
      p.y_range.bounds = [-1, 1]

      p.add_tools(zoom_in_tool)
      p.line([-1, 0, 1], [-1, 1, 0])

      const {view} = await display(p)

      const zoom_in_tool_view = view.tool_views.get(zoom_in_tool)! as ZoomInTool["__view_type__"]
      zoom_in_tool_view.doit()

      await view.ready
    })
  })

  describe("in issue #8346", () => {
    it("should support updating line", async () => {
      const p0 = fig([200, 200], {output_backend: "webgl"})
      const p1 = fig([200, 200], {output_backend: "webgl"})

      const source = new ColumnDataSource({data: {x0: [0, 1], y0: [0, 1], x1: [5, 6], y1: [5, 6]}})
      p0.line({x: {field: "x0"}, y: {field: "y0"}, source})
      p1.line({x: {field: "x1"}, y: {field: "y1"}, source})
      const {view} = await display(row([p0, p1]))

      source.data = {x0: [0, 1], y0: [1, 0], x1: [5, 6], y1: [6, 5]}
      await view.ready
    })
  })

  describe("in issue #9448", () => {
    it("prevents correct text rendering with lazily loaded fonts", async () => {
      const url = "/assets/fonts/vujahday/VujahdayScript-Regular.ttf"
      const font = new FontFace("VujahdayScript", `url(${url})`)
      document.fonts.add(font)

      expect(document.fonts.check("normal 12px VujahdayScript")).to.be.false
      expect(document.fonts.check("normal 22px VujahdayScript")).to.be.false
      expect(document.fonts.check("normal 26px VujahdayScript")).to.be.false
      expect(document.fonts.check("normal 30px VujahdayScript")).to.be.false

      try {
        const p = fig([200, 200], {x_range: [0, 10], y_range: [0, 3]})

        p.xaxis.axis_label = "X-Axis"
        p.xaxis.axis_label_text_font = "VujahdayScript"
        p.xaxis.axis_label_text_font_size = "22px"
        p.xaxis.major_label_text_font = "VujahdayScript"
        p.xaxis.major_label_text_font_size = "12px"

        p.yaxis.axis_label = "Y-Axis"
        p.yaxis.axis_label_text_font = "VujahdayScript"
        p.yaxis.axis_label_text_font_size = "26px"
        p.yaxis.major_label_text_font = "VujahdayScript"
        p.yaxis.major_label_text_font_size = "12px"

        p.text({
          x: [0, 1, 2], y: [0, 1, 2],
          text: ["Śome 0", "Sómę 1", "Šome 2"],
          text_font: "VujahdayScript", text_font_size: "30px",
        })

        const {view} = await display(p)
        await document.fonts.ready
        await view.ready
      } finally {
        document.fonts.delete(font)
      }
    })
  })

  describe("in issue #11035", () => {
    it("doesn't allow to use non-Plot models in gridplot()", async () => {
      const plot = fig([200, 200])
      plot.circle([1, 2, 3], [1, 2, 3])

      const div = new Div({text: "some text"})
      const button = new Button({label: "Click!"})

      const gp = gridplot([[plot, div], [null, button]], {merge_tools: true, toolbar_location: "above"})
      await display(gp)
    })
  })

  describe("in issue #11623", () => {
    function make_plot(toolbar_location: Location | null) {
      const p = fig([200, 200], {toolbar_location})
      p.circle([1, 2, 3], [1, 2, 3], {color: "red"})
      return p
    }

    it("doesn't allow changing location of a Plot toolbar from null to 'above'", async () => {
      const p = make_plot(null)
      const {view} = await display(p)

      p.toolbar_location = "above"
      await view.ready
    })

    it("doesn't allow changing location of a Plot toolbar from 'above' to null", async () => {
      const p = make_plot("above")
      const {view} = await display(p)

      p.toolbar_location = null
      await view.ready
    })

    it("doesn't allow changing location of a Plot toolbar from 'above' to 'left'", async () => {
      const p = make_plot("above")
      const {view} = await display(p)

      p.toolbar_location = "left"
      await view.ready
    })

    it("doesn't allow changing location of a Plot toolbar from 'above' to 'right'", async () => {
      const p = make_plot("above")
      const {view} = await display(p)

      p.toolbar_location = "right"
      await view.ready
    })

    it("doesn't allow changing location of a Plot toolbar from 'above' to 'below'", async () => {
      const p = make_plot("above")
      const {view} = await display(p)

      p.toolbar_location = "below"
      await view.ready
    })

    function make_gridplot(toolbar_location: Location | null) {
      const p0 = fig([100, 100])
      p0.circle([1, 2, 3], [1, 2, 3], {color: "red"})
      const p1 = fig([100, 100])
      p1.circle([1, 2, 3], [1, 2, 3], {color: "blue"})
      const p2 = fig([100, 100])
      p2.circle([1, 2, 3], [1, 2, 3], {color: "green"})
      const p3 = fig([100, 100])
      p3.circle([1, 2, 3], [1, 2, 3], {color: "yellow"})

      return gridplot([[p0, p1], [p2, p3]], {toolbar_location})
    }

    it("doesn't allow changing location of a GridPlot toolbar from null to 'above'", async () => {
      const gp = make_gridplot(null)
      const {view} = await display(gp)

      gp.toolbar_location = "above"
      await view.ready
    })

    it("doesn't allow changing location of a GridPlot toolbar from 'above' to null", async () => {
      const gp = make_gridplot("above")
      const {view} = await display(gp)

      gp.toolbar_location = null
      await view.ready
    })

    it("doesn't allow changing location of a GridPlot toolbar from 'above' to 'left'", async () => {
      const gp = make_gridplot("above")
      const {view} = await display(gp)

      gp.toolbar_location = "left"
      await view.ready
    })

    it("doesn't allow changing location of a GridPlot toolbar from 'above' to 'right'", async () => {
      const gp = make_gridplot("above")
      const {view} = await display(gp)

      gp.toolbar_location = "right"
      await view.ready
    })

    it("doesn't allow changing location of a GridPlot toolbar from 'above' to 'below'", async () => {
      const gp = make_gridplot("above")
      const {view} = await display(gp)

      gp.toolbar_location = "below"
      await view.ready
    })
  })

  describe("in issue #12001", () => {
    async function plot(fn: (color_bar: ColorBar) => void) {
      const random = new Random(1)
      const p = fig([200, 200])

      const color_mapper = new LinearColorMapper({palette: turbo(50), low: 0, high: 1})
      const color_bar = new ColorBar({color_mapper, label_standoff: 12})
      p.add_layout(color_bar, "right")

      const dw = 10
      const dh = 10
      const img = ndarray(random.floats(dw*dh), {dtype: "float64", shape: [dw, dw]})
      p.image({image: [img], x: 0, y: 0, dw, dh, color_mapper})

      const {view} = await display(p, [250, 250])

      fn(color_bar)
      await view.ready
    }

    it("doesn't allow updating palette of a color mapper of a color bar", async () => {
      await plot((color_bar) => {
        color_bar.color_mapper.palette = plasma(50)
      })
    })

    it("doesn't allow updating color mapper of a color bar", async () => {
      await plot((color_bar) => {
        color_bar.color_mapper = new LinearColorMapper({palette: plasma(50), low: 0, high: 1})
      })
    })
  })

  describe("in issue #11930", () => {
    it("doesn't allow overriding int major axis labels with floats", async () => {
      const response = await fetch("/assets/json/issue11930.json")
      const json = await response.json()

      const doc = Document.from_json(json)
      await display(doc)
    })
  })

<<<<<<< HEAD
  describe("in issue #9763", () => {
    it("incorrectly merges dissimilar tools of the same type", async () => {
      const tools = "xpan,ypan,xwheel_zoom,ywheel_zoom"

      const f0 = fig([100, 100], {tools})
      f0.circle([0, 1, 2], [0, 1, 2])
      const f1 = fig([100, 100], {tools})
      f1.circle([3, 4, 5], [3, 4, 5])
      const f2 = fig([100, 100], {tools})
      f2.circle([6, 7, 8], [6, 7, 8])
      const f3 = fig([100, 100], {tools})
      f3.circle([9, 10, 11], [9, 10, 11])

      const gp = gridplot([[f0, f1], [f2, f3]], {toolbar_location: "right", merge_tools: true})
      await display(gp)
    })
  })

  describe("in issue #11839", () => {
    it("doesn't allow to use active_ properties with tool proxies", async () => {
      const tools = "xpan,ypan,xwheel_zoom,ywheel_zoom"

      const f0 = fig([100, 100], {tools})
      f0.circle([0, 1, 2], [0, 1, 2])
      const f1 = fig([100, 100], {tools})
      f1.circle([3, 4, 5], [3, 4, 5])
      const f2 = fig([100, 100], {tools})
      f2.circle([6, 7, 8], [6, 7, 8])
      const f3 = fig([100, 100], {tools})
      f3.circle([9, 10, 11], [9, 10, 11])

      const gp = gridplot([[f0, f1], [f2, f3]], {toolbar_location: "right", merge_tools: true})
      gp.toolbar.active_drag = null

      await display(gp)
=======
  describe("in issue #12058", () => {
    it("renders gaps in straight bevel-joined webgl lines", async () => {
      const p = fig([150, 150], {output_backend: "webgl", x_range: [0, 2.4], y_range: [0, 2.4]})
      p.grid.visible = false
      p.line([0, 1, 2, 2, 2], [2, 2, 2, 1, 0], {line_width: 30, line_join: "bevel"})
      await display(p)
>>>>>>> a1dff5f4
    })
  })
})<|MERGE_RESOLUTION|>--- conflicted
+++ resolved
@@ -1791,7 +1791,6 @@
     })
   })
 
-<<<<<<< HEAD
   describe("in issue #9763", () => {
     it("incorrectly merges dissimilar tools of the same type", async () => {
       const tools = "xpan,ypan,xwheel_zoom,ywheel_zoom"
@@ -1827,14 +1826,15 @@
       gp.toolbar.active_drag = null
 
       await display(gp)
-=======
+    })
+  })
+
   describe("in issue #12058", () => {
     it("renders gaps in straight bevel-joined webgl lines", async () => {
       const p = fig([150, 150], {output_backend: "webgl", x_range: [0, 2.4], y_range: [0, 2.4]})
       p.grid.visible = false
       p.line([0, 1, 2, 2, 2], [2, 2, 2, 1, 0], {line_width: 30, line_join: "bevel"})
       await display(p)
->>>>>>> a1dff5f4
     })
   })
 })