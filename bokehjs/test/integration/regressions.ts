--- conflicted
+++ resolved
@@ -1493,7 +1493,6 @@
     })
   })
 
-<<<<<<< HEAD
   describe("in issue #11462", () => {
     it("doesn't update ColorBar after mapper/axis/title property updates", async () => {
       const random = new Random(1)
@@ -1516,7 +1515,9 @@
       color_bar.title = "new title"
 
       await view.ready
-=======
+    })
+  })
+
   describe("in issue #11770", () => {
     it("prevents correct computation of linked data ranges and a subset of plots not visible", async () => {
       function vis(visible: boolean) {
@@ -1544,7 +1545,6 @@
 
       vis1.source.data = {x: [10, 11], y: [10, 11]}
       await Promise.all(cv1.child_views.map((v) => v.ready))
->>>>>>> 51945e7f
     })
   })
 })