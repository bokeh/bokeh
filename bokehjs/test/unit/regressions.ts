import sinon from "sinon"

import {expect, expect_instanceof, expect_not_null} from "assertions"
import {display, fig, restorable} from "./_util"
import {PlotActions, actions, xy, click} from "../interactive"

import {
  BooleanFilter,
  BoxAnnotation,
  BoxSelectTool,
  CDSView,
  CategoricalColorMapper,
  Circle,
  ColumnDataSource,
  CopyTool,
  CustomJS,
  GlyphRenderer,
  HoverTool,
  Legend,
  LegendItem,
  Line,
  LinearColorMapper,
  Node,
  Plot,
  Range1d,
  RangeTool,
  Rect,
  Row,
  Scatter,
  TablerIcon,
  TileRenderer,
  Title,
  Toolbar,
  WMTSTileSource,
} from "@bokehjs/models"

import {
  Button,
} from "@bokehjs/models/widgets"

import {version} from "@bokehjs/version"
import {Model} from "@bokehjs/model"
import * as p from "@bokehjs/core/properties"
import {is_equal} from "@bokehjs/core/util/eq"
import {linspace} from "@bokehjs/core/util/array"
import {ndarray} from "@bokehjs/core/util/ndarray"
import {BitSet} from "@bokehjs/core/util/bitset"
import {base64_to_buffer} from "@bokehjs/core/util/buffer"
import {div, offset_bbox} from "@bokehjs/core/dom"
import type {Color, Arrayable} from "@bokehjs/core/types"
import type {DocJson, DocumentEvent} from "@bokehjs/document"
import {Document, ModelChangedEvent, MessageSentEvent} from "@bokehjs/document"
import {DocumentReady, RangesUpdate} from "@bokehjs/core/bokeh_events"
import {gridplot} from "@bokehjs/api/gridplot"
import {Spectral11} from "@bokehjs/api/palettes"
import {defer, paint} from "@bokehjs/core/util/defer"

import {UIElement, UIElementView} from "@bokehjs/models/ui/ui_element"
import {ImageURLView} from "@bokehjs/models/glyphs/image_url"
import {CopyToolView} from "@bokehjs/models/tools/actions/copy_tool"
import {TableDataProvider} from "@bokehjs/models/widgets/tables/data_table"
import {TableColumn} from "@bokehjs/models/widgets/tables/table_column"
import {DTINDEX_NAME} from "@bokehjs/models/widgets/tables/definitions"
import {Spinner} from "@bokehjs/models/widgets"

class QualifiedModelView extends UIElementView {
  declare model: QualifiedModel
}
class QualifiedModel extends UIElement {
  declare __view_type__: QualifiedModelView
  static override __module__ = "some.external.provider"
  static {
    this.prototype.default_view = QualifiedModelView
  }
}

namespace ModelWithUnsetReadonly {
  export type Attrs = p.AttrsOf<Props>

  export type Props = Model.Props & {
    p0: p.Property<number>
  }
}

interface ModelWithUnsetReadonly extends ModelWithUnsetReadonly.Attrs {}

class ModelWithUnsetReadonly extends Model {
  declare properties: ModelWithUnsetReadonly.Props

  constructor(attrs?: Partial<ModelWithUnsetReadonly.Attrs>) {
    super(attrs)
  }

  static {
    this.define<ModelWithUnsetReadonly.Props>(({Int}) => ({
      p0: [ Int, p.unset, {readonly: true} ],
    }))
  }
}

function data_url(data: string, mime: string, encoding: string = "base64") {
  return `data:${mime};${encoding},${data}`
}

function scalar_image(N: number = 100) {
  const x = linspace(0, 10, N)
  const y = linspace(0, 10, N)
  const d = new Float64Array(N*N)
  const {sin, cos} = Math
  for (let i = 0; i < N; i++) {
    for (let j = 0; j < N; j++) {
      d[i*N + j] = sin(x[i])*cos(y[j])
    }
  }
  return ndarray(d, {shape: [N, N]})
}

describe("Bug", () => {
  describe("in issue #10612", () => {
    it("prevents hovering over dynamically added glyphs", async () => {
      const hover = new HoverTool({renderers: "auto"})
      const plot = fig([200, 200], {tools: [hover]})
      plot.circle([1, 2, 3], [4, 5, 6])
      const {view} = await display(plot)
      const hover_view = view.owner.get_one(hover)
      expect(hover_view.computed_renderers.length).to.be.equal(1)

      plot.circle([2, 3, 4], [4, 5, 6])
      plot.circle([3, 4, 5], [4, 5, 6])
      await view.ready
      expect(hover_view.computed_renderers.length).to.be.equal(3)
    })
  })

  describe("in issue #10784", () => {
    it("doesn't allow to repaint an individual layer of a plot", async () => {
      const plot = fig([200, 200])
      const r0 = plot.circle([0, 1, 2], [3, 4, 5], {fill_color: "blue", level: "glyph"})
      const r1 = plot.circle(1, 3, {fill_color: "red", level: "overlay"})
      const r2 = new BoxAnnotation({left: 0, right: 2, bottom: 3, top: 5, level: "overlay"})
      plot.add_layout(r2)
      const {view} = await display(plot)

      const rv0 = view.owner.get_one(r0)
      const rv1 = view.owner.get_one(r1)
      const rv2 = view.owner.get_one(r2)

      const rv0_spy = sinon.spy(rv0, "render")
      const rv1_spy = sinon.spy(rv1, "render")
      const rv2_spy = sinon.spy(rv2, "render")

      r1.glyph.x = 2
      await view.ready

      expect(rv0_spy.callCount).to.be.equal(0)
      expect(rv1_spy.callCount).to.be.equal(1)
      expect(rv2_spy.callCount).to.be.equal(1)

      r1.glyph.y = 4
      await view.ready

      expect(rv0_spy.callCount).to.be.equal(0)
      expect(rv1_spy.callCount).to.be.equal(2)
      expect(rv2_spy.callCount).to.be.equal(2)

      r2.left = 1
      await view.ready

      expect(rv0_spy.callCount).to.be.equal(0)
      expect(rv1_spy.callCount).to.be.equal(3)
      expect(rv2_spy.callCount).to.be.equal(3)
    })
  })

  describe("in issue #10853", () => {
    it("prevents initializing GlyphRenderer with an empty data source", async () => {
      const plot = fig([200, 200])
      const data_source = new ColumnDataSource({data: {}})
      const glyph = new Circle({x: {field: "x_field"}, y: {field: "y_field"}})
      const renderer = new GlyphRenderer({data_source, glyph})
      plot.add_renderers(renderer)
      const {view} = await display(plot)
      // XXX: no data (!= empty arrays) implies 1 data point, required for
      // scalar glyphs. This doesn't account for purely expression glyphs.
      // This needs to be refined in future.
      expect(view.owner.get_one(renderer).glyph.data_size).to.be.equal(1)
    })

    // TODO: this should test WebDataSource
  })

  describe("in issue #10935", () => {
    it("prevents to render a plot with a legend and an empty view", async () => {
      const plot = fig([200, 200])
      const filter = new BooleanFilter({booleans: [false, false]})
      const view = new CDSView({filter})
      plot.square([1, 2], [3, 4], {fill_color: ["red", "green"], view, legend_label: "square"})
      await display(plot)
    })

    it("prevents to render a plot with a legend and a subset of indices", async () => {
      const plot = fig([200, 200])
      const filter = new BooleanFilter({booleans: [true, true, false, false]})
      const view = new CDSView({filter})
      const data_source = new ColumnDataSource({data: {x: [1, 2, 3, 4], y: [5, 6, 7, 8], fld: ["a", "a", "b", "b"]}})
      const r = plot.square("x", "y", {fill_color: ["red", "red", "green", "green"], view, source: data_source})
      const legend = new Legend({items: [new LegendItem({label: {field: "fld"}, renderers: [r]})]})
      plot.add_layout(legend)
      await display(plot)
    })
  })

  describe("in issue #11038", () => {
    it("doesn't allow for setting plot.title.text when string title was previously set", async () => {
      const plot = fig([200, 200])
      function set_title() {
        plot.title = "some title"
      }
      set_title()                         // indirection to deal with type narrowing to string
      expect_instanceof(plot.title, Title) // expect() can't narrow types
      plot.title.text = "other title"
      expect(plot.title).to.be.instanceof(Title)
      expect(plot.title.text).to.be.equal("other title")
    })
  })

  describe("in issue #11750", () => {
    it("makes plots render unnecessarily when hover glyph wasn't defined", async () => {
      async function test(hover_glyph: Line | null) {
        const data_source = new ColumnDataSource({data: {x: [0, 1], y: [0.1, 0.1]}})
        const glyph = new Line({line_color: "red"})
        const renderer = new GlyphRenderer({data_source, glyph, hover_glyph})
        const plot = fig([200, 200], {tools: [new HoverTool({mode: "vline"})]})
        plot.add_renderers(renderer)

        const {view} = await display(plot)

        const lnv = view.owner.get_one(renderer)
        const ln_spy = sinon.spy(lnv, "request_render")

        await actions(view).hover(xy(0, 0), xy(1, 1), 6)
        return ln_spy.callCount
      }

      expect(await test(null)).to.be.equal(0)
      expect(await test(new Line({line_color: "blue"}))).to.be.equal(1)
    })
  })

  describe("in issue #11999", () => {
    it("makes plots render unnecessarily when inspection indices don't change", async () => {
      const data_source = new ColumnDataSource({data: {x: [0, 0.6], y: [0.6, 0], width: [0.4, 0.4], height: [0.4, 0.4]}})
      const glyph = new Rect({line_color: "red"})
      const hover_glyph = new Rect({line_color: "blue"})
      const renderer = new GlyphRenderer({data_source, glyph, hover_glyph})
      const plot = fig([200, 200], {tools: [new HoverTool()]})
      plot.add_renderers(renderer)

      const {view} = await display(plot)

      const gv = view.owner.get_one(renderer)
      const gv_spy = sinon.spy(gv, "request_render")

      await actions(view).hover(xy(0, 0), xy(1, 1), 6)
      expect(gv_spy.callCount).to.be.equal(0)

      await actions(view).hover(xy(0.8, 1), xy(0.8, 0), 6)
      expect(gv_spy.callCount).to.be.equal(1)
    })
  })

  describe("in issue #11803", () => {
    it("makes properties containing ndarrays always dirty", async () => {
      const doc_json: DocJson = {
        defs: [],
        roots: [{
          type: "object",
          name: "Plot",
          id: "1002",
          attributes: {
            renderers: [{
              type: "object",
              name: "GlyphRenderer",
              id: "1005",
              attributes: {
                data_source: {
                  type: "object",
                  name: "ColumnDataSource",
                  id: "1003",
                  attributes: {
                    data: {
                      x: {
                        type: "ndarray",
                        array: {
                          type: "bytes",
                          data: "AAAAAAAAAACHROdKGFfWP4dE50oYV+Y/ZXMtOFLB8D+HROdKGFf2P6kVoV3e7Ps/ZXMtOFLBAED2W4pBNYwDQIdE50oYVwZAGC1EVPshCUA=",
                        },
                        dtype: "float64",
                        order: "little",
                        shape: [10],
                      },
                      y0: {
                        type: "ndarray",
                        array: {
                          type: "bytes",
                          data: "AAAAAAAA8D+Mcwt+GjrGPxstUkL2Ee6/BAAAAAAA4L83UM+ib4PoPzpQz6Jvg+g/8v//////378eLVJC9hHuv3NzC34aOsY/AAAAAAAA8D8=",
                        },
                        dtype: "float64",
                        order: "little",
                        shape: [10],
                      },
                      y1: {
                        type: "ndarray",
                        array: {
                          type: "bytes",
                          data: "AAAAAAAAAAAcFjxSt5HkPxccgYyLg+8/q0xY6Hq26z/4C4p0qOPVP/QLinSo49W/qExY6Hq2678YHIGMi4Pvvx8WPFK3keS/B1wUMyamsbw=",
                        },
                        dtype: "float64",
                        order: "little",
                        shape: [10],
                      },
                    },
                  },
                },
                glyph: {
                  type: "object",
                  name: "Line",
                  id: "1004",
                  attributes: {
                    x: {field: "x"},
                    y: {field: "y1"},
                  },
                },
              },
            }, {
              type: "object",
              name: "GlyphRenderer",
              id: "1007",
              attributes: {
                data_source: {id: "1003"},
                glyph: {
                  type: "object",
                  name: "Line",
                  id: "1006",
                  attributes: {
                    x: {field: "x"},
                    y: {field: "y0"},
                  },
                },
              },
            }],
            x_range: {
              type: "object",
              name: "DataRange1d",
              id: "1008",
              attributes: {},
            },
            x_scale: {
              type: "object",
              name: "LinearScale",
              id: "1010",
              attributes: {},
            },
            y_range: {
              type: "object",
              name: "DataRange1d",
              id: "1009",
              attributes: {},
            },
            y_scale: {
              type: "object",
              name: "LinearScale",
              id: "1011",
              attributes: {},
            },
          },
        }],
        title: "Bokeh Application",
        version: "3.1.0",
      }

      const events0: DocumentEvent[] = []
      const doc = Document.from_json(doc_json, events0)
      expect(events0).to.be.empty

      expect(doc.roots().length).to.be.equal(1)

      const events1: DocumentEvent[] = []
      doc.on_change((event) => events1.push(event))
      await display(doc)

      const m1002 = doc.get_model_by_id("1002")
      const m1008 = doc.get_model_by_id("1008")
      const m1009 = doc.get_model_by_id("1009")

      expect_not_null(m1002)
      expect_not_null(m1008)
      expect_not_null(m1009)

      expect(events1).to.be.similar([
        new ModelChangedEvent(doc, m1008, "start", -0.15707963267948988),
        new ModelChangedEvent(doc, m1008, "end",    3.2986722862692828),
        new ModelChangedEvent(doc, m1009, "start", -1.0840481406628186),
        new ModelChangedEvent(doc, m1009, "end",    1.0992403876506105),
        new ModelChangedEvent(doc, m1002, "inner_width",  565),
        new ModelChangedEvent(doc, m1002, "inner_height", 590),
        new ModelChangedEvent(doc, m1002, "outer_width",  600),
        new ModelChangedEvent(doc, m1002, "outer_height", 600),
        new MessageSentEvent(doc, "bokeh_event", new DocumentReady()),
      ])
    })
  })

  describe("in issue #11877", async () => {
    it("requires two render iterations to paint data URL images", async () => {
      const jpg = "/9j/4AAQSkZJRgABAQEASABIAAD//gATQ3JlYXRlZCB3aXRoIEdJTVD/2wBDAAEBAQEBAQEBAQEBAQEBAQEBAQEBAQEBAQEBAQEBAQEBAQEBAQEBAQEBAQEBAQEBAQEBAQEBAQEBAQEBAQEBAQH/2wBDAQEBAQEBAQEBAQEBAQEBAQEBAQEBAQEBAQEBAQEBAQEBAQEBAQEBAQEBAQEBAQEBAQEBAQEBAQEBAQEBAQEBAQH/wgARCAAUABQDAREAAhEBAxEB/8QAFQABAQAAAAAAAAAAAAAAAAAAAAn/xAAWAQEBAQAAAAAAAAAAAAAAAAAABwn/2gAMAwEAAhADEAAAAbIZ30QAAAD/xAAUEAEAAAAAAAAAAAAAAAAAAAAw/9oACAEBAAEFAh//xAAUEQEAAAAAAAAAAAAAAAAAAAAw/9oACAEDAQE/AR//xAAUEQEAAAAAAAAAAAAAAAAAAAAw/9oACAECAQE/AR//xAAUEAEAAAAAAAAAAAAAAAAAAAAw/9oACAEBAAY/Ah//xAAUEAEAAAAAAAAAAAAAAAAAAAAw/9oACAEBAAE/IR//2gAMAwEAAgADAAAAEAAAAB//xAAUEQEAAAAAAAAAAAAAAAAAAAAw/9oACAEDAQE/EB//xAAUEQEAAAAAAAAAAAAAAAAAAAAw/9oACAECAQE/EB//xAAUEAEAAAAAAAAAAAAAAAAAAAAw/9oACAEBAAE/EB//2Q=="
      const png = "iVBORw0KGgoAAAANSUhEUgAAABQAAAAUCAIAAAAC64paAAAACXBIWXMAAAsTAAALEwEAmpwYAAAAB3RJTUUH5QwMEBEn745HIwAAAB1pVFh0Q29tbWVudAAAAAAAQ3JlYXRlZCB3aXRoIEdJTVBkLmUHAAAAdElEQVQ4y2NkwA/M/uORZGKgAAycZkbCSnB7m8bO/n+SXGf//w91M6M5Bc7Gaj8jMdaiaDAnQjNWnegGvefnh7AEP34kYCeGTQjNECDw4QMx2rAH2AcBASJ1Yg9tZP2MeEMUe1RB9DMSSgW0SZ6Ynh9M+RkAVKIcx4/3GikAAAAASUVORK5CYII="

      const render = sinon.spy(ImageURLView.prototype, "render")

      try {
        const p0 = fig([200, 200])
        p0.image_url([data_url(jpg, "image/jpeg")], 0, 0, 10, 10)
        await display(p0)
        expect(render.callCount).to.be.equal(1)

        render.resetHistory()

        const p1 = fig([200, 200])
        p1.image_url([data_url(png, "image/png")], 0, 0, 10, 10)
        await display(p1)
        expect(render.callCount).to.be.equal(1)

        render.resetHistory()

        const url = URL.createObjectURL(new Blob([base64_to_buffer(png)]))
        const p2 = fig([200, 200])
        p2.image_url([url], 0, 0, 10, 10)
        await display(p2)
        expect(render.callCount).to.be.above(0)
        expect(render.callCount).to.be.below(3)

        render.resetHistory()

        const p3 = fig([200, 200])
        p3.image_url(["/assets/images/pattern.png"], 0, 0, 10, 10)
        await display(p3)
        expect(render.callCount).to.be.above(0)
        expect(render.callCount).to.be.below(3)
      } finally {
        render.restore()
      }
    })
  })

  describe("in issue #7390", () => {
    it("allows to trigger tap events when clicking outside the frame area", async () => {
      const p = fig([100, 100], {
        x_range: [0, 2], y_range: [0, 2],
        x_axis_type: null, y_axis_type: null,
        tools: "tap",
        min_border: 10,
      })
      const r = p.block({x: [0, 1], y: [0, 1], width: 1, height: 1})

      const {view} = await display(p)
      expect(r.data_source.selected.indices).to.be.equal([])

      async function tap(sx: number, sy: number) {
        const ui = view.canvas_view.ui_event_bus
        const {left, top} = offset_bbox(ui.hit_area)
        const ev = new MouseEvent("click", {clientX: left + sx, clientY: top + sy})
        const hev = {
          type: "tap",
          deltaX: 0,
          deltaY: 0,
          scale: 1,
          rotation: 0,
          srcEvent: ev,
        }
        ui._tap(hev) // can't use dispatchEvent(), because of doubletap recognizer
        await view.ready
      }

      await tap(30, 70) // click on 0
      expect(r.data_source.selected.indices).to.be.equal([0])

      await tap(30, 30) // click on empty
      expect(r.data_source.selected.indices).to.be.equal([])

      await tap(70, 30) // click on 1
      expect(r.data_source.selected.indices).to.be.equal([1])

      await tap(5, 5)   // click off frame
      expect(r.data_source.selected.indices).to.be.equal([1])
    })
  })

  describe("in issue #8531", () => {
    it("initiates multiple downloads when using copy tool in a gridplot", async () => {
      function f(color: Color) {
        const copy = new CopyTool()
        const copy_btn = copy.tool_button()
        const toolbar = new Toolbar({tools: [copy], buttons: [copy_btn]})
        const p = fig([100, 100], {toolbar})
        p.circle({x: [0, 1, 2], y: [0, 1, 2], color})
        return p
      }

      const plots = [
        [f("red"), f("green"), f("blue")],
        [f("yellow"), f("pink"), f("purple")],
      ]

      const grid = gridplot(plots, {merge_tools: true})
      const {view} = await display(grid)

      const {tool_buttons} = view.toolbar_view
      expect(tool_buttons.length).to.be.equal(1)

      const [copy_btn] = tool_buttons
      const copy_btn_view = view.owner.get_one(copy_btn)

      const stub = sinon.stub(CopyToolView.prototype, "copy")
      stub.callsFake(async () => undefined)
      try {
        await click(copy_btn_view.el)
        await defer()
        expect(stub.callCount).to.be.equal(1)
      } finally {
        stub.restore()
      }
    })
  })

  describe("in issue #8168", () => {
    it("allows to start selection from toolbar or axes", async () => {
      const p = fig([200, 200], {
        tools: [new BoxSelectTool()],
        toolbar_location: "above",
        x_axis_location: null,
        y_axis_location: null,
        min_border: 0,
      })
      const r = p.circle({x: [1, 2, 3], y: [1, 2, 3]})

      const {view} = await display(p)
      await paint()
      expect(r.data_source.selected.indices).to.be.equal([])

      const actions = new PlotActions(view, {units: "screen"})

      await actions.pan(xy(0, 0), xy(200, 200))
      await paint()
      expect(r.data_source.selected.indices).to.be.equal([])

      const tbv = view.owner.get_one(p.toolbar)
      await actions.pan(xy(0, tbv.bbox.height + 1), xy(200, 200))
      await paint()
      expect(r.data_source.selected.indices).to.be.equal([0, 1, 2])
    })
  })

  describe("in issue #12678", () => {
    type Range = [number, number]

    async function test(x_range: Range, y_range: Range) {
      const p = fig([200, 200], {x_range, y_range})
      const color_mapper = new LinearColorMapper({palette: Spectral11})
      const glyph = p.image({image: {value: scalar_image()}, x: -5, y: -5, dw: 10, dh: 10, color_mapper})

      const {view} = await display(p)
      const glyph_view = view.owner.get_one(glyph)

      function hit_test(x: number, y: number): boolean {
        const sx = view.frame.x_scale.compute(x)
        const sy = view.frame.y_scale.compute(y)
        const result = glyph_view.hit_test({type: "point", sx, sy})
        return is_equal(result?.indices, [0])
      }

      expect(hit_test(0, 0)).to.be.true

      expect(hit_test(0, 10)).to.be.false
      expect(hit_test(0, -10)).to.be.false
      expect(hit_test(-10, 10)).to.be.false
      expect(hit_test(-10, -10)).to.be.false
      expect(hit_test(10, 10)).to.be.false
      expect(hit_test(10, -10)).to.be.false
      expect(hit_test(-10, 0)).to.be.false
      expect(hit_test(10, 0)).to.be.false
    }

    describe("doesn't allow correctly hit testing Image glyph", () => {
      it("with normal ranges", async () => {
        await test([-15, 15], [-15, 15])
      })

      it("with reversed ranges", async () => {
        await test([15, -15], [15, -15])
      })

      it("with reversed x-range", async () => {
        await test([15, -15], [-15, 15])
      })

      it("with reversed y-range", async () => {
        await test([-15, 15], [15, -15])
      })
    })
  })

  describe("in issue #9752", () => {
    it("prevents from hit testing Rect glyph with angle != 0", async () => {
      const plot = fig([600, 600], {tools: "pan,wheel_zoom,hover", toolbar_location: "right"})

      const index =  [ 0,  1,  2, 3,  4,  5,  6,   7,   8]
      const x =      [-3, -2, -1, 0,  1,  2,  3,  -2,   2]
      const y =      [-3, -2, -1, 0,  1,  2,  3,   2,  -2]
      const width =  [ 3,  2,  1, 1,  1,  2,  3,   2,   3]
      const height = [ 3,  2,  1, 1,  1,  2,  3,   2,   3]
      const angle =  [45, 30, 15, 0, 15, 30, 45, 270, 450]

      const rect = plot.rect({x, y, width, height, angle, angle_units: "deg", fill_alpha: 0.5})
      plot.text({x, y, text: index.map((i) => `${i}`), anchor: "center"})

      const {view} = await display(plot)
      const rect_view = view.owner.get_one(rect)

      function hit_test(x: number, y: number): Arrayable<number> | undefined {
        const sx = view.frame.x_scale.compute(x)
        const sy = view.frame.y_scale.compute(y)
        return rect_view.hit_test({type: "point", sx, sy})?.indices
      }

      expect(hit_test(0, 0)).to.be.equal([3])
      expect(hit_test(-2, 2)).to.be.equal([7])

      expect(hit_test(-3, -3)).to.be.equal([0])
      expect(hit_test(-2, -2)).to.be.equal([0, 1])
      expect(hit_test(-1, -1)).to.be.equal([2])
      expect(hit_test(0, 0)).to.be.equal([3])
      expect(hit_test(1, 1)).to.be.equal([4])
      expect(hit_test(2, 2)).to.be.equal([5, 6])
      expect(hit_test(3, 3)).to.be.equal([6])
      expect(hit_test(-2, 2)).to.be.equal([7])
      expect(hit_test(2, -2)).to.be.equal([8])

      expect(hit_test(2, -4)).to.be.equal([])
      expect(hit_test(2, 3)).to.be.equal([5, 6])
      expect(hit_test(2.75, 1.2)).to.be.equal([])
      expect(hit_test(-1.1, -2.7)).to.be.equal([])
    })
  })

  describe("in issue #12778", () => {
    it("doesn't allow emitting RangesUpdate event for linked plots", async () => {
      const p0 = fig([200, 200], {tools: "pan"})
      const p1 = fig([200, 200], {tools: "pan", x_range: p0.x_range, y_range: p0.y_range})
      const p2 = fig([200, 200], {tools: "pan", x_range: p0.x_range})

      p0.circle([1, 2, 3], [0, 1, 2])
      p1.circle([1, 2, 3], [2, 3, 4])
      p2.circle([1, 2, 3], [5, 6, 7])

      const events: RangesUpdate[] = []
      p0.on_event(RangesUpdate, (event) => events.push(event))
      p1.on_event(RangesUpdate, (event) => events.push(event))
      p2.on_event(RangesUpdate, (event) => events.push(event))

      const row = new Row({children: [p0, p1, p2]})
      const {view} = await display(row)

      const pv0 = view.owner.get_one(p0)
      const actions = new PlotActions(pv0)
      await actions.pan(xy(2, 1), xy(2, 3))
      await paint()

      expect(events.length).to.be.equal(3)

      expect(events[0].origin).to.be.equal(p0)
      expect(events[1].origin).to.be.equal(p1)
      expect(events[2].origin).to.be.equal(p2)
    })
  })

  describe("in issue #12797", () => {
    it("allows UIElement with qualified type to use invalid characters in CSS classes", async () => {
      const obj = new QualifiedModel()
      const {view} = await display(obj, [200, 200])
      const cls = "bk-some-external-provider-QualifiedModel"
      expect(view.el.classList.contains(cls)).to.be.true
    })
  })

  describe("in issue #6683", () => {
    it("doesn't allow TableDataProvider to correctly sort strings with accents", async () => {
      const source = new ColumnDataSource({
        data: {
          words: ["met", "no", "mute", "méteo", "mill", "mole"],
        },
      })
      const indices = BitSet.from_indices(6, [0, 1, 2, 3, 4, 5])
      const view = new CDSView({indices})
      const provider = new TableDataProvider(source, view)
      const column = new TableColumn({field: "words"}).toColumn()

      provider.sort([{sortCol: column, sortAsc: true}])
      const records_asc = provider.getRecords()
      expect(records_asc).to.be.equal([
        {words: "met",   [DTINDEX_NAME]: 0},
        {words: "méteo", [DTINDEX_NAME]: 3},
        {words: "mill",  [DTINDEX_NAME]: 4},
        {words: "mole",  [DTINDEX_NAME]: 5},
        {words: "mute",  [DTINDEX_NAME]: 2},
        {words: "no",    [DTINDEX_NAME]: 1},
      ])

      provider.sort([{sortCol: column, sortAsc: false}])
      const records_dsc = provider.getRecords()
      expect(records_dsc).to.be.equal([
        {words: "no",    [DTINDEX_NAME]: 1},
        {words: "mute",  [DTINDEX_NAME]: 2},
        {words: "mole",  [DTINDEX_NAME]: 5},
        {words: "mill",  [DTINDEX_NAME]: 4},
        {words: "méteo", [DTINDEX_NAME]: 3},
        {words: "met",   [DTINDEX_NAME]: 0},
      ])
    })
  })

  describe("in issue #13139", () => {
    function make_plot(width: number, height: number) {
      const p = fig([width, height], {output_backend: "webgl"})
      p.line([0, 1], [0, 1])
      return p
    }

    it("raises DOMException if webgl canvas width is zero", async () => {
      await display(make_plot(0, 100))
    })
    it("raises DOMException if webgl canvas height is zero", async () => {
      await display(make_plot(100, 0))
    })
    it("raises DOMException if webgl canvas area is zero", async () => {
      await display(make_plot(0, 0))
    })
  })

  describe("in issue #12078", () => {
    it("doesn't allow to correctly hit test Marker and Scatter glyphs", async () => {
      const p = new Plot()
      const source = new ColumnDataSource({
        data: {
          x: [0, 1, 3, 4],
          y: [0, 1, 3, 4],
        },
      })
      const glyph = new Scatter({marker: "circle", size: 20})
      const r = p.add_glyph(glyph, source)
      const {view: pv} = await display(p)
      const rv = pv.owner.get_one(r)

      function at(x: number, y: number) {
        const sx = pv.frame.x_scale.compute(x)
        const sy = pv.frame.y_scale.compute(y)
        return {sx, sy}
      }

      function rect(x0: number, y0: number, x1: number, y1: number) {
        const {sx: sx0, sy: sy0} = at(x0, y0)
        const {sx: sx1, sy: sy1} = at(x1, y1)
        return {sx0, sy0, sx1, sy1}
      }

      function poly(x0: number, y0: number, x1: number, y1: number) {
        const {sx: sx0, sy: sy0} = at(x0, y0)
        const {sx: sx1, sy: sy1} = at(x1, y1)
        return {sx: [sx0, sx1, sx1, sx0], sy: [sy0, sy0, sy1, sy1]}
      }

      const result0 = rv.hit_test({type: "point", ...at(2, 2)})
      expect(result0?.indices).to.be.equal([])

      const result1 = rv.hit_test({type: "point", ...at(3, 3)})
      expect(result1?.indices).to.be.equal([2])

      const result2 = rv.hit_test({type: "span", direction: "h", ...at(2, 2)})
      expect(result2?.indices).to.be.equal([])

      const result3 = rv.hit_test({type: "span", direction: "h", ...at(3, 3)})
      expect(result3?.indices).to.be.equal([2])

      const result4 = rv.hit_test({type: "span", direction: "v", ...at(2, 2)})
      expect(result4?.indices).to.be.equal([])

      const result5 = rv.hit_test({type: "span", direction: "v", ...at(3, 3)})
      expect(result5?.indices).to.be.equal([2])

      const result6 = rv.hit_test({type: "rect", ...rect(1.5, 1.5, 2.5, 2.5)})
      expect(result6?.indices).to.be.equal([])

      const result7 = rv.hit_test({type: "rect", ...rect(2.5, 2.5, 3.5, 3.5)})
      expect(result7?.indices).to.be.equal([2])

      const result8 = rv.hit_test({type: "poly", ...poly(1.5, 1.5, 2.5, 2.5)})
      expect(result8?.indices).to.be.equal([])

      const result9 = rv.hit_test({type: "poly", ...poly(2.5, 2.5, 3.5, 3.5)})
      expect(result9?.indices).to.be.equal([2])
    })
  })

  describe("in issue #13217", () => {
    it("doesn't allow to bind this in non-module CustomJS", async () => {
      const obj = new Plot()
      const cb = new CustomJS({args: {arg0: "abc"}, code: "return [this, arg0, cb_obj, cb_data.data0]"})
      const result = await cb.execute(obj, {data0: 123})
      expect(result).to.be.equal([obj, "abc", obj, 123])
    })
  })

<<<<<<< HEAD
  describe("in issue #13064", () => {
    it("doesn't allow spinner to follow the correct format when value's precision is higher than step's precision", async () => {
      const obj = new Spinner({value: 0.3, low: 0, mode: "float", step: 1, format: "0.0"})
      const {view} = await display(obj, [500, 400])
      const button = view.shadow_el.querySelector(".bk-spin-btn-up")!
      const input = view.shadow_el.querySelector(".bk-input") as HTMLInputElement

      expect(input.value).to.be.equal("0.3")

      const ev = new MouseEvent("mousedown")
      const ev2 = new MouseEvent("mouseup")
      button.dispatchEvent(ev)
      button.dispatchEvent(ev2)
      expect(input.value).to.be.equal("1.3")
=======
  describe("in issue #13248", () => {
    it("doesn't allow to render an invisible plot with a tile renderer", async () => {
      function box(width: number, height: number): HTMLElement {
        return div({style: {width: `${width}px`, height: `${height}px`, display: "none"}})
      }

      const osm_source = new WMTSTileSource({
        // url: "https://c.tile.openstreetmap.org/{Z}/{X}/{Y}.png",
        url: "/assets/tiles/osm/{Z}_{X}_{Y}.png",
        attribution: "&copy; (0) OSM source attribution",
      })

      const osm = new TileRenderer({tile_source: osm_source})

      const p = fig([200, 200], {
        x_range: [-2000000, 6000000],
        y_range: [-1000000, 7000000],
        x_axis_type: "mercator",
        y_axis_type: "mercator",
        renderers: [osm],
      })

      const spy = sinon.spy(osm_source, "get_tiles_by_extent")
      try {
        await display(p, [250, 250], box(200, 200))
        expect(spy.called).to.be.false
      } finally {
        spy.restore()
      }
    })
  })

  describe("in issue #13377", () => {
    it("doesn't allow serialization of unset readonly properties", async () => {
      const obj = new ModelWithUnsetReadonly()
      const doc = new Document()
      doc.add_root(obj)
      expect(doc.to_json()).to.be.equal({
        version,
        title: "Bokeh Application",
        roots: [{
          type: "object",
          name: "ModelWithUnsetReadonly",
          id: obj.id,
          attributes: {
            tags: [],
            name: null,
            js_property_callbacks: {type: "map"},
            js_event_callbacks: {type: "map"},
            subscribed_events: {type: "set"},
            syncable: true,
          },
        }],
      })
    })
  })

  describe("in issue #13416", () => {
    it("doesn't allow categorical mapping of non-factors to nan_color", async () => {
      const mapper = new CategoricalColorMapper({
        factors: ["a", "b"],
        palette: ["red", "green"],
        nan_color: "black",
      })

      const data = ["a", "c", "a", "b", null, "b", "a", NaN]
      const result = ["red", "black", "red", "green", "black", "green", "red", "black"]

      expect(mapper.v_compute(data)).to.be.equal(result)
    })
  })

  describe("in issue #13414", () => {
    it("doesn't allow re-render Icon when its properties change", async () => {
      const icon = new TablerIcon({icon_name: "eye", size: "1.2em"})
      const button = new Button({icon, label: "Visibility"})

      const {view} = await display(button)

      const icon_view = view.owner.get_one(icon)
      using render = restorable(sinon.spy(icon_view, "render"))

      icon.icon_name = "eye-off"
      await view.ready

      expect(render.calledOnce).to.be.true
    })
  })

  describe("in issue #13456", () => {
    it("doesn't allow reuse nodes when updating RangeTool's overlay", async () => {
      const x_range = new Range1d({start: 0, end: 1})
      const x_range_tool = new RangeTool({x_range})

      x_range_tool.update_overlay_from_ranges()
      expect(x_range_tool.overlay.left).to.be.equal(0)
      expect(x_range_tool.overlay.right).to.be.equal(1)
      expect(x_range_tool.overlay.top).to.be.instanceof(Node)
      expect(x_range_tool.overlay.bottom).to.be.instanceof(Node)

      const prev_top = x_range_tool.overlay.top
      const prev_bottom = x_range_tool.overlay.bottom

      x_range.start = 10
      x_range.end = 20
      x_range_tool.update_overlay_from_ranges()
      expect(x_range_tool.overlay.left).to.be.equal(10)
      expect(x_range_tool.overlay.right).to.be.equal(20)
      expect(x_range_tool.overlay.top).to.be.equal(prev_top)
      expect(x_range_tool.overlay.bottom).to.be.equal(prev_bottom)

      const y_range = new Range1d({start: 0, end: 1})
      const y_range_tool = new RangeTool({y_range})

      y_range_tool.update_overlay_from_ranges()
      expect(y_range_tool.overlay.left).to.be.instanceof(Node)
      expect(y_range_tool.overlay.right).to.be.instanceof(Node)
      expect(y_range_tool.overlay.top).to.be.equal(1)
      expect(y_range_tool.overlay.bottom).to.be.equal(0)

      const prev_left = y_range_tool.overlay.left
      const prev_right = y_range_tool.overlay.right

      y_range.start = 10
      y_range.end = 20
      y_range_tool.update_overlay_from_ranges()
      expect(y_range_tool.overlay.left).to.be.equal(prev_left)
      expect(y_range_tool.overlay.right).to.be.equal(prev_right)
      expect(y_range_tool.overlay.top).to.be.equal(20)
      expect(y_range_tool.overlay.bottom).to.be.equal(10)
>>>>>>> d6201574
    })
  })
})<|MERGE_RESOLUTION|>--- conflicted
+++ resolved
@@ -820,22 +820,6 @@
     })
   })
 
-<<<<<<< HEAD
-  describe("in issue #13064", () => {
-    it("doesn't allow spinner to follow the correct format when value's precision is higher than step's precision", async () => {
-      const obj = new Spinner({value: 0.3, low: 0, mode: "float", step: 1, format: "0.0"})
-      const {view} = await display(obj, [500, 400])
-      const button = view.shadow_el.querySelector(".bk-spin-btn-up")!
-      const input = view.shadow_el.querySelector(".bk-input") as HTMLInputElement
-
-      expect(input.value).to.be.equal("0.3")
-
-      const ev = new MouseEvent("mousedown")
-      const ev2 = new MouseEvent("mouseup")
-      button.dispatchEvent(ev)
-      button.dispatchEvent(ev2)
-      expect(input.value).to.be.equal("1.3")
-=======
   describe("in issue #13248", () => {
     it("doesn't allow to render an invisible plot with a tile renderer", async () => {
       function box(width: number, height: number): HTMLElement {
@@ -966,7 +950,23 @@
       expect(y_range_tool.overlay.right).to.be.equal(prev_right)
       expect(y_range_tool.overlay.top).to.be.equal(20)
       expect(y_range_tool.overlay.bottom).to.be.equal(10)
->>>>>>> d6201574
+    })
+  })
+
+  describe("in issue #13064", () => {
+    it("doesn't allow spinner to follow the correct format when value's precision is higher than step's precision", async () => {
+      const obj = new Spinner({value: 0.3, low: 0, mode: "float", step: 1, format: "0.0"})
+      const {view} = await display(obj, [500, 400])
+      const button = view.shadow_el.querySelector(".bk-spin-btn-up")!
+      const input = view.shadow_el.querySelector(".bk-input") as HTMLInputElement
+
+      expect(input.value).to.be.equal("0.3")
+
+      const ev = new MouseEvent("mousedown")
+      const ev2 = new MouseEvent("mouseup")
+      button.dispatchEvent(ev)
+      button.dispatchEvent(ev2)
+      expect(input.value).to.be.equal("1.3")
     })
   })
 })