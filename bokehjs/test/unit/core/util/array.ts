import * as array from "@bokehjs/core/util/array"
import {AssertionError} from "@bokehjs/core/util/assert"
import {expect} from "assertions"

describe("core/util/array module", () => {

  it("copy should return a new copy", () => {
    const a = [0, 1, 2]
    const b = array.copy(a)
    expect(b).to.be.equal([0, 1, 2])
    a[0] = 10
    expect(a).to.be.equal([10, 1, 2])
    expect(b).to.be.equal([0, 1, 2])
  })

  it("concat should append all arrays", () => {
    const a = [0, 1, 2]
    const b = [1, 5, 2]
    const c: number[] = []
    const d = [10, 20]
    expect(array.concat([a, b, c, d])).to.be.equal([0, 1, 2, 1, 5, 2, 10, 20])
  })

  it("contains should return true or false", () => {
    const a = [0, 1, 2]
    expect(array.contains(a, 0)).to.be.true
    expect(array.contains(a, 1)).to.be.true
    expect(array.contains(a, 5)).to.be.false
    expect(array.contains(a, null)).to.be.false
    expect(array.contains(a, undefined)).to.be.false
  })

  it("nth should return the correct index", () => {
    const a = [0, 1, 2]
    expect(array.nth(a, 0)).to.be.equal(0)
    expect(array.nth(a, 1)).to.be.equal(1)
    expect(array.nth(a, 5)).to.be.undefined
  })

  it("zip should zip two equal length arrays", () => {
    const a = [0, 1, 2]
    const b = [1, 5, 2]
    expect(array.zip(a, b)).to.be.equal([[0, 1], [1, 5], [2, 2]])
  })

  it("zip should use shorter length for unequal arrays", () => {
    const a = [0, 1, 2]
    const b = [1, 5, 2, 10]
    expect(array.zip(a, b)).to.be.equal([[0, 1], [1, 5], [2, 2]])
  })

  it("range should mimic python range", () => {
    expect(array.range(5)).to.be.equal([0, 1, 2, 3, 4])
    expect(array.range(0, 5)).to.be.equal([0, 1, 2, 3, 4])
    expect(array.range(1, 5)).to.be.equal([1, 2, 3, 4])
    expect(array.range(1, 5, 2)).to.be.equal([1, 3])
    expect(array.range(5, 0, 1)).to.be.equal([5, 4, 3, 2, 1])
    expect(array.range(5, 0, 2)).to.be.equal([5, 3, 1])
  })

  it("range should work with fractional step", () => {
    expect(array.range(0, 2, 0.5)).to.be.equal([0, 0.5, 1, 1.5])
  })

  it("unzip should use generate two arrays in a list", () => {
    const a = [0, 1, 2]
    const b = [1, 5, 2]
    expect(array.unzip([[0, 1], [1, 5], [2, 2]])).to.be.equal([a, b])
  })

  it("uniq should return only the uniq values of an array", () => {
    expect(array.uniq([0, 1, 2])).to.be.equal([0, 1, 2])
    expect(array.uniq([0, 1, 2, 1, 2])).to.be.equal([0, 1, 2])
    expect(array.uniq([0, 1, 2, 1, 2, null])).to.be.equal([0, 1, 2, null])
    expect(array.uniq([0, 1, 2, 1, 2, null, null])).to.be.equal([0, 1, 2, null])
    expect(array.uniq([0, 1, 2, 1, 2, undefined])).to.be.equal([0, 1, 2, undefined])
  })

  it("intersection should return array of values in first array found in all others", () => {
    const a = [0, 1, 2]
    const b = [1, 5, 2]
    expect(array.intersection(a, b)).to.be.equal([1, 2])
    expect(array.intersection(a, [])).to.be.equal([])
    expect(array.intersection(a, [10, 20])).to.be.equal([])
    expect(array.intersection(a, b, [2])).to.be.equal([2])
  })

  it("union should return array of unique values from all arrays", () => {
    const a = [0, 1, 2]
    const b = [1, 5, 2]
    expect(array.union(a, b)).to.be.equal([0, 1, 2, 5])
  })

  it("difference should return array of values from the first array not in all others ", () => {
    const a = [0, 1, 2]
    const b = [1, 5, 2]
    expect(array.difference(a, b)).to.be.equal([0])
    expect(array.difference(a, [])).to.be.equal([0, 1, 2])
    expect(array.difference(a, [10, 20])).to.be.equal([0, 1, 2])
    expect(array.difference(a, b, [2])).to.be.equal([0])
    expect(array.difference(a, b, [0])).to.be.equal([])
  })

  it("split() should allow to split an array into chunks", () => {
    expect(array.split([], null)).to.be.equal([[]])
    expect(array.split([1], null)).to.be.equal([[1]])
    expect(array.split([null], null)).to.be.equal([[], []])
    expect(array.split([1, null], null)).to.be.equal([[1], []])
    expect(array.split([null, 2], null)).to.be.equal([[], [2]])
    expect(array.split([1, null, 2], null)).to.be.equal([[1], [2]])
    expect(array.split([0, 1, null, 2, null, 3, 4, 5], null)).to.be.equal([[0, 1], [2], [3, 4, 5]])
  })

<<<<<<< HEAD
  it("linspace should return an array of a given length between two given numbers", () => {
    expect(array.linspace(2, 3, 5)).to.be.equal([2, 2.25, 2.5, 2.75, 3])
    expect(array.linspace(2, 3).length).to.be.equal(100)
    expect(array.linspace(2, 3, 0)).to.be.equal([])
    expect(() => array.linspace(2, 3, NaN)).to.throw(RangeError)
    expect(array.linspace(NaN, NaN).length).to.be.equal(100)
  })

  it("transpose should return the given array with transposed axes", () => {
    expect(array.transpose([[1, 2], [3, 4]])).to.be.equal([[1, 3], [2, 4]])
    expect(array.transpose([[1, 2, 3, 4], [5, 6, 7, 8]])).to.be.equal([[1, 5], [2, 6], [3, 7], [4, 8]])
    expect(array.transpose([[1, null, 3, undefined], [NaN]])).to.be.equal([[1, NaN], [null, undefined], [3, undefined], [undefined, undefined]])
  })

  it("remove_at should remove an item from an array at the specified index", () => {
    expect(array.remove_at([1, 2, 3, 4], 1)).to.be.equal([1, 3, 4])
    expect(array.remove_at([1, 2, 3, 4], 5)).to.be.equal([1, 2, 3, 4])
    expect(() => array.remove_at([NaN], NaN)).to.throw(AssertionError)
  })

  it("clear should remove all items from a given array", () => {
    const arr = [1, 2, 3, 4]
    array.clear(arr)
    expect(arr.length).to.be.equal(0)
  })

  it("reversed should return the given array in reversed order", () => {
    expect(array.reversed([1, 2, 3, 4])).to.be.equal([4, 3, 2, 1])
    expect(array.reversed([null, NaN, undefined, 0, 1])).to.be.equal([1, 0, undefined, NaN, null])
  })

  it("repeat should create an array of a given length with repeated values", () => {
    expect(array.repeat(4, 3)).to.be.equal([4, 4, 4])
    expect(array.repeat([1, 2], 3)).to.be.equal([[1, 2], [1, 2], [1, 2]])
    expect(() => array.repeat(4, NaN)).to.throw(RangeError)
  })

  it("argmin should return the index of the lowest value along an axis", () => {
    expect(array.argmin([1, 2, 3, 4])).to.be.equal(0)
    expect(array.argmin([4, 3, 2, 1])).to.be.equal(3)
  })

  it("argmax should return the index of the highest  value along an axis", () => {
    expect(array.argmax([1, 2, 3, 4])).to.be.equal(3)
    expect(array.argmax([4, 3, 2, 1])).to.be.equal(0)
=======
  it("linspace() should support num less than 2", () => {
    expect(array.linspace(0, 1, 0)).to.be.equal([])
    expect(array.linspace(0, 1, 1)).to.be.equal([0])
>>>>>>> 1a2a5572
  })
})<|MERGE_RESOLUTION|>--- conflicted
+++ resolved
@@ -1,6 +1,6 @@
-import * as array from "@bokehjs/core/util/array"
-import {AssertionError} from "@bokehjs/core/util/assert"
-import {expect} from "assertions"
+import * as array from '@bokehjs/core/util/array';
+import { AssertionError } from '@bokehjs/core/util/assert';
+import { expect } from 'assertions';
 
 describe("core/util/array module", () => {
 
@@ -111,13 +111,17 @@
     expect(array.split([0, 1, null, 2, null, 3, 4, 5], null)).to.be.equal([[0, 1], [2], [3, 4, 5]])
   })
 
-<<<<<<< HEAD
   it("linspace should return an array of a given length between two given numbers", () => {
     expect(array.linspace(2, 3, 5)).to.be.equal([2, 2.25, 2.5, 2.75, 3])
     expect(array.linspace(2, 3).length).to.be.equal(100)
     expect(array.linspace(2, 3, 0)).to.be.equal([])
     expect(() => array.linspace(2, 3, NaN)).to.throw(RangeError)
     expect(array.linspace(NaN, NaN).length).to.be.equal(100)
+  })
+
+  it("linspace() should support num less than 2", () => {
+    expect(array.linspace(0, 1, 0)).to.be.equal([])
+    expect(array.linspace(0, 1, 1)).to.be.equal([0])
   })
 
   it("transpose should return the given array with transposed axes", () => {
@@ -157,10 +161,6 @@
   it("argmax should return the index of the highest  value along an axis", () => {
     expect(array.argmax([1, 2, 3, 4])).to.be.equal(3)
     expect(array.argmax([4, 3, 2, 1])).to.be.equal(0)
-=======
-  it("linspace() should support num less than 2", () => {
-    expect(array.linspace(0, 1, 0)).to.be.equal([])
-    expect(array.linspace(0, 1, 1)).to.be.equal([0])
->>>>>>> 1a2a5572
   })
+
 })