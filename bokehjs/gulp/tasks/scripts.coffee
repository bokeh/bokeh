--- conflicted
+++ resolved
@@ -152,7 +152,7 @@
     modulesPath = path.join(paths.buildDir.js, "modules.json")
     fs.writeFile(modulesPath, JSON.stringify(data), () -> next())
 
-  buildBokehjs(() -> buildAPI(() -> buildWidgets(() -> writeLabels(cb))))
+  buildBokehjs(() -> buildAPI(() -> buildWidgets(() -> buildGL(() -> writeLabels(cb)))))
   null # XXX: this is extremely important to allow cb() to work
 
 gulp.task "scripts:build", ["scripts:bundle"]
@@ -172,22 +172,6 @@
      Buffer: undefined
     }
   }
-<<<<<<< HEAD
-  compiler = browserify(compilerOpts)
-  buildCompiler = (next) ->
-    compiler
-      .transform("coffeeify")
-      .bundle()
-      .pipe(source("compile.js"))
-      .pipe(gulp.dest(paths.buildDir.js))
-      .on 'end', () -> next()
-
-  buildBokehjs(() -> buildAPI(() -> buildWidgets(() -> buildGL(() -> writeLabels(() -> buildCompiler(cb))))))
-  null # XXX: this is extremely important to allow cb() to work
-
-gulp.task "scripts:minify", ->
-  tasks = [paths.coffee.bokehjs, paths.coffee.api, paths.coffee.widgets, paths.coffee.gl].map (entry) ->
-=======
   browserify(compilerOpts)
     .transform("coffeeify")
     .bundle()
@@ -195,8 +179,7 @@
     .pipe(gulp.dest(paths.buildDir.js))
 
 gulp.task "scripts:minify", ["scripts:bundle"], ->
-  tasks = [paths.coffee.bokehjs, paths.coffee.api, paths.coffee.widgets].map (entry) ->
->>>>>>> 19f62812
+  tasks = [paths.coffee.bokehjs, paths.coffee.api, paths.coffee.widgets, paths.coffee.gl].map (entry) ->
     gulp.src(entry.destination.fullWithPath)
       .pipe(rename((path) -> path.basename += '.min'))
       .pipe(uglify({ output: {comments: /^!|copyright|license|\(c\)/i} }))
