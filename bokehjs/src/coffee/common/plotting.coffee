
define [
  "underscore",
  "jquery",
  "./plot",
  "range/data_range1d",
  "range/range1d",
  "renderer/annotation/legend",
  "renderer/glyph/glyph_factory",
  "renderer/guide/linear_axis",
  "renderer/guide/grid",
  "renderer/overlay/box_selection",
  "source/column_data_source",
  "tool/box_select_tool",
  "tool/box_zoom_tool",
  "tool/pan_tool",
  "tool/preview_save_tool",
  "tool/column_select_tool",
  "tool/resize_tool",
  "tool/wheel_zoom_tool",
  "tool/reset_tool",
  "renderer/guide/datetime_axis",
<<<<<<< HEAD
], (_, $, Plot, DataRange1d, Range1d, Legend, GlyphFactory, LinearAxis, Grid, BoxSelection, ColumnDataSource, BoxSelectTool, PanTool, PreviewSaveTool, ColumnSelectTool,
  ResizeTool, WheelZoomTool, ResetTool, DatetimeAxis) ->
=======
], (_, $, Plot, DataRange1d, Range1d, Legend, GlyphFactory, LinearAxis, Grid, BoxSelection, ColumnDataSource, BoxSelectTool, BoxZoomTool, PanTool, PreviewSaveTool, ResizeTool, WheelZoomTool, ResetTool, DatetimeAxis) ->
>>>>>>> 61ecf7fc

  create_sources = (data) ->
    if not _.isArray(data)
      data = [data]
    sources = []
    for d in data
      if d instanceof ColumnDataSource.Model
        sources.push(d)
      else
        sources.push(ColumnDataSource.Collection.create({data: d}))
    return sources

  create_range = (range, sources, columns) ->
    if range == 'auto'
      return DataRange1d.Collection.create(
        sources: ({ref: s.ref(), columns: columns} for s in sources)
      )
    else if range instanceof Range1d.Model
      return range
    else
      return Range1d.Collection.create({start: range[0], end: range[1]})

  create_glyphs = (plot, glyphspecs, sources, nonselection_glyphspecs) ->
    glyphs = []
    if not _.isArray(glyphspecs)
      glyphspecs = [glyphspecs]

    if sources.length == 1
      sources = (sources[0] for x in glyphspecs)

    if not nonselection_glyphspecs?
      nonselection_glyphspecs = {
        fill_alpha: 0.1
        line_alpha: 0.1
      }
    if not _.isArray(nonselection_glyphspecs)
      nonselection_glyphspecs = (nonselection_glyphspecs for x in glyphspecs)

    for val in _.zip(glyphspecs, nonselection_glyphspecs, sources)
      [spec, non_spec, source] = val
      glyph = GlyphFactory.Collection.create({
        parent: plot.ref()
        data_source: source.ref()
        glyphspec: spec
        nonselection_glyphspec: non_spec
      })
      glyphs.push(glyph)

    return glyphs

  add_axes = (plot, xaxes, yaxes) ->
    axes = []
    if xaxes
      if xaxes == true
        xaxes = ['min', 'max']
      if not _.isArray(xaxes)
        xaxes = [xaxes]
      if xaxes[0]=="datetime"

        for loc in ['min','max']
          axis = DatetimeAxis.Collection.create(
          #axis = LinearAxis.Collection.create(
            dimension: 0
            axis_label: 'x'
            location: loc
            parent: plot.ref()
            plot: plot.ref())
          axes.push(axis)
      else
        for loc in xaxes
          axis = LinearAxis.Collection.create(
            dimension: 0
            axis_label: 'x'
            location: loc
            parent: plot.ref()
            plot: plot.ref())
          axes.push(axis)
    if yaxes
      if yaxes == true
        yaxes = ['min', 'max']
      if not _.isArray(yaxes)
        yaxes = [yaxes]
      for loc in yaxes
        axis = LinearAxis.Collection.create(
          dimension: 1
          axis_label: 'y'
          location: loc
          parent: plot.ref()
          plot: plot.ref()
        )
        axes.push(axis)
    plot.add_renderers(a.ref() for a in axes)

  # FIXME The xaxis_is_datetime argument is a huge hack, but for now I want to
  # make as small a change as possible.  Doing it right will require a larger
  # refactoring.
  add_grids = (plot, xgrid, ygrid, xaxis_is_datetime=False) ->
    grids = []
    if xgrid
      grid = Grid.Collection.create(
        dimension: 0
        parent: plot.ref()
        plot: plot.ref()
        is_datetime: xaxis_is_datetime
      )
      grids.push(grid)
    if ygrid
      grid = Grid.Collection.create(
        dimension: 1
        parent: plot.ref()
        plot: plot.ref()
        is_datetime: false
      )
      grids.push(grid)
      plot.add_renderers(g.ref() for g in grids)

  add_tools = (plot, tools, glyphs, xdr, ydr) ->
    if tools == false
      return

    if tools == true
      tools = "pan,wheel_zoom,select,resize,preview,reset,box_zoom"
    added_tools = []

    if tools.indexOf("pan") > -1
      pan_tool = PanTool.Collection.create(
        dataranges: [xdr.ref(), ydr.ref()]
        dimensions: ['width', 'height']
      )
      added_tools.push(pan_tool)

    if tools.indexOf("wheel_zoom") > -1
      wheel_zoom_tool = WheelZoomTool.Collection.create(
        dataranges: [xdr.ref(), ydr.ref()]
        dimensions: ['width', 'height']
      )
      added_tools.push(wheel_zoom_tool)

    if tools.indexOf("select") > -1
      select_tool = BoxSelectTool.Collection.create(
        renderers: (g.ref() for g in glyphs)
      )
      select_overlay = BoxSelection.Collection.create(
        tool: select_tool.ref()
      )
      added_tools.push(select_tool)
      plot.add_renderers([select_overlay.ref()])

    if tools.indexOf("resize") > -1
      resize_tool = ResizeTool.Collection.create()
      added_tools.push(resize_tool)

    if tools.indexOf("preview") > -1
      preview_tool = PreviewSaveTool.Collection.create()
      added_tools.push(preview_tool)

    if tools.indexOf("cselect") > -1
      ""
      column_select_tool = ColumnSelectTool.Collection.create()
      console.log("created a columnselect tool")
      added_tools.push(column_select_tool)

    if tools.indexOf("reset") > -1
      reset_tool = ResetTool.Collection.create()
      added_tools.push(reset_tool)

    if tools.indexOf("box_zoom") > -1
      box_zoom_tool = BoxZoomTool.Collection.create()
      box_zoom_overlay = BoxSelection.Collection.create(
        tool: box_zoom_tool.ref()
      )
      added_tools.push(box_zoom_tool)
      plot.add_renderers([box_zoom_overlay.ref()])

    plot.set_obj('tools', added_tools)

  add_legend = (plot, legend, glyphs) ->
    if legend
      legends = {}
      for g, idx in glyphs
        legends[legend + String(idx)] = [g.ref()]
      legend_renderer = Legend.Collection.create({
        parent: plot.ref()
        plot: plot.ref()
        orientation: "top_right"
        legends: legends
      })
      plot.add_renderers([legend_renderer.ref()])

  make_plot = (glyphspecs, data, {nonselected, title, dims, xrange, yrange, xaxes, yaxes, xgrid, ygrid, xdr, ydr, tools, legend}) ->
    nonselected ?= null
    title  ?= ""
    dims   ?= [400, 400]
    xrange ?= 'auto'
    yrange ?= 'auto'
    xaxes  ?= true
    yaxes  ?= true
    xgrid  ?= true
    ygrid  ?= true
    tools  ?= true
    legend ?= false

    sources = create_sources(data)

    xdr = create_range(xrange, sources, ['x'])
    ydr = create_range(yrange, sources, ['y'])

    plot = Plot.Collection.create(
      x_range: xdr.ref()
      y_range: ydr.ref()
      canvas_width: dims[0]
      canvas_height: dims[1]
      outer_width: dims[0]
      outer_height: dims[1]
      title: title
    )

    glyphs = create_glyphs(plot, glyphspecs, sources, nonselected)
    plot.add_renderers(g.ref() for g in glyphs)

    add_axes(plot, xaxes, yaxes)
    add_grids(plot, xgrid, ygrid, xaxes == 'datetime')
    add_tools(plot, tools, glyphs, xdr, ydr)
    add_legend(plot, legend, glyphs)

    return plot


  show = (plot, target_div=false) ->
    div = $('<div class="plotdiv"></div>')
    if target_div
      target_div = $(target_div)
    else
      target_div = $('body')
    target_div.append(div)
    myrender  =  ->
      view = new plot.default_view(model: plot)
      window.pview = view
      div.append(view.$el)
      console.log("added plot: " + plot.get('title'))
    _.defer(myrender)


  return {
    "make_plot": make_plot,
    "create_glyphs": create_glyphs,
    "show": show,
  }<|MERGE_RESOLUTION|>--- conflicted
+++ resolved
@@ -12,20 +12,15 @@
   "renderer/overlay/box_selection",
   "source/column_data_source",
   "tool/box_select_tool",
+  "tool/column_select_tool",
   "tool/box_zoom_tool",
   "tool/pan_tool",
   "tool/preview_save_tool",
-  "tool/column_select_tool",
   "tool/resize_tool",
   "tool/wheel_zoom_tool",
   "tool/reset_tool",
   "renderer/guide/datetime_axis",
-<<<<<<< HEAD
-], (_, $, Plot, DataRange1d, Range1d, Legend, GlyphFactory, LinearAxis, Grid, BoxSelection, ColumnDataSource, BoxSelectTool, PanTool, PreviewSaveTool, ColumnSelectTool,
-  ResizeTool, WheelZoomTool, ResetTool, DatetimeAxis) ->
-=======
-], (_, $, Plot, DataRange1d, Range1d, Legend, GlyphFactory, LinearAxis, Grid, BoxSelection, ColumnDataSource, BoxSelectTool, BoxZoomTool, PanTool, PreviewSaveTool, ResizeTool, WheelZoomTool, ResetTool, DatetimeAxis) ->
->>>>>>> 61ecf7fc
+], (_, $, Plot, DataRange1d, Range1d, Legend, GlyphFactory, LinearAxis, Grid, BoxSelection, ColumnDataSource, BoxSelectTool, ColumnSelectTool, BoxZoomTool, PanTool, PreviewSaveTool, ResizeTool, WheelZoomTool, ResetTool, DatetimeAxis) ->
 
   create_sources = (data) ->
     if not _.isArray(data)
