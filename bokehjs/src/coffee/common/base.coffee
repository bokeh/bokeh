
define [
  "underscore",
  "require",
  "common/custom"
  "common/plot",
  "common/gmap_plot",
  "common/grid_plot",
  "common/plot_context",
  "range/range1d",
  "range/data_range1d",
  "range/factor_range",
  "range/data_factor_range",
  "renderer/glyph/glyph_factory",
  "renderer/guide/linear_axis",
  "renderer/guide/datetime_axis",
  "renderer/guide/grid",
  "renderer/annotation/legend",
  "renderer/overlay/box_selection",
<<<<<<< HEAD
  "source/object_array_data_source",
  "source/remote_data_source",
=======
>>>>>>> 61ecf7fc
  "source/column_data_source",
  "tool/pan_tool",
  "tool/wheel_zoom_tool",
  "tool/resize_tool",
  "tool/crosshair_tool",
  "tool/box_select_tool",
  "tool/data_range_box_select_tool",
  "tool/preview_save_tool",
  "tool/embed_tool",
  "tool/reset_tool",
  "widget/data_slider",
  "widget/pandas/ipython_remote_data",
  "widget/pandas/pandas_pivot_table",
  "widget/pandas/pandas_plot_source",
], (_, require) ->

  # add some useful functions to underscore
  require("common/custom").monkey_patch()

  Config =
    prefix : ''

  locations =

    Plot:                   'common/plot'
    GMapPlot:               'common/gmap_plot'
    GridPlot:               'common/grid_plot'
    CDXPlotContext:         'common/plot_context'
    PlotContext:            'common/plot_context'
    PlotList:               'common/plot_context'

    Range1d:                'range/range1d'
    DataRange1d:            'range/data_range1d'
    FactorRange:            'range/factor_range'
    DataFactorRange:        'range/data_factor_range'

    Glyph:                  'renderer/glyph/glyph_factory'
    LinearAxis:             'renderer/guide/linear_axis'
    DatetimeAxis:           'renderer/guide/datetime_axis'
    Grid:                   'renderer/guide/grid'
    Legend:                 'renderer/annotation/legend'
    BoxSelection:           'renderer/overlay/box_selection'

    ColumnDataSource:       'source/column_data_source'
    RemoteDataSource:       'source/remote_data_source'

    PanTool:                'tool/pan_tool'
    WheelZoomTool:          'tool/wheel_zoom_tool'
    ResizeTool:             'tool/resize_tool'
    CrosshairTool:          'tool/crosshair_tool'
    BoxSelectTool:          'tool/box_select_tool'
    BoxZoomTool:            'tool/box_zoom_tool'
    DataRangeBoxSelectTool: 'tool/data_range_box_select_tool'
    PreviewSaveTool:        'tool/preview_save_tool'
    ColumnSelectTool:       'tool/column_select_tool'
    RemoteDataSelectTool:   'tool/remote_data_select_tool'

    EmbedTool:              'tool/embed_tool'
    ResetTool:              'tool/reset_tool'

    DataSlider:             'widget/data_slider'
    IPythonRemoteData:      'widget/pandas/ipython_remote_data'
    PandasPivotTable:       'widget/pandas/pandas_pivot_table'
    PandasPlotSource:       'widget/pandas/pandas_plot_source'

  mod_cache = {}

  Collections = (typename) ->
    if not locations[typename]
      throw "./base: Unknown Collection #{typename}"

    modulename = locations[typename]

    if not mod_cache[modulename]?
      console.log("calling require", modulename)
      mod_cache[modulename] = require(modulename)

    return mod_cache[modulename].Collection

  return {
    "mod_cache": mod_cache, # for testing only
    "locations": locations,
    "Collections": Collections,
    "Config" : Config
  }<|MERGE_RESOLUTION|>--- conflicted
+++ resolved
@@ -17,11 +17,7 @@
   "renderer/guide/grid",
   "renderer/annotation/legend",
   "renderer/overlay/box_selection",
-<<<<<<< HEAD
-  "source/object_array_data_source",
   "source/remote_data_source",
-=======
->>>>>>> 61ecf7fc
   "source/column_data_source",
   "tool/pan_tool",
   "tool/wheel_zoom_tool",
