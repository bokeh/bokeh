
define [
  "underscore",
  "backbone",
  "require",
  "./build_views",
  "./safebind",
  "./bulk_save",
  "./continuum_view",
  "./has_parent",
  "./view_state",
  "mapper/1d/linear_mapper",
  "mapper/1d/log_mapper",
  "mapper/1d/categorical_mapper",
  "mapper/2d/grid_mapper",
  "renderer/properties",
  "tool/active_tool_manager",
], (_, Backbone, require, build_views, safebind, bulk_save, ContinuumView, HasParent, ViewState, LinearMapper, LogMapper, CategoricalMapper, GridMapper, Properties, ActiveToolManager) ->

  line_properties = Properties.line_properties
  text_properties = Properties.text_properties

  LEVELS = ['image', 'underlay', 'glyph', 'overlay', 'annotation', 'tool']

  delay_animation = (f) ->
    return f()

  delay_animation = window.requestAnimationFrame ||
          window.mozRequestAnimationFrame || window.webkitRequestAnimationFrame ||
          window.msRequestAnimationFrame || delay_animation

  # Returns a function, that, when invoked, will only be triggered at
  # most once during a given window of time.  If the browser supports
  # requestAnimationFrame, in addition the throttled function will be run
  # no more frequently than request animation frame allow
  throttle_animation = (func, wait) ->
    [context , args, timeout, result] = [null,null,null,null]
    previous = 0
    pending = false
    later = ->
      previous = new Date
      timeout = null
      pending = false
      result = func.apply(context, args)

    return ->
      now = new Date
      remaining = wait - (now - previous)
      context = this
      args = arguments
      if (remaining <= 0 and !pending)
        clearTimeout(timeout)
        pending = true
        delay_animation(later)
      else if (!timeout)
        timeout = setTimeout(
         (->
            delay_animation(later)),
         remaining)
      return result

  class PlotView extends ContinuumView.View
    className: "bokeh plotview"
    events:
      "mousemove .bokeh_canvas_wrapper": "_mousemove"
      "mousedown .bokeh_canvas_wrapper": "_mousedown"

    view_options: () ->
      _.extend({plot_model: @model, plot_view: @}, @options)

    _mousedown: (e) =>
      for f in @mousedownCallbacks
        f(e, e.layerX, e.layerY)

    _mousemove: (e) =>
      for f in @moveCallbacks
        f(e, e.layerX, e.layerY)

    pause: () ->
      @is_paused = true

    unpause: (render_canvas=false) ->
      @is_paused = false
      if render_canvas
        @request_render_canvas(true)
      else
        @request_render()

    request_render: () ->
      if not @is_paused
        @throttled_render()
      return

    request_render_canvas: (full_render) ->
      if not @is_paused
        @throttled_render_canvas(full_render)
      return

    initialize: (options) ->
      super(_.defaults(options, @default_options))

      #@throttled_render = _.throttle(@render, 15)
      @throttled_render = throttle_animation(@render, 15)
      @throttled_render_canvas = throttle_animation(@render_canvas, 15)
      @outline_props = new line_properties(@, {}, 'outline_')
      @title_props = new text_properties(@, {}, 'title_')

      @view_state = new ViewState({
        canvas_width:      options.canvas_width       ? @mget('canvas_width')
        canvas_height:     options.canvas_height      ? @mget('canvas_height')
        x_offset:          options.x_offset           ? @mget('x_offset')
        y_offset:          options.y_offset           ? @mget('y_offset')
        outer_width:       options.outer_width        ? @mget('outer_width')
        outer_height:      options.outer_height       ? @mget('outer_height')
        min_border_top:    (options.min_border_top    ? @mget('min_border_top'))    ? @mget('min_border')
        min_border_bottom: (options.min_border_bottom ? @mget('min_border_bottom')) ? @mget('min_border')
        min_border_left:   (options.min_border_left   ? @mget('min_border_left'))   ? @mget('min_border')
        min_border_right:  (options.min_border_right  ? @mget('min_border_right'))  ? @mget('min_border')
        requested_border_top: 0
        requested_border_bottom: 0
        requested_border_left: 0
        requested_border_right: 0
      })

      @hidpi = options.hidpi ? @mget('hidpi')

      @x_range = options.x_range ? @mget_obj('x_range')
      @y_range = options.y_range ? @mget_obj('y_range')

      xmt = @mget('x_mapper_type')
      if xmt == 'auto'
        xmapper_type = LinearMapper.Model
        if @x_range.type == "FactorRange"
          xmapper_type = CategoricalMapper.Model
        @xmapper = new xmapper_type({
          source_range: @x_range
          target_range: @view_state.get('inner_range_horizontal')
        })
      else
        if xmt == 'log'
          xmapper_type = LogMapper.Model
        @xmapper = new xmapper_type({
          source_range: @x_range
          target_range: @view_state.get('inner_range_horizontal')
        })


      ymt = @mget('y_mapper_type')
      if ymt == 'auto'
        ymapper_type = LinearMapper.Model
        if @y_range.type == "FactorRange"
          ymapper_type = CategoricalMapper.Model
        @ymapper = new ymapper_type({
          source_range: @y_range
          target_range: @view_state.get('inner_range_vertical')
        })
      else
        if ymt == 'log'
          ymapper_type = LogMapper.Model

        @ymapper = new ymapper_type({
          source_range: @y_range
          target_range: @view_state.get('inner_range_vertical')
        })


      @mapper = new GridMapper.Model({
        domain_mapper: @xmapper
        codomain_mapper: @ymapper
      })

      @requested_padding = {
        top: 0
        bottom: 0
        left: 0
        right: 0
      }

      @old_mapper_state = {
        x: null
        y: null
      }

      @am_rendering = false

      @renderers = {}
      @tools = {}

      @eventSink = _.extend({}, Backbone.Events)
      @moveCallbacks = []
      @mousedownCallbacks = []
      @keydownCallbacks = []
      @render_init()
      @render_canvas(false)
      @atm = new ActiveToolManager(@eventSink)
      @levels = {}
      for level in LEVELS
        @levels[level] = {}
      @build_levels()
      @request_render()
      @atm.bind_bokeh_events()
      @bind_bokeh_events()
      return this

    # TODO (bev) why is this ignoring y units? why does it also take units as last arg?
    map_to_screen: (x, x_units, y, y_units) ->
      if x_units == 'screen'
        if _.isArray(x)
          sx = x[..]
        else
          sx = new Float64Array(x.length)
          sx.set(x)
      else
        sx = @xmapper.v_map_to_target(x)
      if y_units == 'screen'
        if _.isArray(y)
          sy = y[..]
        else
          sy = new Float64Array(y.length)
          sy.set(y)
      else
        sy = @ymapper.v_map_to_target(y)

      sx = @view_state.v_vx_to_sx(sx)
      sy = @view_state.v_vy_to_sy(sy)

      return [sx, sy]

    map_from_screen: (sx, sy, units) ->
      if _.isArray(sx)
        dx = sx[..]
      else
        dx = new Float64Array(sx.length)
        dx.set(x)
      if _.isArray(sy)
        dy = sy[..]
      else
        dy = new Float64Array(sy.length)
        dy.set(y)
      sx = @view_state.v_sx_to_vx(dx)
      sy = @view_state.v_sy_to_vy(dy)

      if units == 'screen'
        x = sx
        y = sy
      else
        [x, y] = @mapper.v_map_from_target(sx, sy)  # TODO: in-place?

      return [x, y]

    update_range: (range_info) ->
      if not range_info?
        range_info = @initial_range_info
      @pause()
      @x_range.set(range_info.xr)
      @y_range.set(range_info.yr)
      @unpause()

    build_tools: () ->
      return build_views(@tools, @mget_obj('tools'), @view_options())

    build_views: () ->
      return build_views(@renderers, @mget_obj('renderers'), @view_options())

    build_levels: () ->
      # need to separate renderer/tool creation from event binding
      # because things like box selection overlay needs to bind events
      # on the select tool
      #
      # should only bind events on NEW views and tools
      old_renderers = _.keys(@renderers)
      views = @build_views()
      renderers_to_remove = _.difference(old_renderers, _.pluck(@mget_obj('renderers'), 'id'))
      for id_ in renderers_to_remove
        delete @levels.glyph[id_]
      tools = @build_tools()
      for v in views
        level = v.mget('level')
        @levels[level][v.model.id] = v
        v.bind_bokeh_events()
      for t in tools
        level = t.mget('level')
        @levels[level][t.model.id] = t
        t.bind_bokeh_events()
      return this

    bind_bokeh_events: () ->
      safebind(this, @view_state, 'change', () =>
        @request_render_canvas()
        @request_render()
      )
      safebind(this, @x_range, 'change', @request_render)
      safebind(this, @y_range, 'change', @request_render)
      safebind(this, @model, 'change:renderers', @build_levels)
      safebind(this, @model, 'change:tool', @build_levels)
      safebind(this, @model, 'change', @request_render)
      safebind(this, @model, 'destroy', () => @remove())

    render_init: () ->
      # TODO use template
      @$el.append($("""
        <div class='plotarea'>
          <div class='bokeh_canvas_wrapper_outer'>
            <div class='bokeh_canvas_wrapper'>
              <canvas class='bokeh_canvas'></canvas>
            </div>
            <div class='bk-sidebar'>
              <a href='http://bokeh.pydata.org/' class='bk-logo bk-logo-medium'/>
              <div class='bk-button-bar'/>
            </div>
          </div>
        </div>
        """))
      @canvas_wrapper = @$el.find('.bokeh_canvas_wrapper')
      @canvas = @$el.find('canvas.bokeh_canvas')
      @button_bar = @$el.find('.bk-button-bar')

    render_canvas: (full_render=true) ->
      @ctx = @canvas[0].getContext('2d')

      if @hidpi
        devicePixelRatio = window.devicePixelRatio || 1
        backingStoreRatio = @ctx.webkitBackingStorePixelRatio ||
                            @ctx.mozBackingStorePixelRatio ||
                            @ctx.msBackingStorePixelRatio ||
                            @ctx.oBackingStorePixelRatio ||
                            @ctx.backingStorePixelRatio || 1
        ratio = devicePixelRatio / backingStoreRatio
      else
        ratio = 1

      ow = @view_state.get('outer_width')
      oh = @view_state.get('outer_height')

      @canvas.width = ow * ratio
      @canvas.height = oh * ratio

      #@button_bar.attr('style', "width:#{ow}px;")
      @canvas_wrapper.attr('style', "width:#{ow}px; height:#{oh}px")
      @canvas.attr('style', "width:#{ow}px;")
      @canvas.attr('style', "height:#{oh}px;")
      @canvas.attr('width', ow*ratio).attr('height', oh*ratio)
<<<<<<< HEAD
      #FOR THE SIDEBAR
      @$el.width(ow + 100)
      @$el.height(oh)
=======

      #FOR THE SIDEBAR
      @$el.width(ow + 150)
      @$el.height(oh)

>>>>>>> dcb590b8

      @ctx.scale(ratio, ratio)
      @ctx.translate(0.5, 0.5)

      if full_render
        @render()

    save_png: () ->
      @render()
      data_uri = @canvas[0].toDataURL()
      @model.set('png', @canvas[0].toDataURL())
      bulk_save([@model])

    set_initial_range : () ->
      #check for good values for ranges before setting initial range
      range_vals = [@x_range.get('start'), @x_range.get('end'),
        @y_range.get('start'), @y_range.get('end')]
      good_vals = _.map(range_vals, (val) -> val? and not _.isNaN(val))
      good_vals = _.all(good_vals)
      if good_vals
        @initial_range_info = {
          xr: { start: @x_range.get('start'), end: @x_range.get('end') }
          yr: { start: @y_range.get('start'), end: @y_range.get('end') }
        }

    render: (force) ->
      super()
      #newtime = new Date()
      # if @last_render
      #   console.log(newtime - @last_render)
      # @last_render = newtime

      if not @initial_range_info?
        @set_initial_range()

      @requested_padding = {
        top: 0
        bottom: 0
        left: 0
        right: 0
      }
      for level in ['image', 'underlay', 'glyph', 'overlay', 'annotation', 'tool']
        renderers = @levels[level]
        for k, v of renderers
          if v.padding_request?
            pr = v.padding_request()
            for k, v of pr
              @requested_padding[k] += v

      title = @mget('title')
      if title
        @title_props.set(@ctx, {})
        th = @ctx.measureText(@mget('title')).ascent
        @requested_padding['top'] += (th + @mget('title_standoff'))

      sym = @mget('border_symmetry') or ""
      if sym.indexOf('h') >= 0 or sym.indexOf('H') >= 0
        hpadding = Math.max(@requested_padding['left'], @requested_padding['right'])
        @requested_padding['left'] = hpadding
        @requested_padding['right'] = hpadding
      if sym.indexOf('v') >= 0 or sym.indexOf('V') >= 0
        hpadding = Math.max(@requested_padding['top'], @requested_padding['bottom'])
        @requested_padding['top'] = hpadding
        @requested_padding['bottom'] = hpadding

      @is_paused = true
      for k, v of @requested_padding
        @view_state.set("requested_border_#{k}", v)
      @is_paused = false

      @ctx.fillStyle = @mget('border_fill')
      @ctx.fillRect(0, 0,  @view_state.get('canvas_width'), @view_state.get('canvas_height')) # TODO
      @ctx.fillStyle = @mget('background_fill')
      @ctx.fillRect(
        @view_state.get('border_left'), @view_state.get('border_top'),
        @view_state.get('inner_width'), @view_state.get('inner_height'),
      )

      if @outline_props.do_stroke
        @outline_props.set(@ctx, {})
        @ctx.strokeRect(
          @view_state.get('border_left'), @view_state.get('border_top'),
          @view_state.get('inner_width'), @view_state.get('inner_height'),
        )

      have_new_mapper_state = false
      xms = @xmapper.get('mapper_state')[0]
      yms = @ymapper.get('mapper_state')[0]
      if Math.abs(@old_mapper_state.x-xms) > 1e-8 or Math.abs(@old_mapper_state.y - yms) > 1e-8
        @old_mapper_state.x = xms
        @old_mapper_state.y = yms
        have_new_mapper_state = true

      @ctx.save()

      @ctx.beginPath()
      @ctx.rect(
        @view_state.get('border_left'), @view_state.get('border_top'),
        @view_state.get('inner_width'), @view_state.get('inner_height'),
      )
      @ctx.clip()
      @ctx.beginPath()

      for level in ['image', 'underlay', 'glyph']
        renderers = @levels[level]
        for k, v of renderers
          v.render(have_new_mapper_state)

      @ctx.restore()

      @render_overlays(have_new_mapper_state)

      if title
        sx = @view_state.get('outer_width')/2
        sy = th
        @title_props.set(@ctx, {})
        @ctx.fillText(title, sx, sy)

    render_overlays: (have_new_mapper_state) ->
      for level in ['overlay', 'annotation', 'tool']
        renderers = @levels[level]
        for k, v of renderers
          v.render(have_new_mapper_state)

  class Plot extends HasParent
    type: 'Plot'
    default_view: PlotView

    add_renderers: (new_renderers) ->
      renderers = @get('renderers')
      renderers = renderers.concat(new_renderers)
      @set('renderers', renderers)

    parent_properties: [
      'background_fill',
      'border_fill',
      'canvas_width',
      'canvas_height',
      'outer_width',
      'outer_height',
      'min_border',
      'min_border_top',
      'min_border_bottom'
      'min_border_left'
      'min_border_right'
    ]

    defaults: () ->
      return {
        data_sources: {},
        renderers: [],
        tools: [],
        title: 'Plot',
        x_mapper_type: 'auto',
        y_mapper_type: 'auto'
      }

    display_defaults: () ->
      return {
        hidpi: true,
        background_fill: "#fff",
        border_fill: "#fff",
        border_symmetry: "h",
        min_border: 40,
        x_offset: 0,
        y_offset: 0,
        canvas_width: 300,
        canvas_height: 300,
        outer_width: 300,
        outer_height: 300,

        title_standoff: 8,
        title_text_font: "helvetica",
        title_text_font_size: "20pt",
        title_text_font_style: "normal",
        title_text_color: "#444444",
        title_text_alpha: 1.0,
        title_text_align: "center",
        title_text_baseline: "alphabetic"

        outline_line_color: '#aaaaaa'
        outline_line_width: 1
        outline_line_alpha: 1.0
        outline_line_join: 'miter'
        outline_line_cap: 'butt'
        outline_line_dash: []
        outline_line_dash_offset: 0
      }

  class Plots extends Backbone.Collection
     model: Plot

  return {
    "Model": Plot,
    "Collection": new Plots(),
    "View": PlotView,
  }<|MERGE_RESOLUTION|>--- conflicted
+++ resolved
@@ -340,17 +340,9 @@
       @canvas.attr('style', "width:#{ow}px;")
       @canvas.attr('style', "height:#{oh}px;")
       @canvas.attr('width', ow*ratio).attr('height', oh*ratio)
-<<<<<<< HEAD
       #FOR THE SIDEBAR
       @$el.width(ow + 100)
       @$el.height(oh)
-=======
-
-      #FOR THE SIDEBAR
-      @$el.width(ow + 150)
-      @$el.height(oh)
-
->>>>>>> dcb590b8
 
       @ctx.scale(ratio, ratio)
       @ctx.translate(0.5, 0.5)
