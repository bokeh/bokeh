
define [
  "underscore",
  "backbone",
  "require",
  "./build_views",
  "./safebind",
  "./bulk_save",
  "./continuum_view",
  "./has_parent",
  "./view_state",
  "mapper/1d/linear_mapper",
  "mapper/1d/categorical_mapper",
  "mapper/2d/grid_mapper",
  "renderer/properties",
  "tool/active_tool_manager",
], (_, Backbone, require, build_views, safebind, bulk_save, ContinuumView, HasParent, ViewState, LinearMapper, CategoricalMapper, GridMapper, Properties, ActiveToolManager) ->

  line_properties = Properties.line_properties
  text_properties = Properties.text_properties

  LEVELS = ['image', 'underlay', 'glyph', 'overlay', 'annotation', 'tool']

  delay_animation = (f) ->
    return f()

  delay_animation = window.requestAnimationFrame ||
          window.mozRequestAnimationFrame || window.webkitRequestAnimationFrame ||
          window.msRequestAnimationFrame || delay_animation

  # Returns a function, that, when invoked, will only be triggered at
  # most once during a given window of time.  If the browser supports
  # requestAnimationFrame, in addition the throttled function will be run
  # no more frequently than request animation frame allow
  throttle_animation = (func, wait) ->
    [context , args, timeout, result] = [null,null,null,null]
    previous = 0
    pending = false
    later = ->
      previous = new Date
      timeout = null
      pending = false
      result = func.apply(context, args)

    return ->
      now = new Date
      remaining = wait - (now - previous)
      context = this
      args = arguments
      if (remaining <= 0 and !pending)
        clearTimeout(timeout)
        pending = true
        delay_animation(later)
      else if (!timeout)
        timeout = setTimeout(
         (->
            delay_animation(later)),
         remaining)
      return result

  class PlotView extends ContinuumView.View
    className: "bokeh plotview"
    events:
      "mousemove .bokeh_canvas_wrapper": "_mousemove"
      "mousedown .bokeh_canvas_wrapper": "_mousedown"

    view_options: () ->
      _.extend({plot_model: @model, plot_view: @}, @options)

    _mousedown: (e) =>
      for f in @mousedownCallbacks
        f(e, e.layerX, e.layerY)

    _mousemove: (e) =>
      for f in @moveCallbacks
        f(e, e.layerX, e.layerY)

    pause: () ->
      @is_paused = true

    unpause: (render_canvas=false) ->
      @is_paused = false
      if render_canvas
        @request_render_canvas(true)
      else
        @request_render()

    request_render: () ->
      if not @is_paused
        @throttled_render()
      return

    request_render_canvas: (full_render) ->
      if not @is_paused
        @throttled_render_canvas(full_render)
      return

    initialize: (options) ->
      super(_.defaults(options, @default_options))

      #@throttled_render = _.throttle(@render, 15)
      @throttled_render = throttle_animation(@render, 15)
      @throttled_render_canvas = throttle_animation(@render_canvas, 15)
      @outline_props = new line_properties(@, {}, 'outline_')
      @title_props = new text_properties(@, {}, 'title_')

      @view_state = new ViewState({
        canvas_width:      options.canvas_width       ? @mget('canvas_width')
        canvas_height:     options.canvas_height      ? @mget('canvas_height')
        x_offset:          options.x_offset           ? @mget('x_offset')
        y_offset:          options.y_offset           ? @mget('y_offset')
        outer_width:       options.outer_width        ? @mget('outer_width')
        outer_height:      options.outer_height       ? @mget('outer_height')
        min_border_top:    (options.min_border_top    ? @mget('min_border_top'))    ? @mget('min_border')
        min_border_bottom: (options.min_border_bottom ? @mget('min_border_bottom')) ? @mget('min_border')
        min_border_left:   (options.min_border_left   ? @mget('min_border_left'))   ? @mget('min_border')
        min_border_right:  (options.min_border_right  ? @mget('min_border_right'))  ? @mget('min_border')
        requested_border_top: 0
        requested_border_bottom: 0
        requested_border_left: 0
        requested_border_right: 0
      })

      @hidpi = options.hidpi ? @mget('hidpi')

      @x_range = options.x_range ? @mget_obj('x_range')
      @y_range = options.y_range ? @mget_obj('y_range')

      xmapper_type = LinearMapper.Model
      if @x_range.type == "FactorRange"
        xmapper_type = CategoricalMapper.Model
      @xmapper = new xmapper_type({
        source_range: @x_range
        target_range: @view_state.get('inner_range_horizontal')
      })

      ymapper_type = LinearMapper.Model
      if @y_range.type == "FactorRange"
        ymapper_type = CategoricalMapper.Model
      @ymapper = new ymapper_type({
        source_range: @y_range
        target_range: @view_state.get('inner_range_vertical')
      })

      @mapper = new GridMapper.Model({
        domain_mapper: @xmapper
        codomain_mapper: @ymapper
      })

      @requested_padding = {
        top: 0
        bottom: 0
        left: 0
        right: 0
      }

      @old_mapper_state = {
        x: null
        y: null
      }

      @am_rendering = false

      @renderers = {}
      @tools = {}

      @eventSink = _.extend({}, Backbone.Events)
      @moveCallbacks = []
      @mousedownCallbacks = []
      @keydownCallbacks = []
      @render_init()
      @render_canvas(false)
      @atm = new ActiveToolManager(@eventSink)
      @levels = {}
      for level in LEVELS
        @levels[level] = {}
      @build_levels()
      @request_render()
      @atm.bind_bokeh_events()
      @bind_bokeh_events()
      return this

    # TODO (bev) why is this ignoring y units? why does it also take units as last arg?
    map_to_screen: (x, x_units, y, y_units) ->
      if x_units == 'screen'
        if _.isArray(x)
          sx = x[..]
        else
          sx = new Float64Array(x.length)
          sx.set(x)
      else
        sx = @xmapper.v_map_to_target(x)
      if y_units == 'screen'
        if _.isArray(y)
          sy = y[..]
        else
          sy = new Float64Array(y.length)
          sy.set(y)
      else
        sy = @ymapper.v_map_to_target(y)

      sx = @view_state.v_vx_to_sx(sx)
      sy = @view_state.v_vy_to_sy(sy)

      return [sx, sy]

    map_from_screen: (sx, sy, units) ->
      if _.isArray(sx)
        dx = sx[..]
      else
        dx = new Float64Array(sx.length)
        dx.set(x)
      if _.isArray(sy)
        dy = sy[..]
      else
        dy = new Float64Array(sy.length)
        dy.set(y)
      sx = @view_state.v_sx_to_vx(dx)
      sy = @view_state.v_sy_to_vy(dy)

      if units == 'screen'
        x = sx
        y = sy
      else
        [x, y] = @mapper.v_map_from_target(sx, sy)  # TODO: in-place?

      return [x, y]

    update_range: (range_info) ->
      if not range_info?
        range_info = @initial_range_info
      @pause()
      @x_range.set(range_info.xr)
      @y_range.set(range_info.yr)
      @unpause()

    build_tools: () ->
      return build_views(@tools, @mget_obj('tools'), @view_options())

    build_views: () ->
      return build_views(@renderers, @mget_obj('renderers'), @view_options())

    build_levels: () ->
      # need to separate renderer/tool creation from event binding
      # because things like box selection overlay needs to bind events
      # on the select tool
      #
      # should only bind events on NEW views and tools
      old_renderers = _.keys(@renderers)
      views = @build_views()
      renderers_to_remove = _.difference(old_renderers, _.pluck(@mget_obj('renderers'), 'id'))
      for id_ in renderers_to_remove
        delete @levels.glyph[id_]
      tools = @build_tools()
      for v in views
        level = v.mget('level')
        @levels[level][v.model.id] = v
        v.bind_bokeh_events()
      for t in tools
        level = t.mget('level')
        @levels[level][t.model.id] = t
        t.bind_bokeh_events()
      return this

    bind_bokeh_events: () ->
      safebind(this, @view_state, 'change', () =>
        @request_render_canvas()
        @request_render()
      )
      safebind(this, @x_range, 'change', @request_render)
      safebind(this, @y_range, 'change', @request_render)
      safebind(this, @model, 'change:renderers', @build_levels)
      safebind(this, @model, 'change:tool', @build_levels)
      safebind(this, @model, 'change', @request_render)
      safebind(this, @model, 'destroy', () => @remove())

    render_init: () ->
      # TODO use template
      @$el.append($("""
<<<<<<< HEAD
        <div class='bk-button-bar'/>
=======
        <div class='button_bar bk-bs-btn-group pull-top'/>
>>>>>>> 6ca27fba
        <div class='plotarea'>
        <div class='bokeh_canvas_wrapper'>
          <canvas class='bokeh_canvas'></canvas>
        </div>
        </div>
        """))
      @button_bar = @$el.find('.button_bar')
      @canvas_wrapper = @$el.find('.bokeh_canvas_wrapper')
      @canvas = @$el.find('canvas.bokeh_canvas')

    render_canvas: (full_render=true) ->
      @ctx = @canvas[0].getContext('2d')

      if @hidpi
        devicePixelRatio = window.devicePixelRatio || 1
        backingStoreRatio = @ctx.webkitBackingStorePixelRatio ||
                            @ctx.mozBackingStorePixelRatio ||
                            @ctx.msBackingStorePixelRatio ||
                            @ctx.oBackingStorePixelRatio ||
                            @ctx.backingStorePixelRatio || 1
        ratio = devicePixelRatio / backingStoreRatio
      else
        ratio = 1

      ow = @view_state.get('outer_width')
      oh = @view_state.get('outer_height')

      @canvas.width = ow * ratio
      @canvas.height = oh * ratio

      @button_bar.attr('style', "width:#{ow}px;")
      @canvas_wrapper.attr('style', "width:#{ow}px; height:#{oh}px")
      @canvas.attr('style', "width:#{ow}px;")
      @canvas.attr('style', "height:#{oh}px;")
      @canvas.attr('width', ow*ratio).attr('height', oh*ratio)
      @$el.attr("width", ow).attr('height', oh)

      @ctx.scale(ratio, ratio)
      @ctx.translate(0.5, 0.5)

      if full_render
        @render()

    save_png: () ->
      @render()
      data_uri = @canvas[0].toDataURL()
      @model.set('png', @canvas[0].toDataURL())
      bulk_save([@model])

    set_initial_range : () ->
      #check for good values for ranges before setting initial range
      range_vals = [@x_range.get('start'), @x_range.get('end'),
        @y_range.get('start'), @y_range.get('end')]
      good_vals = _.map(range_vals, (val) -> val? and not _.isNaN(val))
      good_vals = _.all(good_vals)
      if good_vals
        @initial_range_info = {
          xr: { start: @x_range.get('start'), end: @x_range.get('end') }
          yr: { start: @y_range.get('start'), end: @y_range.get('end') }
        }

    render: (force) ->
      super()
      #newtime = new Date()
      # if @last_render
      #   console.log(newtime - @last_render)
      # @last_render = newtime

      if not @initial_range_info?
        @set_initial_range()

      @requested_padding = {
        top: 0
        bottom: 0
        left: 0
        right: 0
      }
      for level in ['image', 'underlay', 'glyph', 'overlay', 'annotation', 'tool']
        renderers = @levels[level]
        for k, v of renderers
          if v.padding_request?
            pr = v.padding_request()
            for k, v of pr
              @requested_padding[k] += v

      title = @mget('title')
      if title
        @title_props.set(@ctx, {})
        th = @ctx.measureText(@mget('title')).ascent
        @requested_padding['top'] += (th + @mget('title_standoff'))

      sym = @mget('border_symmetry') or ""
      if sym.indexOf('h') >= 0 or sym.indexOf('H') >= 0
        hpadding = Math.max(@requested_padding['left'], @requested_padding['right'])
        @requested_padding['left'] = hpadding
        @requested_padding['right'] = hpadding
      if sym.indexOf('v') >= 0 or sym.indexOf('V') >= 0
        hpadding = Math.max(@requested_padding['top'], @requested_padding['bottom'])
        @requested_padding['top'] = hpadding
        @requested_padding['bottom'] = hpadding

      @is_paused = true
      for k, v of @requested_padding
        @view_state.set("requested_border_#{k}", v)
      @is_paused = false

      @ctx.fillStyle = @mget('border_fill')
      @ctx.fillRect(0, 0,  @view_state.get('canvas_width'), @view_state.get('canvas_height')) # TODO
      @ctx.fillStyle = @mget('background_fill')
      @ctx.fillRect(
        @view_state.get('border_left'), @view_state.get('border_top'),
        @view_state.get('inner_width'), @view_state.get('inner_height'),
      )

      if @outline_props.do_stroke
        @outline_props.set(@ctx, {})
        @ctx.strokeRect(
          @view_state.get('border_left'), @view_state.get('border_top'),
          @view_state.get('inner_width'), @view_state.get('inner_height'),
        )

      have_new_mapper_state = false
      xms = @xmapper.get('mapper_state')[0]
      yms = @ymapper.get('mapper_state')[0]
      if Math.abs(@old_mapper_state.x-xms) > 1e-8 or Math.abs(@old_mapper_state.y - yms) > 1e-8
        @old_mapper_state.x = xms
        @old_mapper_state.y = yms
        have_new_mapper_state = true

      @ctx.save()

      @ctx.beginPath()
      @ctx.rect(
        @view_state.get('border_left'), @view_state.get('border_top'),
        @view_state.get('inner_width'), @view_state.get('inner_height'),
      )
      @ctx.clip()
      @ctx.beginPath()

      for level in ['image', 'underlay', 'glyph']
        renderers = @levels[level]
        for k, v of renderers
          v.render(have_new_mapper_state)

      @ctx.restore()

      @render_overlays(have_new_mapper_state)

      if title
        sx = @view_state.get('outer_width')/2
        sy = th
        @title_props.set(@ctx, {})
        @ctx.fillText(title, sx, sy)

    render_overlays: (have_new_mapper_state) ->
      for level in ['overlay', 'annotation', 'tool']
        renderers = @levels[level]
        for k, v of renderers
          v.render(have_new_mapper_state)

  class Plot extends HasParent
    type: 'Plot'
    default_view: PlotView

    add_renderers: (new_renderers) ->
      renderers = @get('renderers')
      renderers = renderers.concat(new_renderers)
      @set('renderers', renderers)

    parent_properties: [
      'background_fill',
      'border_fill',
      'canvas_width',
      'canvas_height',
      'outer_width',
      'outer_height',
      'min_border',
      'min_border_top',
      'min_border_bottom'
      'min_border_left'
      'min_border_right'
    ]

    defaults: () ->
      return {
        data_sources: {},
        renderers: [],
        tools: [],
        title: 'Plot',
      }

    display_defaults: () ->
      return {
        hidpi: true,
        background_fill: "#fff",
        border_fill: "#fff",
        border_symmetry: "h",
        min_border: 40,
        x_offset: 0,
        y_offset: 0,
        canvas_width: 300,
        canvas_height: 300,
        outer_width: 300,
        outer_height: 300,

        title_standoff: 8,
        title_text_font: "helvetica",
        title_text_font_size: "20pt",
        title_text_font_style: "normal",
        title_text_color: "#444444",
        title_text_alpha: 1.0,
        title_text_align: "center",
        title_text_baseline: "alphabetic"

        outline_line_color: '#aaaaaa'
        outline_line_width: 1
        outline_line_alpha: 1.0
        outline_line_join: 'miter'
        outline_line_cap: 'butt'
        outline_line_dash: []
        outline_line_dash_offset: 0
      }

  class Plots extends Backbone.Collection
     model: Plot

  return {
    "Model": Plot,
    "Collection": new Plots(),
    "View": PlotView,
  }<|MERGE_RESOLUTION|>--- conflicted
+++ resolved
@@ -277,11 +277,7 @@
     render_init: () ->
       # TODO use template
       @$el.append($("""
-<<<<<<< HEAD
         <div class='bk-button-bar'/>
-=======
-        <div class='button_bar bk-bs-btn-group pull-top'/>
->>>>>>> 6ca27fba
         <div class='plotarea'>
         <div class='bokeh_canvas_wrapper'>
           <canvas class='bokeh_canvas'></canvas>
