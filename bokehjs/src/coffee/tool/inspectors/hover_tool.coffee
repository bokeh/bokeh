--- conflicted
+++ resolved
@@ -78,28 +78,29 @@
       geom_x = xmapper.map_from_target(vx)
       geom_y = ymapper.map_from_target(vy)
 
-<<<<<<< HEAD
+#<<<<<<< HEAD
       for i in  indices
         # get x, y values from the rendered glyph
         x = renderer.glyph.x[i]
         y = renderer.glyph.y[i]
-=======
-      for i in indices
->>>>>>> f180dd58
+#=======
+#      for i in indices
+#>>>>>>> master
         if @mget('snap_to_data') and renderer.glyph.sx? and renderer.glyph.sy?
           rx = canvas.sx_to_vx(renderer.glyph.sx[i])
           ry = canvas.sy_to_vy(renderer.glyph.sy[i])
         else
           [rx, ry] = [vx, vy]
 
-        vars = {index: i, x: x, y: y, vx: vx, vy: vy, sx: sx, sy: sy}
+        vars = {index: i, x: x, y: y, vx: vx, vy: vy, sx: sx, sy: sy, geomx: geom_x, geomy: geom_y, ry: ry}
         tooltip.add(rx, ry, @_render_tooltips(ds, i, vars))
 
       return null
 
     _render_tooltips: (ds, i, vars) ->
       tooltips = @mget("tooltips")
-
+      window.ds = ds
+#      console.log seds.get_column("color")
       if _.isString(tooltips)
         return $('<div>').html(Util.replace_placeholders(tooltips, ds, i, vars))
       else
