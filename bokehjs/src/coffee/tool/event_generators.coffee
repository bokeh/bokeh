--- conflicted
+++ resolved
@@ -98,11 +98,7 @@
           @_stop_drag(e)
           return false)
 
-<<<<<<< HEAD
-      @$tool_button = $("<button class='bk-toolbar-button'> #{@options.buttonText} </button>")
-=======
       @$tool_button = $("<button class='bk-bs-btn bk-bs-btn-default bk-bs-btn-sm'> #{@options.buttonText} </button>")
->>>>>>> 6ca27fba
       @plotview
       @plotview.$el.find('.bk-button-bar').append(@$tool_button)
 
@@ -201,13 +197,8 @@
       @plotview.$el.bind("mouseover", (e) =>
         @mouseover_count += 1)
 
-<<<<<<< HEAD
       @$tool_button = $("<button class='bk-toolbar-button'> #{@options.buttonText} </button>")
       @plotview.$el.find('.bk-button-bar').append(@$tool_button)
-=======
-      @$tool_button = $("<button class='bk-bs-btn bk-bs-btn-default bk-bs-btn-sm'> #{@options.buttonText} </button>")
-      @plotview.$el.find('.button_bar').append(@$tool_button)
->>>>>>> 6ca27fba
 
       @$tool_button.click(=>
         if @button_activated
@@ -275,11 +266,7 @@
       @plotview.$el.bind("mouseover", (e) =>
         @mouseover_count += 1)
 
-<<<<<<< HEAD
       @$tool_button = $("<button class='bk-toolbar-button'> #{@options.buttonText} </button>")
-=======
-      @$tool_button = $("<button class='bk-bs-btn bk-bs-btn-default bk-bs-btn-sm'> #{@options.buttonText} </button>")
->>>>>>> 6ca27fba
 
       @plotview.$el.find('.bk-button-bar').append(@$tool_button)
 
