
define [], () ->

  set_bokehXY = (event) ->
    offset = $(event.currentTarget).offset()
    left = if offset? then offset.left else 0
    top = if offset? then offset.top else 0
    event.bokehX = event.pageX - left
    event.bokehY = event.pageY - top

  class TwoPointEventGenerator

    constructor: (options) ->
      @restrict_to_innercanvas = options.restrict_to_innercanvas
      @options = options
      @toolName = @options.eventBasename
      @dragging = false
      @basepoint_set = false
      @button_activated = false
      @tool_active = false

    bind_bokeh_events: (plotview, eventSink) ->
      toolName = @toolName
      @plotview = plotview
      @eventSink = eventSink
      @plotview.moveCallbacks.push((e, x, y) =>
        if not @dragging
          return
        if not @tool_active
          return

        set_bokehXY(e)

        if not @basepoint_set
          @dragging = true
          @basepoint_set = true
          eventSink.trigger("#{toolName}:SetBasepoint", e)
        else
          eventSink.trigger("#{toolName}:UpdatingMouseMove", e)
          e.preventDefault()
          e.stopPropagation()
        )
      @plotview.moveCallbacks.push((e, x, y) =>
        if @dragging
          set_bokehXY(e)
          inner_range_horizontal = @plotview.view_state.get(
            'inner_range_horizontal')
          inner_range_vertical = @plotview.view_state.get(
            'inner_range_vertical')
          x = @plotview.view_state.sx_to_vx(e.bokehX)
          y = @plotview.view_state.sy_to_vy(e.bokehY)
          if @restrict_to_innercanvas
            xstart = inner_range_horizontal.get('start')
            xend = inner_range_horizontal.get('end')
            ystart = inner_range_vertical.get('start')
            yend = inner_range_vertical.get('end')
          else
            xstart = 0
            xend = @plotview.view_state.get('outer_width')
            ystart = 0
            yend = @plotview.view_state.get('outer_height')
          if x < xstart  or x > xend
            @_stop_drag(e)
            return false
          if y < ystart or y > yend
            @_stop_drag(e)
            return false
      )
      $(document).bind('keydown', (e) =>
        if e.keyCode == 27 # ESC
          eventSink.trigger("clear_active_tool"))

      $(document).bind('keyup', (e) =>
        if not e[@options.keyName]
          @_stop_drag(e))

      @plotview.canvas_wrapper.bind 'mousedown', (e) =>
        start = false

        if @button_activated or @eventSink.active == @toolName
          start = true

        else if not @eventSink.active
          if @options.keyName is null and not e.ctrlKey and not e.altKey and not e.metaKey and not e.shiftKey
            start = true
          else if e[@options.keyName] is true
            start = true

        if start
          @_start_drag()
          return false

      @plotview.canvas_wrapper.bind('mouseup', (e) =>
        if @button_activated
          @_stop_drag(e)
          return false)
      @plotview.canvas_wrapper.bind('mouseleave', (e) =>
        if @button_activated
          @_stop_drag(e)
          return false)

      @$tool_button = $("<button class='bk-toolbar-button' title='#{@options.buttonText}'><img class='bk-btn-icon' src='#{@options.buttonIcon}'/><span class='tip'>#{@options.buttonText}</span></button>")
      @plotview
<<<<<<< HEAD
      @plotview.$el.find('.bk-button-bar').append(@$tool_button)
=======
      if @options.showButton
        @plotview.$el.find('.button_bar').append(@$tool_button)
>>>>>>> 60af51d1

      # Paddy: I want to remove all this checking for @button_activated,
      # is there some way we can do this in a more declarative way,
      # maybe a state machine?
      #
      # What is the difference between tool_active and button_activated?
      # I once knew, but now I forget
        
      @$tool_button.click(=>
        if @button_activated
          eventSink.trigger("clear_active_tool")
        else
          eventSink.trigger("active_tool", toolName))

      eventSink.on("#{toolName}:deactivated", =>
        @tool_active=false;
        @button_activated = false;
        @$tool_button.removeClass('active'))

      eventSink.on("#{toolName}:activated", =>
        @tool_active=true;
        @$tool_button.addClass('active')
        @button_activated = true)
      return eventSink

    hide_button: ->
      @$tool_button.hide()

    _start_drag: ->
      @_activated_with_button = @button_activated
      @eventSink.trigger("active_tool", @toolName)
      if not @dragging
        @dragging = true
        if not @button_activated
          @$tool_button.addClass('active')
        if @options.cursor?
          @plotview.canvas_wrapper.css('cursor', @options.cursor)

    _stop_drag: (e)->
      @basepoint_set = false
      if @dragging
        @dragging = false
        if @_activated_with_button is false and @options.auto_deactivate is true
          @eventSink.trigger("clear_active_tool")
        if not @button_activated
          @$tool_button.removeClass('active')
        if @options.cursor?
          @plotview.canvas_wrapper.css('cursor', '')
        set_bokehXY(e)
        @eventSink.trigger("#{@options.eventBasename}:DragEnd", e)
      @_activated_with_button = null

  class OnePointWheelEventGenerator

    constructor: (options) ->
      @options = options
      @toolName = @options.eventBasename
      @dragging = false
      @basepoint_set = false
      @button_activated = false
      @tool_active = false

    bind_bokeh_events: (plotview, eventSink) ->
      toolName = @toolName
      @plotview = plotview
      @eventSink = eventSink
      @plotview.canvas_wrapper.bind("mousewheel",
        (e, delta, dX, dY) =>
          if @tool_active or (not @eventSink.active and e.shiftKey)
            set_bokehXY(e)
            e.delta = delta
            eventSink.trigger("#{toolName}:zoom", e)
            e.preventDefault()
            e.stopPropagation()
      )

      $(document).bind('keydown', (e) =>
        #disable the tool when ESC is pressed
        if e.keyCode == 27
          eventSink.trigger("clear_active_tool"))

      # @mouseover_count = 0
      #waiting 500 ms and testing mouseover countmakes sure that
      # #mouseouts that occur because of going over element borders don't
      # #trigger the mouseout
      # @plotview.$el.bind("mouseout", (e) =>
      #   @mouseover_count -=1
      #   _.delay((=>
      #     if @mouseover_count == 0
      #       eventSink.trigger("clear_active_tool")), 500))

      @plotview.$el.bind("mousein", (e) =>
        eventSink.trigger("clear_active_tool"))

      @plotview.$el.bind("mouseover", (e) =>
        @mouseover_count += 1)

<<<<<<< HEAD
      @$tool_button = $("<button class='bk-toolbar-button' title='#{@options.buttonText}'><img class='bk-btn-icon' src='#{@options.buttonIcon}'/><span class='tip'>#{@options.buttonText}</span></button>")
      @plotview.$el.find('.bk-button-bar').append(@$tool_button)
=======
      @$tool_button = $("<button class='bk-bs-btn bk-bs-btn-default bk-bs-btn-sm'> #{@options.buttonText} </button>")
      if @options.showButton
        @plotview.$el.find('.button_bar').append(@$tool_button)
>>>>>>> 60af51d1

      @$tool_button.click(=>
        if @button_activated
          eventSink.trigger("clear_active_tool")
        else
          eventSink.trigger("active_tool", toolName)
          @button_activated = true)

      no_scroll = (el) ->
        el.setAttribute("old_overflow", el.style.overflow)
        el.style.overflow = "hidden"
        if el == document.body
          return
        else
          no_scroll(el.parentNode)
      restore_scroll = (el) ->
        el.style.overflow = el.getAttribute("old_overflow")
        if el == document.body
          return
        else
          restore_scroll(el.parentNode)

      eventSink.on("#{toolName}:deactivated", =>
        @tool_active=false;
        @button_activated = false;
        @$tool_button.removeClass('active')
        document.body.style.overflow = @old_overflow)

      eventSink.on("#{toolName}:activated", =>
        @tool_active=true;
        @$tool_button.addClass('active'))

      return eventSink
    hide_button: ->
      @$tool_button.hide()

  class ButtonEventGenerator

    constructor: (options) ->
      @options = options
      @toolName = @options.eventBasename
      @button_activated = false
      @tool_active = false

    bind_bokeh_events: (plotview, eventSink) ->
      toolName = @toolName
      @plotview = plotview
      @eventSink = eventSink

      $(document).bind('keydown', (e) =>
        #disable the tool when ESC is pressed
        if e.keyCode == 27
          eventSink.trigger("clear_active_tool"))
      @plotview.$el.bind("mouseover", (e) =>
        @mouseover_count += 1)

<<<<<<< HEAD
      @$tool_button = $("<button class='bk-toolbar-button' title='#{@options.buttonText}'><img class='bk-btn-icon' src='#{@options.buttonIcon}'/><span class='tip'>#{@options.buttonText}</span></button>")
      @plotview.$el.find('.bk-button-bar').append(@$tool_button)
=======
      @$tool_button = $("<button class='bk-bs-btn bk-bs-btn-default bk-bs-btn-sm'> #{@options.buttonText} </button>")
      if @options.showButton
        @plotview.$el.find('.button_bar').append(@$tool_button)
>>>>>>> 60af51d1

      @$tool_button.click(=>
        if @button_activated
          eventSink.trigger("clear_active_tool")
        else
          eventSink.trigger("active_tool", toolName)
          @button_activated = true)

      no_scroll = (el) ->
        el.setAttribute("old_overflow", el.style.overflow)
        el.style.overflow = "hidden"
        if el == document.body
          return
        else
          no_scroll(el.parentNode)
      restore_scroll = (el) ->
        el.style.overflow = el.getAttribute("old_overflow")
        if el == document.body
          return
        else
          restore_scroll(el.parentNode)

      eventSink.on("#{toolName}:deactivated", =>
        @tool_active=false;
        @button_activated = false;
        @$tool_button.removeClass('active')
        document.body.style.overflow = @old_overflow)

      eventSink.on("#{toolName}:activated", =>
        @tool_active=true;
        @$tool_button.addClass('active'))

      return eventSink
    hide_button: ->
      @$tool_button.hide()

  class RightClickEventGenerator
    constructor: (options) ->
      @options = options
      @toolName = @options.eventBasename
      @button_activated = false
      @tool_active = false

    bind_bokeh_events: (plotview, eventSink) ->
      toolName = @toolName
      @plotview = plotview
      @eventSink = eventSink

      $(document).bind('keydown', (e) =>
        #disable the tool when ESC is pressed
        if e.keyCode == 27
          eventSink.trigger("clear_active_tool"))
      @plotview.$el.bind("mouseover", (e) =>
        @mouseover_count += 1)

      @$tool_button = $("<button class='bk-bs-btn bk-bs-btn-default bk-bs-btn-sm'> #{@options.buttonText} </button>")
      if @options.showButton
        @plotview.$el.find('.button_bar').append(@$tool_button)

      @plotview.canvas_wrapper.bind( 'contextmenu', (e) =>
        if @button_activated
          eventSink.trigger("clear_active_tool")
        else
          eventSink.trigger("active_tool", toolName)
          @button_activated = true
        return false)
          

      no_scroll = (el) ->
        el.setAttribute("old_overflow", el.style.overflow)
        el.style.overflow = "hidden"
        if el == document.body
          return
        else
          no_scroll(el.parentNode)
      restore_scroll = (el) ->
        el.style.overflow = el.getAttribute("old_overflow")
        if el == document.body
          return
        else
          restore_scroll(el.parentNode)

      eventSink.on("#{toolName}:deactivated", =>
        @tool_active=false;
        @button_activated = false;
        @$tool_button.removeClass('active')
        document.body.style.overflow = @old_overflow)

      eventSink.on("#{toolName}:activated", =>
        @tool_active=true;
        @$tool_button.addClass('active'))

      return eventSink
    hide_button: ->
      @$tool_button.hide()

  return {
    "TwoPointEventGenerator": TwoPointEventGenerator,
    "OnePointWheelEventGenerator": OnePointWheelEventGenerator,
    "ButtonEventGenerator": ButtonEventGenerator,
    "RightClickEventGenerator": RightClickEventGenerator
  }<|MERGE_RESOLUTION|>--- conflicted
+++ resolved
@@ -101,12 +101,9 @@
 
       @$tool_button = $("<button class='bk-toolbar-button' title='#{@options.buttonText}'><img class='bk-btn-icon' src='#{@options.buttonIcon}'/><span class='tip'>#{@options.buttonText}</span></button>")
       @plotview
-<<<<<<< HEAD
-      @plotview.$el.find('.bk-button-bar').append(@$tool_button)
-=======
       if @options.showButton
         @plotview.$el.find('.button_bar').append(@$tool_button)
->>>>>>> 60af51d1
+
 
       # Paddy: I want to remove all this checking for @button_activated,
       # is there some way we can do this in a more declarative way,
@@ -204,14 +201,10 @@
       @plotview.$el.bind("mouseover", (e) =>
         @mouseover_count += 1)
 
-<<<<<<< HEAD
       @$tool_button = $("<button class='bk-toolbar-button' title='#{@options.buttonText}'><img class='bk-btn-icon' src='#{@options.buttonIcon}'/><span class='tip'>#{@options.buttonText}</span></button>")
-      @plotview.$el.find('.bk-button-bar').append(@$tool_button)
-=======
-      @$tool_button = $("<button class='bk-bs-btn bk-bs-btn-default bk-bs-btn-sm'> #{@options.buttonText} </button>")
       if @options.showButton
         @plotview.$el.find('.button_bar').append(@$tool_button)
->>>>>>> 60af51d1
+
 
       @$tool_button.click(=>
         if @button_activated
@@ -268,14 +261,10 @@
       @plotview.$el.bind("mouseover", (e) =>
         @mouseover_count += 1)
 
-<<<<<<< HEAD
       @$tool_button = $("<button class='bk-toolbar-button' title='#{@options.buttonText}'><img class='bk-btn-icon' src='#{@options.buttonIcon}'/><span class='tip'>#{@options.buttonText}</span></button>")
-      @plotview.$el.find('.bk-button-bar').append(@$tool_button)
-=======
-      @$tool_button = $("<button class='bk-bs-btn bk-bs-btn-default bk-bs-btn-sm'> #{@options.buttonText} </button>")
       if @options.showButton
         @plotview.$el.find('.button_bar').append(@$tool_button)
->>>>>>> 60af51d1
+
 
       @$tool_button.click(=>
         if @button_activated
