--- conflicted
+++ resolved
@@ -1,130 +1,3 @@
-<<<<<<< HEAD
-
-define [
-  "underscore"
-  "common/collection"
-  "common/logging"
-  "tool/gestures/gesture_tool"
-], (_, Collection, Logging, GestureTool) ->
-
-  logger = Logging.logger
-
-  class PanToolView extends GestureTool.View
-
-    _pan_start: (e) ->
-      @last_dx = 0
-      @last_dy = 0
-      canvas = @plot_view.canvas
-      frame = @plot_view.frame
-      vx = canvas.sx_to_vx(e.bokeh.sx)
-      vy = canvas.sy_to_vy(e.bokeh.sy)
-      if not frame.contains(vx, vy)
-        hr = frame.get('h_range')
-        vr = frame.get('v_range')
-        if vx < hr.get('start') or vx > hr.get('end')
-          @v_axis_only = true
-        if vy < vr.get('start') or vy > vr.get('end')
-          @h_axis_only = true
-
-    _pan: (e) ->
-      # TODO (bev) get minus sign from canvas/frame
-      @_update(e.deltaX, -e.deltaY)
-
-    _pan_end: (e) ->
-      @h_axis_only = false
-      @v_axis_only = false
-
-    _update: (dx, dy) ->
-      frame = @plot_view.frame
-
-      new_dx = dx - @last_dx
-      new_dy = dy - @last_dy
-
-      hr = _.clone(frame.get('h_range'))
-      sx_low  = hr.get('start') - new_dx
-      sx_high = hr.get('end') - new_dx
-
-      vr = _.clone(frame.get('v_range'))
-      sy_low  = vr.get('start') - new_dy
-      sy_high = vr.get('end') - new_dy
-
-      dims = @mget('dimensions')
-
-      if dims.indexOf('width') > -1 and not @v_axis_only
-        sx0 = sx_low
-        sx1 = sx_high
-        sdx = -new_dx
-      else
-        sx0 = hr.get('start')
-        sx1 = hr.get('end')
-        sdx = 0
-
-      if dims.indexOf('height') > -1 and not @h_axis_only
-        sy0 = sy_low
-        sy1 = sy_high
-        sdy = new_dy
-      else
-        sy0 = vr.get('start')
-        sy1 = vr.get('end')
-        sdy = 0
-
-      @last_dx = dx
-      @last_dy = dy
-
-      xrs = {}
-      for name, mapper of frame.get('x_mappers')
-        [start, end] = mapper.v_map_from_target([sx0, sx1], true)
-        xrs[name] = {start: start, end: end}
-
-      yrs = {}
-      for name, mapper of frame.get('y_mappers')
-        [start, end] = mapper.v_map_from_target([sy0, sy1], true)
-        yrs[name] = {start: start, end: end}
-
-      pan_info = {
-        xrs: xrs
-        yrs: yrs
-        sdx: sdx
-        sdy: sdy
-      }
-
-      @plot_view.update_range(pan_info)
-      return null
-
-  class PanTool extends GestureTool.Model
-    default_view: PanToolView
-    type: "PanTool"
-    tool_name: "Pan"
-    icon: "data:image/png;base64,iVBORw0KGgoAAAANSUhEUgAAACAAAAAgCAYAAABzenr0AAAAGXRFWHRTb2Z0d2FyZQBBZG9iZSBJbWFnZVJlYWR5ccllPAAAAyRpVFh0WE1MOmNvbS5hZG9iZS54bXAAAAAAADw/eHBhY2tldCBiZWdpbj0i77u/IiBpZD0iVzVNME1wQ2VoaUh6cmVTek5UY3prYzlkIj8+IDx4OnhtcG1ldGEgeG1sbnM6eD0iYWRvYmU6bnM6bWV0YS8iIHg6eG1wdGs9IkFkb2JlIFhNUCBDb3JlIDUuMC1jMDYxIDY0LjE0MDk0OSwgMjAxMC8xMi8wNy0xMDo1NzowMSAgICAgICAgIj4gPHJkZjpSREYgeG1sbnM6cmRmPSJodHRwOi8vd3d3LnczLm9yZy8xOTk5LzAyLzIyLXJkZi1zeW50YXgtbnMjIj4gPHJkZjpEZXNjcmlwdGlvbiByZGY6YWJvdXQ9IiIgeG1sbnM6eG1wPSJodHRwOi8vbnMuYWRvYmUuY29tL3hhcC8xLjAvIiB4bWxuczp4bXBNTT0iaHR0cDovL25zLmFkb2JlLmNvbS94YXAvMS4wL21tLyIgeG1sbnM6c3RSZWY9Imh0dHA6Ly9ucy5hZG9iZS5jb20veGFwLzEuMC9zVHlwZS9SZXNvdXJjZVJlZiMiIHhtcDpDcmVhdG9yVG9vbD0iQWRvYmUgUGhvdG9zaG9wIENTNS4xIE1hY2ludG9zaCIgeG1wTU06SW5zdGFuY2VJRD0ieG1wLmlpZDpCRTI5MDhEODIwQjUxMUU0ODREQUYzNzM5QTM2MjBCRSIgeG1wTU06RG9jdW1lbnRJRD0ieG1wLmRpZDpCRTI5MDhEOTIwQjUxMUU0ODREQUYzNzM5QTM2MjBCRSI+IDx4bXBNTTpEZXJpdmVkRnJvbSBzdFJlZjppbnN0YW5jZUlEPSJ4bXAuaWlkOkJFMjkwOEQ2MjBCNTExRTQ4NERBRjM3MzlBMzYyMEJFIiBzdFJlZjpkb2N1bWVudElEPSJ4bXAuZGlkOkJFMjkwOEQ3MjBCNTExRTQ4NERBRjM3MzlBMzYyMEJFIi8+IDwvcmRmOkRlc2NyaXB0aW9uPiA8L3JkZjpSREY+IDwveDp4bXBtZXRhPiA8P3hwYWNrZXQgZW5kPSJyIj8+OXzPwwAAAKNJREFUeNrsVsEKgCAM3cyj0f8fuwT9XdEHrLyVIOKYY4kPPDim0+fenF+3HZi4nhFec+Rs4oCPAALwjDVUsKMWA6DNAFX6YXcMYIERdRWIYBzAZbKYGsSKex6mVUAK8Za0TphgoFTbpSvlx3/I0EQOILO2i/ibegLk/mgVONM4JvuBVizgkGH3XTGrR/xlV0ycbO8qCeMN54wdtVQwSTFwCzAATqEZUn8W8W4AAAAASUVORK5CYII="
-    event_type: "pan"
-    default_order: 10
-    selenium_handler: "bk-handler-pan"
-
-    initialize: (attrs, options) ->
-      super(attrs, options)
-
-      @register_property('tooltip', () ->
-          @_get_dim_tooltip(
-            "Pan",
-            @_check_dims(@get('dimensions'), "pan tool")
-          )
-        , false)
-      @add_dependencies('tooltip', this, ['dimensions'])
-
-    defaults: () ->
-      return _.extend({}, super(), {
-        dimensions: ["width", "height"]
-      })
-
-  class PanTools extends Collection
-    model: PanTool
-
-  return {
-    "Model": PanTool,
-    "Collection": new PanTools(),
-    "View": PanToolView,
-  }
-=======
 _ = require "underscore"
 GestureTool = require "./gesture_tool"
 
@@ -217,6 +90,7 @@
   icon: "data:image/png;base64,iVBORw0KGgoAAAANSUhEUgAAACAAAAAgCAYAAABzenr0AAAAGXRFWHRTb2Z0d2FyZQBBZG9iZSBJbWFnZVJlYWR5ccllPAAAAyRpVFh0WE1MOmNvbS5hZG9iZS54bXAAAAAAADw/eHBhY2tldCBiZWdpbj0i77u/IiBpZD0iVzVNME1wQ2VoaUh6cmVTek5UY3prYzlkIj8+IDx4OnhtcG1ldGEgeG1sbnM6eD0iYWRvYmU6bnM6bWV0YS8iIHg6eG1wdGs9IkFkb2JlIFhNUCBDb3JlIDUuMC1jMDYxIDY0LjE0MDk0OSwgMjAxMC8xMi8wNy0xMDo1NzowMSAgICAgICAgIj4gPHJkZjpSREYgeG1sbnM6cmRmPSJodHRwOi8vd3d3LnczLm9yZy8xOTk5LzAyLzIyLXJkZi1zeW50YXgtbnMjIj4gPHJkZjpEZXNjcmlwdGlvbiByZGY6YWJvdXQ9IiIgeG1sbnM6eG1wPSJodHRwOi8vbnMuYWRvYmUuY29tL3hhcC8xLjAvIiB4bWxuczp4bXBNTT0iaHR0cDovL25zLmFkb2JlLmNvbS94YXAvMS4wL21tLyIgeG1sbnM6c3RSZWY9Imh0dHA6Ly9ucy5hZG9iZS5jb20veGFwLzEuMC9zVHlwZS9SZXNvdXJjZVJlZiMiIHhtcDpDcmVhdG9yVG9vbD0iQWRvYmUgUGhvdG9zaG9wIENTNS4xIE1hY2ludG9zaCIgeG1wTU06SW5zdGFuY2VJRD0ieG1wLmlpZDpCRTI5MDhEODIwQjUxMUU0ODREQUYzNzM5QTM2MjBCRSIgeG1wTU06RG9jdW1lbnRJRD0ieG1wLmRpZDpCRTI5MDhEOTIwQjUxMUU0ODREQUYzNzM5QTM2MjBCRSI+IDx4bXBNTTpEZXJpdmVkRnJvbSBzdFJlZjppbnN0YW5jZUlEPSJ4bXAuaWlkOkJFMjkwOEQ2MjBCNTExRTQ4NERBRjM3MzlBMzYyMEJFIiBzdFJlZjpkb2N1bWVudElEPSJ4bXAuZGlkOkJFMjkwOEQ3MjBCNTExRTQ4NERBRjM3MzlBMzYyMEJFIi8+IDwvcmRmOkRlc2NyaXB0aW9uPiA8L3JkZjpSREY+IDwveDp4bXBtZXRhPiA8P3hwYWNrZXQgZW5kPSJyIj8+OXzPwwAAAKNJREFUeNrsVsEKgCAM3cyj0f8fuwT9XdEHrLyVIOKYY4kPPDim0+fenF+3HZi4nhFec+Rs4oCPAALwjDVUsKMWA6DNAFX6YXcMYIERdRWIYBzAZbKYGsSKex6mVUAK8Za0TphgoFTbpSvlx3/I0EQOILO2i/ibegLk/mgVONM4JvuBVizgkGH3XTGrR/xlV0ycbO8qCeMN54wdtVQwSTFwCzAATqEZUn8W8W4AAAAASUVORK5CYII="
   event_type: "pan"
   default_order: 10
+  selenium_handler: 'bk-handler-pan'
 
   initialize: (attrs, options) ->
     super(attrs, options)
@@ -236,5 +110,4 @@
 
 module.exports =
   Model: PanTool
-  View: PanToolView
->>>>>>> edd4d0dc
+  View: PanToolView