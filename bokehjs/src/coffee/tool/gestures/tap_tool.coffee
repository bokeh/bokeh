--- conflicted
+++ resolved
@@ -1,55 +1,3 @@
-<<<<<<< HEAD
-define [
-  "underscore",
-  "common/collection",
-  "tool/gestures/select_tool",
-], (_, Collection, SelectTool) ->
-
-  class TapToolView extends SelectTool.View
-
-    _tap: (e) ->
-      canvas = @plot_view.canvas
-      vx = canvas.sx_to_vx(e.bokeh.sx)
-      vy = canvas.sy_to_vy(e.bokeh.sy)
-      append = e.srcEvent.shiftKey ? false
-      @_select(vx, vy, true, append)
-
-    _select: (vx, vy, final, append) ->
-      geometry = {
-        type: 'point'
-        vx: vx
-        vy: vy
-      }
-
-      action = @mget("action")
-
-      for r in @mget('renderers')
-        ds = r.get('data_source')
-        sm = ds.get('selection_manager')
-        sm.select(@, @plot_view.renderers[r.id], geometry, final, append)
-        if action? then action.execute(ds)
-
-      @_save_geometry(geometry, final, append)
-      return null
-
-  class TapTool extends SelectTool.Model
-    default_view: TapToolView
-    type: "TapTool"
-    tool_name: "Tap"
-    icon: "data:image/png;base64,iVBORw0KGgoAAAANSUhEUgAAABAAAAAQCAYAAAAf8/9hAAAABHNCSVQICAgIfAhkiAAAAAlwSFlzAAALEgAACxIB0t1+/AAAABx0RVh0U29mdHdhcmUAQWRvYmUgRmlyZXdvcmtzIENTNui8sowAAAHWSURBVDiNbdJfaI9RGAfwz/7JNlLGjdxLyDU2u0EIx6uc7UIpF5pIU1OSGzfkUhvSiuSCvZbXGxeT0IxcSYlIiVxSJmqZzbj4nbafcer0nM75Ps/5Pt/vU2PWyouyAbsRsTJdv0SOGzELE9X4mlnJ7TiOtentV3qqS/EJTsUsDP9TIC/KvTiHZgyhwHP8Tkx2Ygd+4EDMwpXpAnlRtuJu+vFozMLF2a0lXAfOowkbYxYe1+RF2Yhb2IT9MQv9eVHOxTGsSwxGcCZm4WdelLuSHg8QatGZeh5KyQtxB/NwCIfRgtt5US6IWbiJgZTTWZ/UrsG1xLQHL2IWeqrYd+dF2YdunMRVBMRaLMckXiVwK3r/I0E/tqXzW0xgdX0VYCrFOjO2Va+PuJTO4/iE8Xq8RhuWqdj2FAdxpDo7ZmEUF/KiXIwxrMJUvYqibSrTdx2nUeZFeRaX8SFm4Suk5PcYiVnYAtU2bkBHzMJgXpTNOIHtqfdeLMUS3Mcz7GFmkNbjHr6jK2ZhsJp+XpQt6ec6jKIB86cLJNA+9GFOamsAb1Qc+qJic2PSagzv/iqQirQn6mvS1SQ+Y0WawkXJjUcxC5uhdpbSw9iKLjzEt7QnE6QpxWmb/wA4250STmTc7QAAAABJRU5ErkJggg=="
-    event_type: "tap"
-    default_order: 10
-    selenium_handler: 'bk-handler-tap'
-
-  class TapTools extends Collection
-    model: TapTool
-
-  return {
-    Model: TapTool,
-    Collection: new TapTools(),
-    View: TapToolView,
-  }
-=======
 _ = require "underscore"
 SelectTool = require "./select_tool"
 
@@ -87,8 +35,8 @@
   icon: "data:image/png;base64,iVBORw0KGgoAAAANSUhEUgAAABAAAAAQCAYAAAAf8/9hAAAABHNCSVQICAgIfAhkiAAAAAlwSFlzAAALEgAACxIB0t1+/AAAABx0RVh0U29mdHdhcmUAQWRvYmUgRmlyZXdvcmtzIENTNui8sowAAAHWSURBVDiNbdJfaI9RGAfwz/7JNlLGjdxLyDU2u0EIx6uc7UIpF5pIU1OSGzfkUhvSiuSCvZbXGxeT0IxcSYlIiVxSJmqZzbj4nbafcer0nM75Ps/5Pt/vU2PWyouyAbsRsTJdv0SOGzELE9X4mlnJ7TiOtentV3qqS/EJTsUsDP9TIC/KvTiHZgyhwHP8Tkx2Ygd+4EDMwpXpAnlRtuJu+vFozMLF2a0lXAfOowkbYxYe1+RF2Yhb2IT9MQv9eVHOxTGsSwxGcCZm4WdelLuSHg8QatGZeh5KyQtxB/NwCIfRgtt5US6IWbiJgZTTWZ/UrsG1xLQHL2IWeqrYd+dF2YdunMRVBMRaLMckXiVwK3r/I0E/tqXzW0xgdX0VYCrFOjO2Va+PuJTO4/iE8Xq8RhuWqdj2FAdxpDo7ZmEUF/KiXIwxrMJUvYqibSrTdx2nUeZFeRaX8SFm4Suk5PcYiVnYAtU2bkBHzMJgXpTNOIHtqfdeLMUS3Mcz7GFmkNbjHr6jK2ZhsJp+XpQt6ec6jKIB86cLJNA+9GFOamsAb1Qc+qJic2PSagzv/iqQirQn6mvS1SQ+Y0WawkXJjUcxC5uhdpbSw9iKLjzEt7QnE6QpxWmb/wA4250STmTc7QAAAABJRU5ErkJggg=="
   event_type: "tap"
   default_order: 10
+  selenium_handler: 'bk-handler-tap'
 
 module.exports =
   Model: TapTool
-  View: TapToolView
->>>>>>> edd4d0dc
+  View: TapToolView