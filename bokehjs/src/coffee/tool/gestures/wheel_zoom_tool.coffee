--- conflicted
+++ resolved
@@ -1,135 +1,3 @@
-<<<<<<< HEAD
-
-define [
-  "underscore"
-  "common/collection"
-  "common/logging"
-  "tool/gestures/gesture_tool"
-], (_, Collection, Logging, GestureTool) ->
-
-  logger = Logging.logger
-
-  class WheelZoomToolView extends GestureTool.View
-
-    _pinch: (e) ->
-      # TODO (bev) this can probably be done much better
-      if e.scale >= 1
-        delta = (e.scale - 1) * 20.0
-      else
-        delta = -20.0/e.scale
-      e.bokeh.delta = delta
-      @_scroll(e)
-
-    _scroll: (e) ->
-      frame = @plot_model.get('frame')
-      hr = frame.get('h_range')
-      vr = frame.get('v_range')
-
-      vx = @plot_view.canvas.sx_to_vx(e.bokeh.sx)
-      vy = @plot_view.canvas.sy_to_vy(e.bokeh.sy)
-
-      if vx < hr.get('start') or vx > hr.get('end')
-        v_axis_only = true
-      if vy < vr.get('start') or vy > vr.get('end')
-        h_axis_only = true
-
-      # we need a browser-specific multiplier to have similar experiences
-      if navigator.userAgent.toLowerCase().indexOf("firefox") > -1
-        multiplier = 20
-      else
-        multiplier = 1
-
-      if e.originalEvent?.deltaY?
-        delta = -e.originalEvent.deltaY * multiplier
-      else
-        delta = e.bokeh.delta
-
-      factor  = @mget('speed') * delta
-
-      # clamp the  magnitude of factor, if it is > 1 bad things happen
-      if factor > 0.9
-        factor = 0.9
-      else if factor < -0.9
-        factor = -0.9
-
-      vx_low  = hr.get('start')
-      vx_high = hr.get('end')
-
-      vy_low  = vr.get('start')
-      vy_high = vr.get('end')
-
-      dims = @mget('dimensions')
-
-      if dims.indexOf('width') > -1 and not v_axis_only
-        sx0 = vx_low  - (vx_low  - vx)*factor
-        sx1 = vx_high - (vx_high - vx)*factor
-      else
-        sx0 = vx_low
-        sx1 = vx_high
-
-      if dims.indexOf('height') > -1 and not h_axis_only
-        sy0 = vy_low  - (vy_low  - vy)*factor
-        sy1 = vy_high - (vy_high - vy)*factor
-      else
-        sy0 = vy_low
-        sy1 = vy_high
-
-      xrs = {}
-      for name, mapper of frame.get('x_mappers')
-        [start, end] = mapper.v_map_from_target([sx0, sx1], true)
-        xrs[name] = {start: start, end: end}
-
-      yrs = {}
-      for name, mapper of frame.get('y_mappers')
-        [start, end] = mapper.v_map_from_target([sy0, sy1], true)
-        yrs[name] = {start: start, end: end}
-
-      # OK this sucks we can't set factor independently in each direction. It is used
-      # for GMap plots, and GMap plots always preserve aspect, so effective the value
-      # of 'dimensions' is ignored.
-      zoom_info = {
-        xrs: xrs
-        yrs: yrs
-        factor: factor
-      }
-      @plot_view.update_range(zoom_info)
-      return null
-
-  class WheelZoomTool extends GestureTool.Model
-    default_view: WheelZoomToolView
-    type: "WheelZoomTool"
-    tool_name: "Wheel Zoom"
-    icon: "data:image/png;base64,iVBORw0KGgoAAAANSUhEUgAAACwAAAAgCAYAAABpRpp6AAAAGXRFWHRTb2Z0d2FyZQBBZG9iZSBJbWFnZVJlYWR5ccllPAAAAyRpVFh0WE1MOmNvbS5hZG9iZS54bXAAAAAAADw/eHBhY2tldCBiZWdpbj0i77u/IiBpZD0iVzVNME1wQ2VoaUh6cmVTek5UY3prYzlkIj8+IDx4OnhtcG1ldGEgeG1sbnM6eD0iYWRvYmU6bnM6bWV0YS8iIHg6eG1wdGs9IkFkb2JlIFhNUCBDb3JlIDUuMC1jMDYxIDY0LjE0MDk0OSwgMjAxMC8xMi8wNy0xMDo1NzowMSAgICAgICAgIj4gPHJkZjpSREYgeG1sbnM6cmRmPSJodHRwOi8vd3d3LnczLm9yZy8xOTk5LzAyLzIyLXJkZi1zeW50YXgtbnMjIj4gPHJkZjpEZXNjcmlwdGlvbiByZGY6YWJvdXQ9IiIgeG1sbnM6eG1wPSJodHRwOi8vbnMuYWRvYmUuY29tL3hhcC8xLjAvIiB4bWxuczp4bXBNTT0iaHR0cDovL25zLmFkb2JlLmNvbS94YXAvMS4wL21tLyIgeG1sbnM6c3RSZWY9Imh0dHA6Ly9ucy5hZG9iZS5jb20veGFwLzEuMC9zVHlwZS9SZXNvdXJjZVJlZiMiIHhtcDpDcmVhdG9yVG9vbD0iQWRvYmUgUGhvdG9zaG9wIENTNS4xIE1hY2ludG9zaCIgeG1wTU06SW5zdGFuY2VJRD0ieG1wLmlpZDpCRTI5MDhEQzIwQjUxMUU0ODREQUYzNzM5QTM2MjBCRSIgeG1wTU06RG9jdW1lbnRJRD0ieG1wLmRpZDpCRTI5MDhERDIwQjUxMUU0ODREQUYzNzM5QTM2MjBCRSI+IDx4bXBNTTpEZXJpdmVkRnJvbSBzdFJlZjppbnN0YW5jZUlEPSJ4bXAuaWlkOkJFMjkwOERBMjBCNTExRTQ4NERBRjM3MzlBMzYyMEJFIiBzdFJlZjpkb2N1bWVudElEPSJ4bXAuZGlkOkJFMjkwOERCMjBCNTExRTQ4NERBRjM3MzlBMzYyMEJFIi8+IDwvcmRmOkRlc2NyaXB0aW9uPiA8L3JkZjpSREY+IDwveDp4bXBtZXRhPiA8P3hwYWNrZXQgZW5kPSJyIj8+sFLapAAAA8xJREFUeNq8WH9k1VEU/+67ecTYxKM8xlJiifKIMUqUKMvy1CqbEmUxJZbSlGXTLBuJpYi18dpqStOzacT+WcTXpkiRUjziETEeY9bnzHm5O53vj/te7fDx3r3fc+/9fM/3nHPPvWWP0mOOIlVAC3AQqOc2SRZ4A9Cg58CSNrj1+FEnSIYfPynHTyOQArYCO/jRPPAJGAcmMM9f87vKfG3AF+AucMAgS5LgRZ4CH/mFrARkieAs8Aw4ASSBckaS++jZLOv6El4HjAKDwPoIa28GXgLdFmQv4WcO2BVBnXTmeIxK+D5wzLGXa8D1CGT78NPPhjFlGnjAmBbPSLefx65IBf+eZZ81hfznIfsr+W0eaACa2G3MhbuAt8CUD1kyRIfongDa4affhW4Nu2Oj0d2Bfg+6Y2UIukr2x4ShkAMOMQlNyLcmgVqj7z2wk17UDDosFOOYMOdPQ+dkyBcZFkb8DGxz2ckTwrKHA8g6HMn7gQWjbzsHqZSUmJ8sej6Cq7WzrhkzKVeYnmSEXSBM6I17RZ+WNWRfJ6z7K2xy1umUc7lGDizIkDL+AsNRXs6U3YpOUrRfWwS01K2noIuLzg+iTcFSiFLKlQPi8+aNAIwri24QlstaEM6JdoIsHBOdiyJl9RntfiXazUljEdJb3IKw1F10Q/Krtin0KaSD5Ido77MYK10sG0S4ByjzwW2LRT3pYlxLRBFpGM91/r9kRJuC/FbEnVEmhEwQYRqw7IMuC8LjnAKllSeBhEI0Qc8U636luWinWxYPqoFCnuxmX16VR9ldCvINqOH/NK5alpe8NY8qL5Nnl/GMFJhU6g2SZtqaw1xCkrss2pGEFhLp0CxuGow83+BDdoDn+FP8hJFeYusNlODL9LI/ubKLRRxDKfamuaNWRBx4o9TI49NDD9yjSdn9NKFa5jTGrdrIKpw1FJCtU8h6Rp/HwbVyBNOOSGtKGHJKtGdAao/NBO4aWrecS9mwQiuU8KLoi1nOEfepQ6TsFXVxnnO0NWFZEdVZjK8RaSgXoHtGbihwh4ViCM+LvhaL8VJ3xscdqnwOCk4xhDNKYNRHPOZfCakbzGOS+SWyloX8KsIj4lNScLwIuTsgsq+ASnFkmor4JdJayopKeEHZGOJ8OzMoatIkF0XvxIm5cGhcUtyhVqlrh4rNNoU8fI+jOCUs3cYIk14L63py9yo2D7fyBZ+t3AGuWgTmiFOCuCIvHuHFo6QbCpxm4GLIxZ+880j/K8Lm593EVZqnXF9N8UXIFt7zgwoeunDZCJzju44M+nKlEP4twAAD1RclkNDukAAAAABJRU5ErkJggg=="
-    event_type: if 'ontouchstart' of document then 'pinch' else 'scroll'
-    default_order: 10
-    selenium_handler: 'bk-handler-box-wheel-zoom'
-
-    initialize: (attrs, options) ->
-      super(attrs, options)
-
-      @register_property('tooltip', () ->
-          @_get_dim_tooltip(
-            @get("tool_name"),
-            @_check_dims(@get('dimensions'), "wheel zoom tool")
-          )
-        , false)
-      @add_dependencies('tooltip', this, ['dimensions'])
-
-    defaults: () ->
-      return _.extend({}, super(), {
-        dimensions: ["width", "height"]
-        speed: 1/600
-      })
-
-  class WheelZoomTools extends Collection
-    model: WheelZoomTool
-
-  return {
-    "Model": WheelZoomTool,
-    "Collection": new WheelZoomTools(),
-    "View": WheelZoomToolView,
-  }
-=======
 _ = require "underscore"
 GestureTool = require "./gesture_tool"
 
@@ -229,6 +97,7 @@
   icon: "data:image/png;base64,iVBORw0KGgoAAAANSUhEUgAAACwAAAAgCAYAAABpRpp6AAAAGXRFWHRTb2Z0d2FyZQBBZG9iZSBJbWFnZVJlYWR5ccllPAAAAyRpVFh0WE1MOmNvbS5hZG9iZS54bXAAAAAAADw/eHBhY2tldCBiZWdpbj0i77u/IiBpZD0iVzVNME1wQ2VoaUh6cmVTek5UY3prYzlkIj8+IDx4OnhtcG1ldGEgeG1sbnM6eD0iYWRvYmU6bnM6bWV0YS8iIHg6eG1wdGs9IkFkb2JlIFhNUCBDb3JlIDUuMC1jMDYxIDY0LjE0MDk0OSwgMjAxMC8xMi8wNy0xMDo1NzowMSAgICAgICAgIj4gPHJkZjpSREYgeG1sbnM6cmRmPSJodHRwOi8vd3d3LnczLm9yZy8xOTk5LzAyLzIyLXJkZi1zeW50YXgtbnMjIj4gPHJkZjpEZXNjcmlwdGlvbiByZGY6YWJvdXQ9IiIgeG1sbnM6eG1wPSJodHRwOi8vbnMuYWRvYmUuY29tL3hhcC8xLjAvIiB4bWxuczp4bXBNTT0iaHR0cDovL25zLmFkb2JlLmNvbS94YXAvMS4wL21tLyIgeG1sbnM6c3RSZWY9Imh0dHA6Ly9ucy5hZG9iZS5jb20veGFwLzEuMC9zVHlwZS9SZXNvdXJjZVJlZiMiIHhtcDpDcmVhdG9yVG9vbD0iQWRvYmUgUGhvdG9zaG9wIENTNS4xIE1hY2ludG9zaCIgeG1wTU06SW5zdGFuY2VJRD0ieG1wLmlpZDpCRTI5MDhEQzIwQjUxMUU0ODREQUYzNzM5QTM2MjBCRSIgeG1wTU06RG9jdW1lbnRJRD0ieG1wLmRpZDpCRTI5MDhERDIwQjUxMUU0ODREQUYzNzM5QTM2MjBCRSI+IDx4bXBNTTpEZXJpdmVkRnJvbSBzdFJlZjppbnN0YW5jZUlEPSJ4bXAuaWlkOkJFMjkwOERBMjBCNTExRTQ4NERBRjM3MzlBMzYyMEJFIiBzdFJlZjpkb2N1bWVudElEPSJ4bXAuZGlkOkJFMjkwOERCMjBCNTExRTQ4NERBRjM3MzlBMzYyMEJFIi8+IDwvcmRmOkRlc2NyaXB0aW9uPiA8L3JkZjpSREY+IDwveDp4bXBtZXRhPiA8P3hwYWNrZXQgZW5kPSJyIj8+sFLapAAAA8xJREFUeNq8WH9k1VEU/+67ecTYxKM8xlJiifKIMUqUKMvy1CqbEmUxJZbSlGXTLBuJpYi18dpqStOzacT+WcTXpkiRUjziETEeY9bnzHm5O53vj/te7fDx3r3fc+/9fM/3nHPPvWWP0mOOIlVAC3AQqOc2SRZ4A9Cg58CSNrj1+FEnSIYfPynHTyOQArYCO/jRPPAJGAcmMM9f87vKfG3AF+AucMAgS5LgRZ4CH/mFrARkieAs8Aw4ASSBckaS++jZLOv6El4HjAKDwPoIa28GXgLdFmQv4WcO2BVBnXTmeIxK+D5wzLGXa8D1CGT78NPPhjFlGnjAmBbPSLefx65IBf+eZZ81hfznIfsr+W0eaACa2G3MhbuAt8CUD1kyRIfongDa4affhW4Nu2Oj0d2Bfg+6Y2UIukr2x4ShkAMOMQlNyLcmgVqj7z2wk17UDDosFOOYMOdPQ+dkyBcZFkb8DGxz2ckTwrKHA8g6HMn7gQWjbzsHqZSUmJ8sej6Cq7WzrhkzKVeYnmSEXSBM6I17RZ+WNWRfJ6z7K2xy1umUc7lGDizIkDL+AsNRXs6U3YpOUrRfWwS01K2noIuLzg+iTcFSiFLKlQPi8+aNAIwri24QlstaEM6JdoIsHBOdiyJl9RntfiXazUljEdJb3IKw1F10Q/Krtin0KaSD5Ido77MYK10sG0S4ByjzwW2LRT3pYlxLRBFpGM91/r9kRJuC/FbEnVEmhEwQYRqw7IMuC8LjnAKllSeBhEI0Qc8U636luWinWxYPqoFCnuxmX16VR9ldCvINqOH/NK5alpe8NY8qL5Nnl/GMFJhU6g2SZtqaw1xCkrss2pGEFhLp0CxuGow83+BDdoDn+FP8hJFeYusNlODL9LI/ubKLRRxDKfamuaNWRBx4o9TI49NDD9yjSdn9NKFa5jTGrdrIKpw1FJCtU8h6Rp/HwbVyBNOOSGtKGHJKtGdAao/NBO4aWrecS9mwQiuU8KLoi1nOEfepQ6TsFXVxnnO0NWFZEdVZjK8RaSgXoHtGbihwh4ViCM+LvhaL8VJ3xscdqnwOCk4xhDNKYNRHPOZfCakbzGOS+SWyloX8KsIj4lNScLwIuTsgsq+ASnFkmor4JdJayopKeEHZGOJ8OzMoatIkF0XvxIm5cGhcUtyhVqlrh4rNNoU8fI+jOCUs3cYIk14L63py9yo2D7fyBZ+t3AGuWgTmiFOCuCIvHuHFo6QbCpxm4GLIxZ+880j/K8Lm593EVZqnXF9N8UXIFt7zgwoeunDZCJzju44M+nKlEP4twAAD1RclkNDukAAAAABJRU5ErkJggg=="
   event_type: if 'ontouchstart' of document then 'pinch' else 'scroll'
   default_order: 10
+  selenium_handler: 'bk-handler-wheel-zoom'
 
   initialize: (attrs, options) ->
     super(attrs, options)
@@ -249,5 +118,4 @@
 
 module.exports =
   Model: WheelZoomTool
-  View: WheelZoomToolView
->>>>>>> edd4d0dc
+  View: WheelZoomToolView