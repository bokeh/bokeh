_ = require "underscore"
PolySelection = require "../../renderer/overlay/poly_selection"
SelectTool = require "./select_tool"

class LassoSelectToolView extends SelectTool.View

  initialize: (options) ->
    super(options)
    @listenTo(@model, 'change:active', @_active_change)
    @data = null

  _active_change: () ->
    if not @mget('active')
      @_clear_overlay()

  _keyup: (e) ->
    if e.keyCode == 13
      @_clear_overlay()

  _pan_start: (e) ->
    canvas = @plot_view.canvas
    vx = canvas.sx_to_vx(e.bokeh.sx)
    vy = canvas.sy_to_vy(e.bokeh.sy)

    @data = {vx: [vx], vy: [vy]}
    return null

  _pan: (e) ->
    canvas = @plot_view.canvas
    vx = canvas.sx_to_vx(e.bokeh.sx)
    vy = canvas.sy_to_vy(e.bokeh.sy)

    @data.vx.push(vx)
    @data.vy.push(vy)

    overlay = @mget('overlay')
    new_data = {}
    new_data.vx = _.clone(@data.vx)
    new_data.vy = _.clone(@data.vy)
    overlay.set('data', new_data)

    if @mget('select_every_mousemove')
      append = e.srcEvent.shiftKey ? false
<<<<<<< HEAD
      @_select(@data.vx, @data.vy, true, append)

    _clear_overlay: () ->
      @mget('overlay').set('data', null)

    _select: (vx, vy, final, append) ->
      geometry = {
        type: 'poly'
        vx: vx
        vy: vy
      }

      for r in @mget('renderers')
        ds = r.get('data_source')
        sm = ds.get('selection_manager')
        sm.select(@, @plot_view.renderers[r.id], geometry, final, append)

      @_save_geometry(geometry, final, append)

      return null

  class LassoSelectTool extends SelectTool.Model
    default_view: LassoSelectToolView
    type: "LassoSelectTool"
    tool_name: "Lasso Select"
    icon: "data:image/png;base64,iVBORw0KGgoAAAANSUhEUgAAABIAAAAQCAYAAAAbBi9cAAAABHNCSVQICAgIfAhkiAAAAAlwSFlzAAALEgAACxIB0t1+/AAAABx0RVh0U29mdHdhcmUAQWRvYmUgRmlyZXdvcmtzIENTNui8sowAAAGlSURBVDiNldNNiM1hFMfxz/3PHQqxoCgWYmNDk0jyUqwsuP/719xnPVkQStl4mYWpsVXKQkYpL1m4qWmyYElZkDLKyiSbkdKYNBovo8m1uM+d/nPd/2TO6nn5nW+/c57zlCwQ9eGRBPuwF7uxAUswjme4V6tWxqFUAFiLXlSxDaswiz9RkqAL79Ffq1YeldoAXTiNs9iIn3iN0Zj0OULWYycORU1fKQdZh5s4ggncxX28DVk6W+D8MG5hrJQr5Ql68AADIUvfFTZvPuw5VpZjOVcjZCBk6eD/ACJkF7ZgMMEJVHB7kZDNeIhXGEpwEg3cWASkFy9i3vFatTJTxvJ4sAcvo3ANpkOW/sold+MgTsUKRlGbm6P68Mh59GvOSR2/cVTzqYfifisOYDtm4vmlkKVTjUZDC5TgIi5gBX7gG7qxVHNuluEjHuN6yNI3LadzoJz1HejDMXzP3X2Njp+GLJ1o79c/oBzwGgK+YHV0cyVk6eV27YKgCNuEKZzBubjeH7J0rAiUdAKFLP0QsnQSdzCp+Wl7Omlb0RGUi0+YRlmz+YXxF2YZkqkolYwKAAAAAElFTkSuQmCC"
    event_type: "pan"
    default_order: 12
    selenium_handler: "bk-handler-lasso-select"

    initialize: (attrs, options) ->
      super(attrs, options)
      @set('overlay', new PolySelection.Model({line_width: 2}))
      plot_renderers = @get('plot').get('renderers')
      plot_renderers.push(@get('overlay'))
      @get('plot').set('renderers', plot_renderers)

    defaults: () ->
      return _.extend({}, super(), {
        select_every_mousemove: true
      })

  class LassoSelectTools extends Collection
    model: LassoSelectTool

  return {
    "Model": LassoSelectTool,
    "Collection": new LassoSelectTools(),
    "View": LassoSelectToolView,
  }
=======
      @_select(@data.vx, @data.vy, false, append)

  _pan_end: (e) ->
    @_clear_overlay()
    append = e.srcEvent.shiftKey ? false
    @_select(@data.vx, @data.vy, true, append)

  _clear_overlay: () ->
    @mget('overlay').set('data', null)

  _select: (vx, vy, final, append) ->
    geometry = {
      type: 'poly'
      vx: vx
      vy: vy
    }

    for r in @mget('renderers')
      ds = r.get('data_source')
      sm = ds.get('selection_manager')
      sm.select(@, @plot_view.renderers[r.id], geometry, final, append)

    @_save_geometry(geometry, final, append)

    return null

class LassoSelectTool extends SelectTool.Model
  default_view: LassoSelectToolView
  type: "LassoSelectTool"
  tool_name: "Lasso Select"
  icon: "data:image/png;base64,iVBORw0KGgoAAAANSUhEUgAAABIAAAAQCAYAAAAbBi9cAAAABHNCSVQICAgIfAhkiAAAAAlwSFlzAAALEgAACxIB0t1+/AAAABx0RVh0U29mdHdhcmUAQWRvYmUgRmlyZXdvcmtzIENTNui8sowAAAGlSURBVDiNldNNiM1hFMfxz/3PHQqxoCgWYmNDk0jyUqwsuP/719xnPVkQStl4mYWpsVXKQkYpL1m4qWmyYElZkDLKyiSbkdKYNBovo8m1uM+d/nPd/2TO6nn5nW+/c57zlCwQ9eGRBPuwF7uxAUswjme4V6tWxqFUAFiLXlSxDaswiz9RkqAL79Ffq1YeldoAXTiNs9iIn3iN0Zj0OULWYycORU1fKQdZh5s4ggncxX28DVk6W+D8MG5hrJQr5Ql68AADIUvfFTZvPuw5VpZjOVcjZCBk6eD/ACJkF7ZgMMEJVHB7kZDNeIhXGEpwEg3cWASkFy9i3vFatTJTxvJ4sAcvo3ANpkOW/sold+MgTsUKRlGbm6P68Mh59GvOSR2/cVTzqYfifisOYDtm4vmlkKVTjUZDC5TgIi5gBX7gG7qxVHNuluEjHuN6yNI3LadzoJz1HejDMXzP3X2Njp+GLJ1o79c/oBzwGgK+YHV0cyVk6eV27YKgCNuEKZzBubjeH7J0rAiUdAKFLP0QsnQSdzCp+Wl7Omlb0RGUi0+YRlmz+YXxF2YZkqkolYwKAAAAAElFTkSuQmCC"
  event_type: "pan"
  default_order: 12

  initialize: (attrs, options) ->
    super(attrs, options)
    @set('overlay', new PolySelection.Model({line_width: 2}))
    plot_renderers = @get('plot').get('renderers')
    plot_renderers.push(@get('overlay'))
    @get('plot').set('renderers', plot_renderers)

  defaults: () ->
    return _.extend({}, super(), {
      select_every_mousemove: true
    })

module.exports =
  Model: LassoSelectTool
  View: LassoSelectToolView
>>>>>>> edd4d0dc
<|MERGE_RESOLUTION|>--- conflicted
+++ resolved
@@ -41,58 +41,6 @@
 
     if @mget('select_every_mousemove')
       append = e.srcEvent.shiftKey ? false
-<<<<<<< HEAD
-      @_select(@data.vx, @data.vy, true, append)
-
-    _clear_overlay: () ->
-      @mget('overlay').set('data', null)
-
-    _select: (vx, vy, final, append) ->
-      geometry = {
-        type: 'poly'
-        vx: vx
-        vy: vy
-      }
-
-      for r in @mget('renderers')
-        ds = r.get('data_source')
-        sm = ds.get('selection_manager')
-        sm.select(@, @plot_view.renderers[r.id], geometry, final, append)
-
-      @_save_geometry(geometry, final, append)
-
-      return null
-
-  class LassoSelectTool extends SelectTool.Model
-    default_view: LassoSelectToolView
-    type: "LassoSelectTool"
-    tool_name: "Lasso Select"
-    icon: "data:image/png;base64,iVBORw0KGgoAAAANSUhEUgAAABIAAAAQCAYAAAAbBi9cAAAABHNCSVQICAgIfAhkiAAAAAlwSFlzAAALEgAACxIB0t1+/AAAABx0RVh0U29mdHdhcmUAQWRvYmUgRmlyZXdvcmtzIENTNui8sowAAAGlSURBVDiNldNNiM1hFMfxz/3PHQqxoCgWYmNDk0jyUqwsuP/719xnPVkQStl4mYWpsVXKQkYpL1m4qWmyYElZkDLKyiSbkdKYNBovo8m1uM+d/nPd/2TO6nn5nW+/c57zlCwQ9eGRBPuwF7uxAUswjme4V6tWxqFUAFiLXlSxDaswiz9RkqAL79Ffq1YeldoAXTiNs9iIn3iN0Zj0OULWYycORU1fKQdZh5s4ggncxX28DVk6W+D8MG5hrJQr5Ql68AADIUvfFTZvPuw5VpZjOVcjZCBk6eD/ACJkF7ZgMMEJVHB7kZDNeIhXGEpwEg3cWASkFy9i3vFatTJTxvJ4sAcvo3ANpkOW/sold+MgTsUKRlGbm6P68Mh59GvOSR2/cVTzqYfifisOYDtm4vmlkKVTjUZDC5TgIi5gBX7gG7qxVHNuluEjHuN6yNI3LadzoJz1HejDMXzP3X2Njp+GLJ1o79c/oBzwGgK+YHV0cyVk6eV27YKgCNuEKZzBubjeH7J0rAiUdAKFLP0QsnQSdzCp+Wl7Omlb0RGUi0+YRlmz+YXxF2YZkqkolYwKAAAAAElFTkSuQmCC"
-    event_type: "pan"
-    default_order: 12
-    selenium_handler: "bk-handler-lasso-select"
-
-    initialize: (attrs, options) ->
-      super(attrs, options)
-      @set('overlay', new PolySelection.Model({line_width: 2}))
-      plot_renderers = @get('plot').get('renderers')
-      plot_renderers.push(@get('overlay'))
-      @get('plot').set('renderers', plot_renderers)
-
-    defaults: () ->
-      return _.extend({}, super(), {
-        select_every_mousemove: true
-      })
-
-  class LassoSelectTools extends Collection
-    model: LassoSelectTool
-
-  return {
-    "Model": LassoSelectTool,
-    "Collection": new LassoSelectTools(),
-    "View": LassoSelectToolView,
-  }
-=======
       @_select(@data.vx, @data.vy, false, append)
 
   _pan_end: (e) ->
@@ -126,6 +74,7 @@
   icon: "data:image/png;base64,iVBORw0KGgoAAAANSUhEUgAAABIAAAAQCAYAAAAbBi9cAAAABHNCSVQICAgIfAhkiAAAAAlwSFlzAAALEgAACxIB0t1+/AAAABx0RVh0U29mdHdhcmUAQWRvYmUgRmlyZXdvcmtzIENTNui8sowAAAGlSURBVDiNldNNiM1hFMfxz/3PHQqxoCgWYmNDk0jyUqwsuP/719xnPVkQStl4mYWpsVXKQkYpL1m4qWmyYElZkDLKyiSbkdKYNBovo8m1uM+d/nPd/2TO6nn5nW+/c57zlCwQ9eGRBPuwF7uxAUswjme4V6tWxqFUAFiLXlSxDaswiz9RkqAL79Ffq1YeldoAXTiNs9iIn3iN0Zj0OULWYycORU1fKQdZh5s4ggncxX28DVk6W+D8MG5hrJQr5Ql68AADIUvfFTZvPuw5VpZjOVcjZCBk6eD/ACJkF7ZgMMEJVHB7kZDNeIhXGEpwEg3cWASkFy9i3vFatTJTxvJ4sAcvo3ANpkOW/sold+MgTsUKRlGbm6P68Mh59GvOSR2/cVTzqYfifisOYDtm4vmlkKVTjUZDC5TgIi5gBX7gG7qxVHNuluEjHuN6yNI3LadzoJz1HejDMXzP3X2Njp+GLJ1o79c/oBzwGgK+YHV0cyVk6eV27YKgCNuEKZzBubjeH7J0rAiUdAKFLP0QsnQSdzCp+Wl7Omlb0RGUi0+YRlmz+YXxF2YZkqkolYwKAAAAAElFTkSuQmCC"
   event_type: "pan"
   default_order: 12
+  selenium_handler: 'bk-handler-lasso-select'
 
   initialize: (attrs, options) ->
     super(attrs, options)
@@ -141,5 +90,4 @@
 
 module.exports =
   Model: LassoSelectTool
-  View: LassoSelectToolView
->>>>>>> edd4d0dc
+  View: LassoSelectToolView