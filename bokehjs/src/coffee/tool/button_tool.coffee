--- conflicted
+++ resolved
@@ -1,58 +1,3 @@
-<<<<<<< HEAD
-
-define [
-  "backbone"
-  "./tool"
-  "./button_tool_template"
-], (Backbone, Tool, button_tool_template) ->
-
-  class ButtonToolButtonView extends Backbone.View
-    tagName: "li"
-    template: button_tool_template
-    events: () ->
-      # TODO (bev) this seems to work OK but maybe there is a better way
-      if 'ontouchstart' of document
-        return { 'touchstart .bk-toolbar-button': '_clicked' }
-      else
-        return { 'click .bk-toolbar-button': '_clicked' }
-
-    initialize: (options) ->
-      super(options)
-      @$el.html(@template(@model.attrs_and_props()))
-      @listenTo(@model, 'change:active', @render)
-      @render()
-
-    render: () ->
-      if @model.get('active')
-        @$el.children('button').addClass('active')
-      else
-        @$el.children('button').removeClass('active')
-      return @
-
-    _clicked: (e) ->
-
-  class ButtonToolView extends Tool.View
-
-  class ButtonTool extends Tool.Model
-
-    initialize: (attrs, options) ->
-      super(attrs, options)
-      @register_property('tooltip', () ->@get('tool_name'))
-
-    defaults: () ->
-      return _.extend({}, super(), {
-        active: false
-        tool_name: @tool_name
-        icon: @icon
-        selenium_handler: @selenium_handler
-      })
-
-  return {
-    "Model": ButtonTool
-    "View": ButtonToolView
-    "ButtonView": ButtonToolButtonView
-  }
-=======
 _ = require "underscore"
 Backbone = require "backbone"
 Tool = require "./tool"
@@ -97,10 +42,10 @@
       active: false
       tool_name: @tool_name
       icon: @icon
+      selenium_handler: @selenium_handler
     })
 
 module.exports =
   Model: ButtonTool
   View: ButtonToolView
-  ButtonView: ButtonToolButtonView
->>>>>>> edd4d0dc
+  ButtonView: ButtonToolButtonView