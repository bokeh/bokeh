define [
  "common/has_parent",
  "common/continuum_view",
  "backbone"
  "underscore"
  "./selecttemplate"
], (HasParent, continuum_view, Backbone, _, selecttemplate) ->
  ContinuumView = continuum_view.View
  class SelectView extends ContinuumView
    events :
      "change select" : "change_input"
    change_input : () ->
      console.log('set', @model.attributes)
<<<<<<< HEAD
=======
      @mset('value', @$('select').val())
>>>>>>> 6ca27fba
      @model.save()

    tagName : "div"

    template : selecttemplate

    initialize : (options) ->
      super(options)
      @render()
      @listenTo(@model, 'change', @render)

    render : () ->
      @$el.empty()
      html = @template(@model.attributes)
      @$el.html(html)
      return this

  class Select extends HasParent
    type : "Select"
    default_view : SelectView
    defaults : () ->
      def =
        title : ''
        value : ''
        options : []
      return def
  class Selects extends Backbone.Collection
    model : Select
  selectboxes = new Selects()
  return {
    "Model" : Select
    "Collection" : selectboxes
    "View" : SelectView
  }<|MERGE_RESOLUTION|>--- conflicted
+++ resolved
@@ -11,10 +11,7 @@
       "change select" : "change_input"
     change_input : () ->
       console.log('set', @model.attributes)
-<<<<<<< HEAD
-=======
       @mset('value', @$('select').val())
->>>>>>> 6ca27fba
       @model.save()
 
     tagName : "div"
