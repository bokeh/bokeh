import * as Hammer from "hammerjs"

import {Events} from "./events"
import {logger} from "./logging"
import {offset} from "./dom"
import {getDeltaY} from "./util/wheel"
<<<<<<< HEAD
import {extend} from "./util/object"
import {PointEvent} from "./bokeh_events"

=======
import {any} from "./util/array"
>>>>>>> 25f13526

export class UIEvents
  @prototype extends Events

<<<<<<< HEAD
  # new (toolbar: Toolbar, hit_area: Element)
  constructor: (@toolbar, @hit_area, @plot) ->
=======
  # new (plot_view: PlotCanvasView, toolbar: Toolbar, hit_area: Element)
  constructor: (@plot_view, @toolbar, @hit_area) ->
>>>>>>> 25f13526
    @_configure_hammerjs()

  _configure_hammerjs: () ->
    @hammer = new Hammer(@hit_area)

    # This is to be able to distinguish double taps from single taps
    @hammer.get('doubletap').recognizeWith('tap')
    @hammer.get('tap').requireFailure('doubletap')
    @hammer.get('doubletap').dropRequireFailure('tap')

    @hammer.on('doubletap', (e) => @_doubletap(e))
    @hammer.on('tap', (e) => @_tap(e))
    @hammer.on('press', (e) => @_press(e))

    @hammer.get('pan').set({ direction: Hammer.DIRECTION_ALL })
    @hammer.on('panstart', (e) => @_pan_start(e))
    @hammer.on('pan', (e) => @_pan(e))
    @hammer.on('panend', (e) => @_pan_end(e))

    @hammer.get('pinch').set({ enable: true })
    @hammer.on('pinchstart', (e) => @_pinch_start(e))
    @hammer.on('pinch', (e) => @_pinch(e))
    @hammer.on('pinchend', (e) => @_pinch_end(e))

    @hammer.get('rotate').set({ enable: true })
    @hammer.on('rotatestart', (e) => @_rotate_start(e))
    @hammer.on('rotate', (e) => @_rotate(e))
    @hammer.on('rotateend', (e) => @_rotate_end(e))

    @hit_area.addEventListener("mousemove", (e) => @_mouse_move(e))
    @hit_area.addEventListener("mouseenter", (e) => @_mouse_enter(e))
    @hit_area.addEventListener("mouseleave", (e) => @_mouse_exit(e))

    @hit_area.addEventListener("wheel", (e) => @_mouse_wheel(e))

    document.addEventListener("keydown", (e) => @_key_down(e))
    document.addEventListener("keyup", (e) => @_key_up(e))

  register_tool: (tool_view) ->
    et = tool_view.model.event_type
    id = tool_view.model.id
    type = tool_view.model.type

    # tool_viewbar button events handled by tool_view manager
    if not et?
      logger.debug("Button tool: #{type}")
      return

    if et in ['pan', 'pinch', 'rotate']
      logger.debug("Registering tool: #{type} for event '#{et}'")
      if tool_view["_#{et}_start"]?
        tool_view.listenTo(@, "#{et}:start:#{id}", tool_view["_#{et}_start"])
      if tool_view["_#{et}"]
        tool_view.listenTo(@, "#{et}:#{id}",       tool_view["_#{et}"])
      if tool_view["_#{et}_end"]
        tool_view.listenTo(@, "#{et}:end:#{id}",   tool_view["_#{et}_end"])
    else if et == "move"
      logger.debug("Registering tool: #{type} for event '#{et}'")
      if tool_view._move_enter?
        tool_view.listenTo(@, "move:enter", tool_view._move_enter)
      tool_view.listenTo(@, "move", tool_view["_move"])
      if tool_view._move_exit?
        tool_view.listenTo(@, "move:exit", tool_view._move_exit)
    else
      logger.debug("Registering tool: #{type} for event '#{et}'")
      tool_view.listenTo(@, "#{et}:#{id}", tool_view["_#{et}"])

    if tool_view._keydown?
      logger.debug("Registering tool: #{type} for event 'keydown'")
      tool_view.listenTo(@, "keydown", tool_view._keydown)

    if tool_view._keyup?
      logger.debug("Registering tool: #{type} for event 'keyup'")
      tool_view.listenTo(@, "keyup", tool_view._keyup)

    if tool_view._doubletap?
      logger.debug("Registering tool: #{type} for event 'doubletap'")
      tool_view.listenTo(@, "doubletap", tool_view._doubletap)

    # Dual touch hack part 1/2
    # This is a hack for laptops with touch screen who may be pinching or scrolling
    # in order to use the wheel zoom tool. If it's a touch screen the WheelZoomTool event
    # will be linked to pinch. But we also want to trigger in the case of a scroll.
    if 'ontouchstart' of window or navigator.maxTouchPoints > 0
      if et == 'pinch'
        logger.debug("Registering scroll on touch screen")
        tool_view.listenTo(@, "scroll:#{id}", tool_view["_scroll"])

  _hit_test_renderers: (sx, sy) ->
    for view in @plot_view.get_renderer_views() by -1
      if view.model.level in ['annotation', 'overlay'] and view.bbox?
        if view.bbox().contains(sx, sy)
          return view

    return null

  _hit_test_frame: (sx, sy) ->
    canvas = @plot_view.canvas
    vx = canvas.sx_to_vx(sx)
    vy = canvas.sy_to_vy(sy)
    return @plot_view.frame.contains(vx, vy)

  _trigger: (event_type, e) ->
    base_type = event_type.split(":")[0]

    {sx, sy} = e.bokeh
    view = @_hit_test_renderers(sx, sy)

    if view != null
      if base_type == "move" and view.model.cursor?
        @plot_view.set_cursor(view.model.cursor)

      @trigger("move:exit", e)

      switch event_type
        when "tap"
          view.on_hit?(sx, sy)
    else if not @_hit_test_frame(sx, sy)
      @trigger("move:exit", e)

      if base_type == "move"
        @plot_view.set_cursor()
    else
      if base_type == "move"
        active = any(@toolbar.inspectors, (t) -> t.active)

        if active and event_type in ["move", "move:enter"]
          @plot_view.set_cursor("crosshair")
        else
          @plot_view.set_cursor()

        @trigger(event_type, e)
      else
        # Dual touch hack part 2/2
        # This is a hack for laptops with touch screen who may be pinching or scrolling
        # in order to use the wheel zoom tool. If it's a touch screen the WheelZoomTool event
        # will be linked to pinch. But we also want to trigger in the case of a scroll.
        if 'ontouchstart' of window or navigator.maxTouchPoints > 0
          if event_type == 'scroll'
            base_type = 'pinch'

        gestures = @toolbar.gestures
        active_tool = gestures[base_type].active

        if active_tool?
          @_trigger_event(event_type, active_tool, e)

  _trigger_event: (event_type, active_tool, e)->
    if active_tool.active == true
      if event_type == 'scroll'
        e.preventDefault()
        e.stopPropagation()
      @trigger("#{event_type}:#{active_tool.id}", e)

  _bokify_hammer: (e, extras={}) ->
    if e.pointerType == 'mouse'
      x = e.srcEvent.pageX
      y = e.srcEvent.pageY
    else
      x = e.pointers[0].pageX
      y = e.pointers[0].pageY
    {left, top} = offset(e.target)
    e.bokeh = {
      sx: x - left
      sy: y - top
    }
    e.bokeh = extend(e.bokeh, extras)
    event_cls = PointEvent.event_class(e)
    if event_cls
      @plot.trigger_event(event_cls.from_event(e))
    else
      logger.debug('Unhandled event of type ' + e.type)

  _bokify_point_event: (e, extras={}) ->

    {left, top} = offset(e.currentTarget)
    e.bokeh = {
      sx: e.pageX - left
      sy: e.pageY - top
    }
    e.bokeh = extend(e.bokeh, extras)
    event_cls = PointEvent.event_class(e)
    if event_cls
      @plot.trigger_event(event_cls.from_event(e))

  _tap: (e) ->
    @_bokify_hammer(e)
    @_trigger('tap', e)

  _doubletap: (e) ->
    # NOTE: doubletap event triggered unconditionally
    @_bokify_hammer(e)
    @trigger('doubletap', e)

  _press: (e) ->
    @_bokify_hammer(e)
    @_trigger('press', e)

  _pan_start: (e) ->
    @_bokify_hammer(e)
    # back out delta to get original center point
    e.bokeh.sx -= e.deltaX
    e.bokeh.sy -= e.deltaY
    @_trigger('pan:start', e)

  _pan: (e) ->
    @_bokify_hammer(e)
    @_trigger('pan', e)

  _pan_end: (e) ->
    @_bokify_hammer(e)
    @_trigger('pan:end', e)

  _pinch_start: (e) ->
    @_bokify_hammer(e)
    @_trigger('pinch:start', e)

  _pinch: (e) ->
    @_bokify_hammer(e)
    @_trigger('pinch', e)

  _pinch_end: (e) ->
    @_bokify_hammer(e)
    @_trigger('pinch:end', e)

  _rotate_start: (e) ->
    @_bokify_hammer(e)
    @_trigger('rotate:start', e)

  _rotate: (e) ->
    @_bokify_hammer(e)
    @_trigger('rotate', e)

  _rotate_end: (e) ->
    @_bokify_hammer(e)
    @_trigger('rotate:end', e)

  _mouse_enter: (e) ->
<<<<<<< HEAD
    # NOTE: move:enter event triggered unconditionally
    @_bokify_point_event(e)
    @trigger('move:enter', e)

  _mouse_move: (e) ->
    # NOTE: move event triggered unconditionally
    @_bokify_point_event(e)
    @trigger('move', e)

  _mouse_exit: (e) ->
    # NOTE: move:exit event triggered unconditionally
    @_bokify_point_event(e)
    @trigger('move:exit', e)
=======
    @_bokify_jq(e)
    @_trigger('move:enter', e)

  _mouse_move: (e) ->
    @_bokify_jq(e)
    @_trigger('move', e)

  _mouse_exit: (e) ->
    @_bokify_jq(e)
    @_trigger('move:exit', e)
>>>>>>> 25f13526

  _mouse_wheel: (e) ->
    @_bokify_point_event(e, {delta: getDeltaY(e)})
    @_trigger('scroll', e)

  _key_down: (e) ->
    @trigger('keydown', e)

  _key_up: (e) ->
    # NOTE: keyup event triggered unconditionally
    @trigger('keyup', e)<|MERGE_RESOLUTION|>--- conflicted
+++ resolved
@@ -4,24 +4,16 @@
 import {logger} from "./logging"
 import {offset} from "./dom"
 import {getDeltaY} from "./util/wheel"
-<<<<<<< HEAD
 import {extend} from "./util/object"
 import {PointEvent} from "./bokeh_events"
-
-=======
 import {any} from "./util/array"
->>>>>>> 25f13526
+
 
 export class UIEvents
   @prototype extends Events
 
-<<<<<<< HEAD
-  # new (toolbar: Toolbar, hit_area: Element)
-  constructor: (@toolbar, @hit_area, @plot) ->
-=======
-  # new (plot_view: PlotCanvasView, toolbar: Toolbar, hit_area: Element)
-  constructor: (@plot_view, @toolbar, @hit_area) ->
->>>>>>> 25f13526
+  # new (plot_view: PlotCanvasView, toolbar: Toolbar, hit_area: Element, plot: Plot)
+  constructor: (@plot_view, @toolbar, @hit_area, @plot) ->
     @_configure_hammerjs()
 
   _configure_hammerjs: () ->
@@ -260,32 +252,16 @@
     @_trigger('rotate:end', e)
 
   _mouse_enter: (e) ->
-<<<<<<< HEAD
-    # NOTE: move:enter event triggered unconditionally
     @_bokify_point_event(e)
     @trigger('move:enter', e)
 
   _mouse_move: (e) ->
-    # NOTE: move event triggered unconditionally
     @_bokify_point_event(e)
     @trigger('move', e)
 
   _mouse_exit: (e) ->
-    # NOTE: move:exit event triggered unconditionally
     @_bokify_point_event(e)
     @trigger('move:exit', e)
-=======
-    @_bokify_jq(e)
-    @_trigger('move:enter', e)
-
-  _mouse_move: (e) ->
-    @_bokify_jq(e)
-    @_trigger('move', e)
-
-  _mouse_exit: (e) ->
-    @_bokify_jq(e)
-    @_trigger('move:exit', e)
->>>>>>> 25f13526
 
   _mouse_wheel: (e) ->
     @_bokify_point_event(e, {delta: getDeltaY(e)})
