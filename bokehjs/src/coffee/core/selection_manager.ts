import {HasProps} from "./has_props"
import {Geometry} from "./geometry"
import {Selection} from "models/selections/selection"
import {GraphRenderer} from "models/renderers/graph_renderer"
import * as p from "./properties"

import {ColumnarDataSource} from "models/sources/columnar_data_source"

// XXX: temporary types
export type Renderer = any
export type RendererView = any

export class SelectionManager extends HasProps {

<<<<<<< HEAD
  source: ColumnarDataSource
  inspectors: {[key: string]: Selection}

  initialize(attrs: any, options: any): void {
    super.initialize(attrs, options)
=======
  static initClass() {
    this.prototype.type = "SelectionManager"

    this.internal({
      source: [ p.Any ]
    })
  }

  source: DataSource

  selector: Selector
  inspectors: {[key: string]: HasProps}

  initialize(options: any): void {
    super.initialize(options)
    this.selector = new Selector()
>>>>>>> 25ed9f47
    this.inspectors = {}
  }

  select(renderer_views: RendererView[], geometry: Geometry, final: boolean, append: boolean = false): boolean {
    // divide renderers into glyph_renderers or graph_renderers
    const glyph_renderer_views: RendererView[] = []
    const graph_renderer_views: RendererView[] = []
    for (const r of renderer_views) {
      if (r.model.type == 'GlyphRenderer'){
        glyph_renderer_views.push(r)
      } else {
        if (r.model instanceof GraphRenderer){
          graph_renderer_views.push(r)
        }
      }
    }

    let did_hit = false

    // graph renderer case
    for (const r of graph_renderer_views) {
      const hit_test_result = r.model.selection_policy.hit_test(geometry, r)
      did_hit = did_hit || r.model.selection_policy.do_selection(hit_test_result, r.model, final, append)
    }
    // glyph renderers
    if (glyph_renderer_views.length > 0) {
      const hit_test_result = this.source.selection_policy.hit_test(geometry, renderer_views)
      did_hit = did_hit || this.source.selection_policy.do_selection(hit_test_result, this.source, final, append)
    }

    return did_hit
  }

  inspect(renderer_view: RendererView, geometry: Geometry): boolean {
    let did_hit = false

    if (renderer_view.model.type == 'GlyphRenderer') {
      const hit_test_result = renderer_view.hit_test(geometry)
      did_hit =  !hit_test_result.is_empty()
      const inspection = this.get_or_create_inspector(renderer_view.model)
      inspection.update(hit_test_result, true, false)
      this.source.setv({inspected: inspection}, {silent: true})
      this.source.inspect.emit([renderer_view, {geometry: geometry}])
    } else {
      if (renderer_view.model instanceof GraphRenderer) {
        const hit_test_result = renderer_view.model.inspection_policy.hit_test(geometry, renderer_view)
        did_hit = did_hit || renderer_view.model.inspection_policy.do_inspection(hit_test_result, geometry, renderer_view, false, false)
      }
    }

    return did_hit
  }

  clear(rview: RendererView): void {
    this.source.selected.clear()
    this.get_or_create_inspector(rview.model).clear()
  }

  get_or_create_inspector(rmodel: Renderer): Selection {
    if (this.inspectors[rmodel.id] == null)
      this.inspectors[rmodel.id] = new Selection()
    return this.inspectors[rmodel.id]
  }
}

SelectionManager.initClass()<|MERGE_RESOLUTION|>--- conflicted
+++ resolved
@@ -12,13 +12,6 @@
 
 export class SelectionManager extends HasProps {
 
-<<<<<<< HEAD
-  source: ColumnarDataSource
-  inspectors: {[key: string]: Selection}
-
-  initialize(attrs: any, options: any): void {
-    super.initialize(attrs, options)
-=======
   static initClass() {
     this.prototype.type = "SelectionManager"
 
@@ -27,15 +20,11 @@
     })
   }
 
-  source: DataSource
-
-  selector: Selector
-  inspectors: {[key: string]: HasProps}
+  source: ColumnarDataSource
+  inspectors: {[key: string]: Selection}
 
   initialize(options: any): void {
     super.initialize(options)
-    this.selector = new Selector()
->>>>>>> 25ed9f47
     this.inspectors = {}
   }
 
