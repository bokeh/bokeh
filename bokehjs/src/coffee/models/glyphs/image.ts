/* XXX: partial */
import {XYGlyph, XYGlyphView} from "./xy_glyph";
import {DistanceSpec, NumberSpec} from "core/vectorization"
import {ColorMapper} from "../mappers/color_mapper";
import {LinearColorMapper} from "../mappers/linear_color_mapper";
import * as p from "core/properties";
<<<<<<< HEAD
import {max, concat} from "core/util/array";
=======
import {max, concat} from "core/util/array"
import {Context2d} from "core/util/canvas"
>>>>>>> 34800c47

export class ImageView extends XYGlyphView {
  model: Image

  initialize(options: any): void {
    super.initialize(options);
    this.connect(this.model.color_mapper.change, function() { return this._update_image(); });
  }

  _update_image() {
    // Only reset image_data if already initialized
    if (this.image_data != null) {
      this._set_data();
      return this.renderer.plot_view.request_render();
    }
  }

  _set_data() {
    if ((this.image_data == null) || (this.image_data.length !== this._image.length)) {
      this.image_data = new Array(this._image.length);
    }

    if ((this._width == null) || (this._width.length !== this._image.length)) {
      this._width = new Array(this._image.length);
    }

    if ((this._height == null) || (this._height.length !== this._image.length)) {
      this._height = new Array(this._image.length);
    }

    for (let i = 0, end = this._image.length; i < end; i++) {
      let canvas, img;
      let shape = [];
      if (this._image_shape != null) {
        shape = this._image_shape[i];
      }

      if (shape.length > 0) {
        img = this._image[i];
        this._height[i] = shape[0];
        this._width[i] = shape[1];
      } else {
        img = concat(this._image[i]);
        this._height[i] = this._image[i].length;
        this._width[i] = this._image[i][0].length;
      }

      if ((this.image_data[i] != null) && (this.image_data[i].width === this._width[i]) && (this.image_data[i].height === this._height[i])) {
        canvas = this.image_data[i];
      } else {
        canvas = document.createElement('canvas');
        canvas.width = this._width[i];
        canvas.height = this._height[i];
      }

      const ctx = canvas.getContext('2d');
      const image_data = ctx.getImageData(0, 0, this._width[i], this._height[i]);
      const cmap = this.model.color_mapper;
      const buf = cmap.v_map_screen(img, true);
      const buf8 = new Uint8Array(buf);
      image_data.data.set(buf8);
      ctx.putImageData(image_data, 0, 0);
      this.image_data[i] = canvas;

      this.max_dw = 0;
      if (this._dw.units === "data") {
        this.max_dw = max(this._dw);
      }
      this.max_dh = 0;
      if (this._dh.units === "data") {
        this.max_dh = max(this._dh);
      }
    }
  }

  _map_data() {
    switch (this.model.properties.dw.units) {
      case "data": this.sw = this.sdist(this.renderer.xscale, this._x, this._dw, 'edge', this.model.dilate); break;
      case "screen": this.sw = this._dw; break;
    }

    switch (this.model.properties.dh.units) {
      case "data": return this.sh = this.sdist(this.renderer.yscale, this._y, this._dh, 'edge', this.model.dilate);
      case "screen": return this.sh = this._dh;
    }
  }

  _render(ctx: Context2d, indices, {image_data, sx, sy, sw, sh}) {
    const old_smoothing = ctx.getImageSmoothingEnabled();
    ctx.setImageSmoothingEnabled(false);

    for (const i of indices) {
      if ((image_data[i] == null)) {
        continue;
      }
      if (isNaN(sx[i]+sy[i]+sw[i]+sh[i])) {
        continue;
      }

      const y_offset = sy[i];

      ctx.translate(0, y_offset);
      ctx.scale(1, -1);
      ctx.translate(0, -y_offset);
      ctx.drawImage(image_data[i], sx[i]|0, sy[i]|0, sw[i], sh[i]);
      ctx.translate(0, y_offset);
      ctx.scale(1, -1);
      ctx.translate(0, -y_offset);
    }

    return ctx.setImageSmoothingEnabled(old_smoothing);
  }

  bounds() {
    const { bbox } = this.index;
    bbox.maxX += this.max_dw;
    bbox.maxY += this.max_dh;
    return bbox;
  }
}

// NOTE: this needs to be redefined here, because palettes are located in bokeh-api.js bundle
const Greys9 = () => [0x000000, 0x252525, 0x525252, 0x737373, 0x969696, 0xbdbdbd, 0xd9d9d9, 0xf0f0f0, 0xffffff];

export namespace Image {
  export interface Attrs extends XYGlyph.Attrs {
    image: NumberSpec
    dw: DistanceSpec
    dh: DistanceSpec
    dilate: boolean
    color_mapper: ColorMapper
  }

  export interface Opts extends XYGlyph.Opts {}
}

export interface Image extends Image.Attrs {}

export class Image extends XYGlyph {

  constructor(attrs?: Partial<Image.Attrs>, opts?: Image.Opts) {
    super(attrs, opts)
  }

  static initClass() {
    this.prototype.type = 'Image';
    this.prototype.default_view = ImageView;

    this.define({
      image:        [ p.NumberSpec       ], // TODO (bev) array spec?
      dw:           [ p.DistanceSpec     ],
      dh:           [ p.DistanceSpec     ],
      dilate:       [ p.Bool,      false ],
      color_mapper: [ p.Instance,  () => new LinearColorMapper({palette: Greys9()}) ],
    });
  }
}
Image.initClass();<|MERGE_RESOLUTION|>--- conflicted
+++ resolved
@@ -4,12 +4,8 @@
 import {ColorMapper} from "../mappers/color_mapper";
 import {LinearColorMapper} from "../mappers/linear_color_mapper";
 import * as p from "core/properties";
-<<<<<<< HEAD
-import {max, concat} from "core/util/array";
-=======
 import {max, concat} from "core/util/array"
 import {Context2d} from "core/util/canvas"
->>>>>>> 34800c47
 
 export class ImageView extends XYGlyphView {
   model: Image
