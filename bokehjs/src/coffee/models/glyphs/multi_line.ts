--- conflicted
+++ resolved
@@ -1,22 +1,15 @@
 /* XXX: partial */
 import {RBush} from "core/util/spatial";
-<<<<<<< HEAD
 import {PointGeometry, SpanGeometry} from "core/geometry"
-=======
 import {NumberSpec} from "core/vectorization"
 import {LineMixinVector} from "core/property_mixins"
->>>>>>> 34800c47
 import * as hittest from "core/hittest";
 import {keys} from "core/util/object";
 import {min, max} from "core/util/array";
 import {isStrictNaN} from "core/util/types";
-<<<<<<< HEAD
-import {Glyph, GlyphView} from "./glyph";
 import {Selection} from "models/selections/selection";
-=======
 import {Context2d} from "core/util/canvas"
 import {Glyph, GlyphView} from "./glyph"
->>>>>>> 34800c47
 
 export class MultiLineView extends GlyphView {
   model: MultiLine
