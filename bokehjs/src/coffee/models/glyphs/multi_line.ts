--- conflicted
+++ resolved
@@ -66,13 +66,7 @@
   }
 
   _hit_point(geometry) {
-<<<<<<< HEAD
-    let asc, end;
-    let i;
     const result = hittest.create_empty_hit_test_result();
-=======
-    const result = hittest.create_hit_test_result();
->>>>>>> 7e2c4d39
     const point = {x: geometry.sx, y: geometry.sy};
     let shortest = 9999;
 
@@ -93,13 +87,8 @@
       }
     }
 
-<<<<<<< HEAD
-    result.indices = Object.keys(hits).map((i) => parseInt(i))
+    result.indices = keys(hits).map(function(x: string) { return parseInt(x, 10); });
     result.multiline_indices = hits;
-=======
-    result['1d'].indices = keys(hits).map(parseInt)
-    result['2d'].indices = hits;
->>>>>>> 7e2c4d39
 
     return result;
   }
@@ -130,13 +119,8 @@
       }
     }
 
-<<<<<<< HEAD
-    result.indices = Object.keys(hits).map((i) => parseInt(i))
+    result.indices = keys(hits).map(function(x: string) { return parseInt(x, 10); });
     result.multiline_indices = hits;
-=======
-    result['1d'].indices = keys(hits).map(parseInt)
-    result['2d'].indices = hits;
->>>>>>> 7e2c4d39
 
     return result;
   }
