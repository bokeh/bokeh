/* XXX: partial */
import {XYGlyph, XYGlyphView} from "./xy_glyph";
<<<<<<< HEAD
import {PointGeometry, RectGeometry} from "core/geometry";
import * as hittest from "core/hittest";
import * as p from "core/properties";
import {max} from "core/util/array";
import {Selection} from "models/selections/selection";
=======
import {DistanceSpec, AngleSpec} from "core/vectorization"
import {LineMixinVector, FillMixinVector} from "core/property_mixins"
import * as hittest from "core/hittest";
import * as p from "core/properties";
import {max} from "core/util/array";
import {Context2d} from "core/util/canvas"
>>>>>>> 34800c47

export class RectView extends XYGlyphView {
  model: Rect

  _set_data() {
    this.max_w2 = 0;
    if (this.model.properties.width.units === "data") {
      this.max_w2 = this.max_width/2;
    }
    this.max_h2 = 0;
    if (this.model.properties.height.units === "data") {
      return this.max_h2 = this.max_height/2;
    }
  }

  _map_data() {
    if (this.model.properties.width.units === "data") {
      [this.sw, this.sx0] = this._map_dist_corner_for_data_side_length(this._x, this._width, this.renderer.xscale, 0);
    } else {
      this.sw = this._width;
      this.sx0 = ((() => {
        const result = [];
        for (let i = 0, end = this.sx.length; i < end; i++) {
          result.push(this.sx[i] - (this.sw[i]/2));
        }
        return result;
      })());
    }
    if (this.model.properties.height.units === "data") {
      [this.sh, this.sy1] = this._map_dist_corner_for_data_side_length(this._y, this._height, this.renderer.yscale, 1);
    } else {
      this.sh = this._height;
      this.sy1 = ((() => {
        const result = [];
        for (let i = 0, end = this.sy.length; i < end; i++) {
          result.push(this.sy[i] - (this.sh[i]/2));
        }
        return result;
      })());
    }
    return this.ssemi_diag = ((() => {
      const result = [];
      for (let i = 0, end = this.sw.length; i < end; i++) {
        result.push(Math.sqrt((((this.sw[i]/2) * this.sw[i])/2) + (((this.sh[i]/2) * this.sh[i])/2)));
      }
      return result;
    })());
  }

  _render(ctx: Context2d, indices, {sx, sy, sx0, sy1, sw, sh, _angle}) {
    if (this.visuals.fill.doit) {
      for (const i of indices) {
        if (isNaN(sx[i] + sy[i] + sx0[i] + sy1[i] + sw[i] + sh[i] + _angle[i])) {
          continue;
        }

        //no need to test the return value, we call fillRect for every glyph anyway
        this.visuals.fill.set_vectorize(ctx, i);

        if (_angle[i]) {
          ctx.translate(sx[i], sy[i]);
          ctx.rotate(_angle[i]);
          ctx.fillRect(-sw[i]/2, -sh[i]/2, sw[i], sh[i]);
          ctx.rotate(-_angle[i]);
          ctx.translate(-sx[i], -sy[i]);
        } else {
          ctx.fillRect(sx0[i], sy1[i], sw[i], sh[i]);
        }
      }
    }

    if (this.visuals.line.doit) {
      ctx.beginPath();

      for (const i of indices) {

        if (isNaN(sx[i] + sy[i] + sx0[i] + sy1[i] + sw[i] + sh[i] + _angle[i])) {
          continue;
        }

        // fillRect does not fill zero-height or -width rects, but rect(...)
        // does seem to stroke them (1px wide or tall). Explicitly ignore rects
        // with zero width or height to be consistent
        if ((sw[i]===0) || (sh[i]===0)) {
          continue;
        }

        if (_angle[i]) {
          ctx.translate(sx[i], sy[i]);
          ctx.rotate(_angle[i]);
          ctx.rect(-sw[i]/2, -sh[i]/2, sw[i], sh[i]);
          ctx.rotate(-_angle[i]);
          ctx.translate(-sx[i], -sy[i]);
        } else {
          ctx.rect(sx0[i], sy1[i], sw[i], sh[i]);
        }

        this.visuals.line.set_vectorize(ctx, i);
        ctx.stroke();
        ctx.beginPath();
      }

      return ctx.stroke();
    }
  }

  _hit_rect(geometry: RectGeometry): Selection {
    return this._hit_rect_against_index(geometry);
  }

  _hit_point(geometry: PointGeometry): Selection {
    let {sx, sy} = geometry;
    const x = this.renderer.xscale.invert(sx);
    const y = this.renderer.yscale.invert(sy);

    const scenter_x = ((() => {
      const result1 = [];
      for (let i = 0, end = this.sx0.length; i < end; i++) {
        result1.push(this.sx0[i] + (this.sw[i]/2));
      }
      return result1;
    })());
    const scenter_y = ((() => {
      const result2 = [];
      for (let i = 0, end = this.sy1.length; i < end; i++) {
        result2.push(this.sy1[i] + (this.sh[i]/2));
      }
      return result2;
    })());

    const max_x2_ddist = max(this._ddist(0, scenter_x, this.ssemi_diag));
    const max_y2_ddist = max(this._ddist(1, scenter_y, this.ssemi_diag));

    const x0 = x - max_x2_ddist;
    const x1 = x + max_x2_ddist;
    const y0 = y - max_y2_ddist;
    const y1 = y + max_y2_ddist;

    const hits = [];

    const bbox = hittest.validate_bbox_coords([x0, x1], [y0, y1]);
    for (const i of this.index.indices(bbox)) {
      let height_in, width_in;
      if (this._angle[i]) {
        const s = Math.sin(-this._angle[i]);
        const c = Math.cos(-this._angle[i]);
        const px = ((c * (sx-this.sx[i])) - (s * (sy-this.sy[i]))) + this.sx[i];
        const py = (s * (sx-this.sx[i])) + (c * (sy-this.sy[i])) + this.sy[i];
        sx = px;
        sy = py;
        width_in = Math.abs(this.sx[i]-sx) <= (this.sw[i]/2);
        height_in = Math.abs(this.sy[i]-sy) <= (this.sh[i]/2);
      } else {
        width_in = ((sx - this.sx0[i]) <= this.sw[i]) && ((sx - this.sx0[i]) >= 0);
        height_in = ((sy - this.sy1[i]) <= this.sh[i]) && ((sy - this.sy1[i]) >= 0);
      }

      if (height_in && width_in) {
        hits.push(i);
      }
    }

    const result = hittest.create_empty_hit_test_result();
    result.indices = hits;
    return result;
  }

  _map_dist_corner_for_data_side_length(coord, side_length, scale, dim) {
    let spt_corner;
    if (scale.source_range.synthetic != null) {
      coord = (coord.map((x) => scale.source_range.synthetic(x)));
    }
    const pt0 = ((() => {
      const result = [];
      for (let i = 0, end = coord.length; i < end; i++) {
        result.push(Number(coord[i]) - (side_length[i]/2));
      }
      return result;
    })());
    const pt1 = ((() => {
      const result = [];
      for (let i = 0, end = coord.length; i < end; i++) {
        result.push(Number(coord[i]) + (side_length[i]/2));
      }
      return result;
    })());
    const spt0 = scale.v_compute(pt0);
    const spt1 = scale.v_compute(pt1);
    const sside_length = this.sdist(scale, pt0, side_length, 'edge', this.model.dilate);
    if (dim === 0) {
      spt_corner = spt0;
      for (let i = 0, end = spt0.length; i < end; i++) {
        if (spt0[i] !== spt1[i]) {
          spt_corner = spt0[i] < spt1[i] ? spt0 : spt1;
          break;
        }
      }
      return [sside_length, spt_corner];
    } else if (dim === 1) {
      spt_corner = spt0;
      for (let i = 0, end = spt0.length; i < end; i++) {
        if (spt0[i] !== spt1[i]) {
          spt_corner = spt0[i] < spt1[i] ? spt0 : spt1;
          break;
        }
      }
      return [sside_length, spt_corner];
    }
  }

  _ddist(dim, spts, spans) {
    let scale;
    if (dim === 0) {
      scale = this.renderer.xscale;
    } else {
      scale = this.renderer.yscale;
    }

    const spt0 = spts;
    const spt1 = ((() => {
      const result = [];
      for (let i = 0, end = spt0.length; i < end; i++) {
        result.push(spt0[i] + spans[i]);
      }
      return result;
    })());

    const pt0 = scale.v_invert(spt0);
    const pt1 = scale.v_invert(spt1);

    return ((() => {
      const result = [];
      for (let i = 0, end = pt0.length; i < end; i++) {
        result.push(Math.abs(pt1[i] - pt0[i]));
      }
      return result;
    })());
  }

  draw_legend_for_index(ctx: Context2d, x0, x1, y0, y1, index) {
    return this._generic_area_legend(ctx, x0, x1, y0, y1, index);
  }

  _bounds(bds) {
    return this.max_wh2_bounds(bds);
  }
}

export namespace Rect {
  export interface Mixins extends LineMixinVector, FillMixinVector {}

  export interface Attrs extends XYGlyph.Attrs, Mixins {
    angle: AngleSpec
    width: DistanceSpec
    height: DistanceSpec
    dilate: boolean
  }

  export interface Opts extends XYGlyph.Opts {}
}

export interface Rect extends Rect.Attrs {}

export class Rect extends XYGlyph {

  constructor(attrs?: Partial<Rect.Attrs>, opts?: Rect.Opts) {
    super(attrs, opts)
  }

  static initClass() {
    this.prototype.type = 'Rect';
    this.prototype.default_view = RectView;

    this.mixins(['line', 'fill']);
    this.define({
      angle:  [ p.AngleSpec,   0     ],
      width:  [ p.DistanceSpec       ],
      height: [ p.DistanceSpec       ],
      dilate: [ p.Bool,        false ],
    });
  }
}
Rect.initClass();<|MERGE_RESOLUTION|>--- conflicted
+++ resolved
@@ -1,19 +1,13 @@
 /* XXX: partial */
 import {XYGlyph, XYGlyphView} from "./xy_glyph";
-<<<<<<< HEAD
 import {PointGeometry, RectGeometry} from "core/geometry";
-import * as hittest from "core/hittest";
-import * as p from "core/properties";
-import {max} from "core/util/array";
 import {Selection} from "models/selections/selection";
-=======
 import {DistanceSpec, AngleSpec} from "core/vectorization"
 import {LineMixinVector, FillMixinVector} from "core/property_mixins"
 import * as hittest from "core/hittest";
 import * as p from "core/properties";
 import {max} from "core/util/array";
 import {Context2d} from "core/util/canvas"
->>>>>>> 34800c47
 
 export class RectView extends XYGlyphView {
   model: Rect
