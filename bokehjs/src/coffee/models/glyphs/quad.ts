/* XXX: partial */
<<<<<<< HEAD
import {Box, BoxView} from "./box";
import {RBush} from "core/util/spatial";
=======
import {Box, BoxView} from "./box"
import {NumberSpec} from "core/vectorization"
import {RBush} from "core/util/spatial"
>>>>>>> 34800c47

export class QuadView extends BoxView {
  model: Quad

  get_anchor_point(anchor, i, _spt) {
    const left = Math.min(this.sleft[i], this.sright[i]);
    const right = Math.max(this.sright[i], this.sleft[i]);
    const top = Math.min(this.stop[i], this.sbottom[i]);     // screen coordinates !!!
    const bottom = Math.max(this.sbottom[i], this.stop[i]);  //

    switch (anchor) {
      case 'top_left':      return {x: left,             y: top              };
      case 'top_center':    return {x: (left + right)/2, y: top              };
      case 'top_right':     return {x: right,            y: top              };
      case 'center_right':  return {x: right,            y: (top + bottom)/2 };
      case 'bottom_right':  return {x: right,            y: bottom           };
      case 'bottom_center': return {x: (left + right)/2, y: bottom           };
      case 'bottom_left':   return {x: left,             y: bottom           };
      case 'center_left':   return {x: left,             y: (top + bottom)/2 };
      case 'center':        return {x: (left + right)/2, y: (top + bottom)/2 };
    }
  }

  scx(i) {
    return (this.sleft[i] + this.sright[i])/2;
  }

  scy(i) {
    return (this.stop[i] + this.sbottom[i])/2;
  }

  _index_data(): RBush {
    return this._index_box(this._right.length);
  }

  _lrtb(i) {
    const l = this._left[i];
    const r = this._right[i];
    const t = this._top[i];
    const b = this._bottom[i];
    return [l, r, t, b];
  }
}

export namespace Quad {
  export interface Attrs extends Box.Attrs {
    right: NumberSpec
    bottom: NumberSpec
    left: NumberSpec
    top: NumberSpec
  }

  export interface Opts extends Box.Opts {}
}

export interface Quad extends Quad.Attrs {}

export class Quad extends Box {

  constructor(attrs?: Partial<Quad.Attrs>, opts?: Quad.Opts) {
    super(attrs, opts)
  }

  static initClass() {
    this.prototype.type = 'Quad';
    this.prototype.default_view = QuadView;

    this.coords([['right', 'bottom'], ['left', 'top']]);
  }
}
Quad.initClass();<|MERGE_RESOLUTION|>--- conflicted
+++ resolved
@@ -1,12 +1,7 @@
 /* XXX: partial */
-<<<<<<< HEAD
-import {Box, BoxView} from "./box";
-import {RBush} from "core/util/spatial";
-=======
 import {Box, BoxView} from "./box"
 import {NumberSpec} from "core/vectorization"
 import {RBush} from "core/util/spatial"
->>>>>>> 34800c47
 
 export class QuadView extends BoxView {
   model: Quad
