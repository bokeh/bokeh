/* XXX: partial */
import {XYGlyph, XYGlyphView} from "./xy_glyph";
<<<<<<< HEAD
import {PointGeometry, SpanGeometry, RectGeometry, PolyGeometry} from "core/geometry";
import * as hittest from "core/hittest";
import * as p from "core/properties";
import {range, map} from "core/util/array";
import {Selection} from "models/selections/selection";
=======
import {DistanceSpec, AngleSpec} from "core/vectorization"
import {LineMixinVector, FillMixinVector} from "core/property_mixins"
import {Dimension} from "core/enums"
import * as hittest from "core/hittest";
import * as p from "core/properties"
import {range, map} from "core/util/array"
import {Context2d} from "core/util/canvas"
>>>>>>> 34800c47

export class CircleView extends XYGlyphView {
  model: Circle

  _map_data(): void {
    // NOTE: Order is important here: size is always present (at least
    // a default), but radius is only present if a user specifies it
    if (this._radius != null) {
      if (this.model.properties.radius.spec.units === "data") {
        const rd = this.model.properties.radius_dimension.spec.value;
        this.sradius = this.sdist(this.renderer[`${rd}scale`], this[`_${rd}`], this._radius);
      } else {
        this.sradius = this._radius;
        this.max_size = 2 * this.max_radius;
      }
    } else
      this.sradius = map(this._size, (s: number) => s/2)
  }

  _mask_data(_all_indices) {
    let sx0, sx1, sy0, sy1, x0, x1, y0, y1;
    const [hr, vr] = this.renderer.plot_view.frame.bbox.ranges;

    // check for radius first
    if ((this._radius != null) && (this.model.properties.radius.units === "data")) {
      sx0 = hr.start;
      sx1 = hr.end;
      [x0, x1] = this.renderer.xscale.r_invert(sx0, sx1);
      x0 -= this.max_radius;
      x1 += this.max_radius;

      sy0 = vr.start;
      sy1 = vr.end;
      [y0, y1] = this.renderer.yscale.r_invert(sy0, sy1);
      y0 -= this.max_radius;
      y1 += this.max_radius;

    } else {
      sx0 = hr.start - this.max_size;
      sx1 = hr.end + this.max_size;
      [x0, x1] = this.renderer.xscale.r_invert(sx0, sx1);

      sy0 = vr.start - this.max_size;
      sy1 = vr.end + this.max_size;
      [y0, y1] = this.renderer.yscale.r_invert(sy0, sy1);
    }

    const bbox = hittest.validate_bbox_coords([x0, x1], [y0, y1]);
    return this.index.indices(bbox);
  }

  _render(ctx: Context2d, indices, {sx, sy, sradius}) {
    for (const i of indices) {
      if (isNaN(sx[i]+sy[i]+sradius[i])) {
        continue;
      }

      ctx.beginPath();
      ctx.arc(sx[i], sy[i], sradius[i], 0, 2*Math.PI, false);

      if (this.visuals.fill.doit) {
        this.visuals.fill.set_vectorize(ctx, i);
        ctx.fill();
      }

      if (this.visuals.line.doit) {
        this.visuals.line.set_vectorize(ctx, i);
        ctx.stroke();
      }
    }
  }

  _hit_point(geometry: PointGeometry): Selection {
    let dist, r2, sx0, sx1, sy0, sy1, x0, x1, y0, y1;
    const {sx, sy} = geometry;
    const x = this.renderer.xscale.invert(sx);
    const y = this.renderer.yscale.invert(sy);

    // check radius first
    if ((this._radius != null) && (this.model.properties.radius.units === "data")) {
      x0 = x - this.max_radius;
      x1 = x + this.max_radius;

      y0 = y - this.max_radius;
      y1 = y + this.max_radius;

    } else {
      sx0 = sx - this.max_size;
      sx1 = sx + this.max_size;
      [x0, x1] = this.renderer.xscale.r_invert(sx0, sx1);
      [x0, x1] = [Math.min(x0, x1), Math.max(x0, x1)];

      sy0 = sy - this.max_size;
      sy1 = sy + this.max_size;
      [y0, y1] = this.renderer.yscale.r_invert(sy0, sy1);
      [y0, y1] = [Math.min(y0, y1), Math.max(y0, y1)];
    }

    const bbox = hittest.validate_bbox_coords([x0, x1], [y0, y1]);
    const candidates = this.index.indices(bbox);

    const hits = [];
    if ((this._radius != null) && (this.model.properties.radius.units === "data")) {
      for (const i of candidates) {
        r2 = Math.pow(this.sradius[i], 2);
        [sx0, sx1] = this.renderer.xscale.r_compute(x, this._x[i]);
        [sy0, sy1] = this.renderer.yscale.r_compute(y, this._y[i]);
        dist = Math.pow(sx0-sx1, 2) + Math.pow(sy0-sy1, 2);
        if (dist <= r2) {
          hits.push([i, dist]);
        }
      }
    } else {
      for (const i of candidates) {
        r2 = Math.pow(this.sradius[i], 2);
        dist = Math.pow(this.sx[i]-sx, 2) + Math.pow(this.sy[i]-sy, 2);
        if (dist <= r2) {
          hits.push([i, dist]);
        }
      }
    }

    return hittest.create_hit_test_result_from_hits(hits);
  }

  _hit_span(geometry: SpanGeometry): Selection {
      let ms, x0, x1, y0, y1;
      const {sx, sy} = geometry;
      const {minX, minY, maxX, maxY} = this.bounds();
      const result = hittest.create_empty_hit_test_result();

      if (geometry.direction === 'h') {
        // use circle bounds instead of current pointer y coordinates
        let sx0, sx1;
        y0 = minY;
        y1 = maxY;
        if ((this._radius != null) && (this.model.properties.radius.units === "data")) {
          sx0 = sx - this.max_radius;
          sx1 = sx + this.max_radius;
          [x0, x1] = this.renderer.xscale.r_invert(sx0, sx1);
        } else {
          ms = this.max_size/2;
          sx0 = sx - ms;
          sx1 = sx + ms;
          [x0, x1] = this.renderer.xscale.r_invert(sx0, sx1);
        }
      } else {
        // use circle bounds instead of current pointer x coordinates
        let sy0, sy1;
        x0 = minX;
        x1 = maxX;
        if ((this._radius != null) && (this.model.properties.radius.units === "data")) {
          sy0 = sy - this.max_radius;
          sy1 = sy + this.max_radius;
          [y0, y1] = this.renderer.yscale.r_invert(sy0, sy1);
        } else {
          ms = this.max_size/2;
          sy0 = sy - ms;
          sy1 = sy + ms;
          [y0, y1] = this.renderer.yscale.r_invert(sy0, sy1);
        }
      }

      const bbox = hittest.validate_bbox_coords([x0, x1], [y0, y1]);
      const hits = this.index.indices(bbox);

      result.indices = hits;
      return result;
    }

  _hit_rect(geometry: RectGeometry): Selection {
    const {sx0, sx1, sy0, sy1} = geometry;
    const [x0, x1] = this.renderer.xscale.r_invert(sx0, sx1);
    const [y0, y1] = this.renderer.yscale.r_invert(sy0, sy1);
    const bbox = hittest.validate_bbox_coords([x0, x1], [y0, y1]);
    const result = hittest.create_empty_hit_test_result();
    result.indices = this.index.indices(bbox);
    return result;
  }

  _hit_poly(geometry: PolyGeometry): Selection {
    const {sx, sy} = geometry;

    // TODO (bev) use spatial index to pare candidate list
    const candidates = range(0, this.sx.length);

    const hits = [];
    for (let i = 0, end = candidates.length; i < end; i++) {
      const idx = candidates[i];
      if (hittest.point_in_poly(this.sx[i], this.sy[i], sx, sy)) {
        hits.push(idx);
      }
    }

    const result = hittest.create_empty_hit_test_result();
    result.indices = hits;
    return result;
  }

  // circle does not inherit from marker (since it also accepts radius) so we
  // must supply a draw_legend for it  here
  draw_legend_for_index(ctx: Context2d, x0, x1, y0, y1, index) {
    // using objects like this seems a little wonky, since the keys are coerced to
    // stings, but it works
    const indices = [index];
    const sx = { };
    sx[index] = (x0+x1)/2;
    const sy = { };
    sy[index] = (y0+y1)/2;
    const sradius = { };
    sradius[index] = Math.min(Math.abs(x1-x0), Math.abs(y1-y0))*0.2;

    const data = {sx, sy, sradius};
    return this._render(ctx, indices, data);
  }
}

export namespace Circle {
  export interface Mixins extends LineMixinVector, FillMixinVector {}

  export interface Attrs extends XYGlyph.Attrs, Mixins {
    angle: AngleSpec
    size: DistanceSpec
    radius: DistanceSpec | null
    radius_dimension: Dimension
  }

  export interface Opts extends XYGlyph.Opts {}
}

export interface Circle extends Circle.Attrs {}

export class Circle extends XYGlyph {

  constructor(attrs?: Partial<Circle.Attrs>, opts?: Circle.Opts) {
    super(attrs, opts)
  }

  static initClass() { // XXX: Marker
    this.prototype.type = 'Circle';
    this.prototype.default_view = CircleView;

    this.mixins(['line', 'fill']);
    this.define({
      angle:            [ p.AngleSpec,    0                             ],
      size:             [ p.DistanceSpec, { units: "screen", value: 4 } ],
      radius:           [ p.DistanceSpec, null                          ],
      radius_dimension: [ p.String,       'x'                           ],
    });
  }

  initialize(): void {
    super.initialize();
    this.properties.radius.optional = true;
  }
}
Circle.initClass();<|MERGE_RESOLUTION|>--- conflicted
+++ resolved
@@ -1,12 +1,7 @@
 /* XXX: partial */
 import {XYGlyph, XYGlyphView} from "./xy_glyph";
-<<<<<<< HEAD
 import {PointGeometry, SpanGeometry, RectGeometry, PolyGeometry} from "core/geometry";
-import * as hittest from "core/hittest";
-import * as p from "core/properties";
-import {range, map} from "core/util/array";
 import {Selection} from "models/selections/selection";
-=======
 import {DistanceSpec, AngleSpec} from "core/vectorization"
 import {LineMixinVector, FillMixinVector} from "core/property_mixins"
 import {Dimension} from "core/enums"
@@ -14,7 +9,6 @@
 import * as p from "core/properties"
 import {range, map} from "core/util/array"
 import {Context2d} from "core/util/canvas"
->>>>>>> 34800c47
 
 export class CircleView extends XYGlyphView {
   model: Circle
