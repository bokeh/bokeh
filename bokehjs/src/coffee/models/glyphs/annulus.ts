--- conflicted
+++ resolved
@@ -1,17 +1,12 @@
 /* XXX: partial */
 import {XYGlyph, XYGlyphView} from "./xy_glyph";
-<<<<<<< HEAD
 import {PointGeometry} from "core/geometry";
-import * as hittest from "core/hittest";
-import * as p from "core/properties";
 import {Selection} from "models/selections/selection";
-=======
 import {DistanceSpec} from "core/vectorization"
 import {LineMixinVector, FillMixinVector} from "core/property_mixins"
 import * as hittest from "core/hittest";
 import * as p from "core/properties"
 import {Context2d} from "core/util/canvas"
->>>>>>> 34800c47
 
 export class AnnulusView extends XYGlyphView {
   model: Annulus
