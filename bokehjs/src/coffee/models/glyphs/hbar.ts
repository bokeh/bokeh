--- conflicted
+++ resolved
@@ -1,13 +1,8 @@
 /* XXX: partial */
 import {Box, BoxView} from "./box";
-<<<<<<< HEAD
-import * as p from "core/properties";
-import {RBush} from "core/util/spatial";
-=======
 import {DistanceSpec, NumberSpec} from "core/vectorization"
 import * as p from "core/properties"
 import {RBush} from "core/util/spatial"
->>>>>>> 34800c47
 
 export class HBarView extends BoxView {
   model: HBar
