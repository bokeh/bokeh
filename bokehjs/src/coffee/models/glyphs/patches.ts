--- conflicted
+++ resolved
@@ -3,16 +3,12 @@
 import {Glyph, GlyphView} from "./glyph";
 import {min, max, copy, findLastIndex} from "core/util/array";
 import {isStrictNaN} from "core/util/types";
-<<<<<<< HEAD
 import {PointGeometry} from "core/geometry";
-import * as hittest from "core/hittest";
 import {Selection} from "models/selections/selection";
-=======
 import {Context2d} from "core/util/canvas"
 import {NumberSpec} from "core/vectorization"
 import {LineMixinVector, FillMixinVector} from "core/property_mixins"
 import * as hittest from "core/hittest"
->>>>>>> 34800c47
 
 export class PatchesView extends GlyphView {
   model: Patches
