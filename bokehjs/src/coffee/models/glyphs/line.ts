/* XXX: partial */
import {XYGlyph, XYGlyphView} from "./xy_glyph";
<<<<<<< HEAD
import {PointGeometry, SpanGeometry} from "core/geometry";
import * as hittest from "core/hittest";
import {Selection} from "models/selections/selection";
=======
import {LineMixinVector} from "core/property_mixins"
import * as hittest from "core/hittest"
import {Context2d} from "core/util/canvas"
>>>>>>> 34800c47

export class LineView extends XYGlyphView {
  model: Line

  _render(ctx: Context2d, indices, {sx, sy}) {
    let drawing = false;
    this.visuals.line.set_value(ctx);
    let last_index = null;

    for (const i of indices) {
      if (drawing) {
        if (!isFinite(sx[i]+sy[i])) {
          ctx.stroke();
          ctx.beginPath();
          drawing = false;
          last_index = i;
          continue;
        }

        if ((last_index !== null) && ((i-last_index) > 1)) {
          ctx.stroke();
          drawing = false;
        }
      }

      if (drawing) {
        ctx.lineTo(sx[i], sy[i]);
      } else {
        ctx.beginPath();
        ctx.moveTo(sx[i], sy[i]);
        drawing = true;
      }

      last_index = i;
    }

    if (drawing) {
      return ctx.stroke();
    }
  }

  _hit_point(geometry: PointGeometry): Selection {
    /* Check if the point geometry hits this line glyph and return an object
    that describes the hit result:
      Args:
        * geometry (object): object with the following keys
          * sx (float): screen x coordinate of the point
          * sy (float): screen y coordinate of the point
          * type (str): type of geometry (in this case it's a point)
      Output:
        Object with the following keys:
          * 0d (bool): whether the point hits the glyph or not
          * 1d (array(int)): array with the indices hit by the point
    */
    const result = hittest.create_empty_hit_test_result();
    const point = {x: geometry.sx, y: geometry.sy};
    let shortest = 9999;
    const threshold = Math.max(2, this.visuals.line.line_width.value() / 2);

    for (let i = 0, end = this.sx.length-1; i < end; i++) {
      const [p0, p1] = [{x: this.sx[i], y: this.sy[i]}, {x: this.sx[i+1], y: this.sy[i+1]}];
      const dist = hittest.dist_to_segment(point, p0, p1);

      if ((dist < threshold) && (dist < shortest)) {
        shortest = dist;
        result.add_to_selected_glyphs(this.model)
        result.get_view = () => this
        result.line_indices = [i]
      }
    }

    return result;
  }

  _hit_span(geometry: SpanGeometry): Selection {
    let val, values;
    const {sx, sy} = geometry;
    const result = hittest.create_empty_hit_test_result();

    if (geometry.direction === 'v') {
      val = this.renderer.yscale.invert(sy);
      values = this._y;
    } else {
      val = this.renderer.xscale.invert(sx);
      values = this._x;
    }

    for (let i = 0, end = values.length-1; i < end; i++) {
      if ((values[i]<=val && val<=values[i+1]) || (values[i+1]<=val && val<=values[i])) {
        result.add_to_selected_glyphs(this.model)
        result.get_view = () => this
        result.line_indices.push(i)
      }
    }

    return result;
  }

  get_interpolation_hit(i, geometry: PointGeometry | SpanGeometry){
    let x0, x1, y0, y1;
    const {sx, sy} = geometry;
    const [x2, y2, x3, y3] = [this._x[i], this._y[i], this._x[i+1], this._y[i+1]];

    if (geometry.type === 'point') {
      [y0, y1] = this.renderer.yscale.r_invert(sy-1, sy+1);
      [x0, x1] = this.renderer.xscale.r_invert(sx-1, sx+1);
    } else {
      if (geometry.direction === 'v') {
        [y0, y1] = this.renderer.yscale.r_invert(sy, sy);
        [x0, x1] = [x2, x3];
      } else {
        [x0, x1] = this.renderer.xscale.r_invert(sx, sx);
        [y0, y1] = [y2, y3];
      }
    }

    const res = hittest.check_2_segments_intersect(x0, y0, x1, y1, x2, y2, x3, y3);
    return [res.x, res.y];
  }

  draw_legend_for_index(ctx: Context2d, x0, x1, y0, y1, index) {
    return this._generic_line_legend(ctx, x0, x1, y0, y1, index);
  }
}

export namespace Line {
  export interface Mixins extends LineMixinVector {}

  export interface Attrs extends XYGlyph.Attrs, Mixins {}

  export interface Opts extends XYGlyph.Opts {}
}

export interface Line extends Line.Attrs {}

export class Line extends XYGlyph {

  constructor(attrs?: Partial<Line.Attrs>, opts?: Line.Opts) {
    super(attrs, opts)
  }

  static initClass() {
    this.prototype.type = 'Line';
    this.prototype.default_view = LineView;

    this.mixins(['line']);
  }
}
Line.initClass();<|MERGE_RESOLUTION|>--- conflicted
+++ resolved
@@ -1,14 +1,10 @@
 /* XXX: partial */
 import {XYGlyph, XYGlyphView} from "./xy_glyph";
-<<<<<<< HEAD
 import {PointGeometry, SpanGeometry} from "core/geometry";
-import * as hittest from "core/hittest";
 import {Selection} from "models/selections/selection";
-=======
 import {LineMixinVector} from "core/property_mixins"
 import * as hittest from "core/hittest"
 import {Context2d} from "core/util/canvas"
->>>>>>> 34800c47
 
 export class LineView extends XYGlyphView {
   model: Line
