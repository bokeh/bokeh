_ = require "underscore"
rbush = require "rbush"

CategoricalMapper = require "../mappers/categorical_mapper"
p = require "../../core/properties"
bbox = require "../../core/util/bbox"
proj = require "../../core/util/projections"
BokehView = require "../../core/bokeh_view"
Model = require "../../model"
{Visuals} = require "../../core/visuals"
bokehgl = require "./webgl/main"
{logger} = require "../../core/logging"

class GlyphView extends BokehView

  initialize: (options) ->
    super(options)
    @_nohit_warned = {}
    @renderer = options.renderer
    @visuals = new Visuals(@model)

    # Init gl (this should really be done anytime renderer is set,
    # and not done if it isn't ever set, but for now it only
    # matters in the unit tests because we build a view without a
    # renderer there)
    if @renderer?.plot_view?
      ctx = @renderer.plot_view.canvas_view.ctx
      if ctx.glcanvas?
        Cls = bokehgl[@model.type + 'GLGlyph']
        if Cls
          @glglyph = new Cls(ctx.glcanvas.gl, @)

  set_visuals: (source) ->
    @visuals.warm_cache(source)

    if @glglyph?
      @glglyph.set_visuals_changed()

  render: (ctx, indices, data) ->
    if @model.visible
      ctx.beginPath()

      if @glglyph?
        if @glglyph.render(ctx, indices, data)
          return

      @_render(ctx, indices, data)

    return

  bounds: () ->
    if not @index?
      return bbox.empty()
    d = @index.data
    bb = {minX: d.minX, minY: d.minY, maxX: d.maxX, maxY: d.maxY}
    return @_bounds(bb)

  # this is available for subclasses to use, if appropriate.
  max_wh2_bounds: (bds) ->
    return {
        minX: bds.minX - @max_w2,
        maxX: bds.maxX + @max_w2,
        minY: bds.minY - @max_h2,
        maxY: bds.maxY + @max_h2,
    }

  get_anchor_point: (anchor, i, [sx, sy]) ->
    switch anchor
      when "center" then {x: @scx(i, sx, sy), y: @scy(i, sx, sy)}
      else               null

  # glyphs that need more sophisticated "snap to data" behaviour (like
  # snapping to a patch centroid, e.g, should override these
  scx: (i) -> return @sx[i]
  scy: (i) -> return @sy[i]

  _xy_index: () ->
    index = rbush()
    pts = []

    # if the range is categorical, map to synthetic coordinates first
    if @renderer.xmapper instanceof CategoricalMapper.Model
      xx = @renderer.xmapper.v_map_to_target(@_x, true)
    else
      xx = @_x
    if @renderer.ymapper instanceof CategoricalMapper.Model
      yy = @renderer.ymapper.v_map_to_target(@_y, true)
    else
      yy = @_y

    for i in [0...xx.length]
      x = xx[i]
      if isNaN(x) or not isFinite(x)
        continue
      y = yy[i]
      if isNaN(y) or not isFinite(y)
        continue
      pts.push({minX: x, minY: y, maxX: x, maxY: y, i: i})

    index.load(pts)
    return index

  sdist: (mapper, pts, spans, pts_location="edge", dilate=false) ->
    if _.isString(pts[0])
      pts = mapper.v_map_to_target(pts)

    if pts_location == 'center'
      halfspan = (d / 2 for d in spans)
      pt0 = (pts[i] - halfspan[i] for i in [0...pts.length])
      pt1 = (pts[i] + halfspan[i] for i in [0...pts.length])
    else
      pt0 = pts
      pt1 = (pt0[i] + spans[i] for i in [0...pt0.length])

    spt0 = mapper.v_map_to_target(pt0)
    spt1 = mapper.v_map_to_target(pt1)

    if dilate
      return (Math.ceil(Math.abs(spt1[i] - spt0[i])) for i in [0...spt0.length])
    else
      return (Math.abs(spt1[i] - spt0[i]) for i in [0...spt0.length])

  draw_legend_for_index: (ctx, x0, x1, y0, y1, index) ->
    return null

  _generic_line_legend: (ctx, x0, x1, y0, y1, index) ->
    ctx.save()
    ctx.beginPath()
    ctx.moveTo(x0, (y0 + y1) /2)
    ctx.lineTo(x1, (y0 + y1) /2)
    if @visuals.line.doit
      @visuals.line.set_vectorize(ctx, index)
      ctx.stroke()
    ctx.restore()

  _generic_area_legend: (ctx, x0, x1, y0, y1, index) ->
    indices = [index]
    w = Math.abs(x1-x0)
    dw = w*0.1
    h = Math.abs(y1-y0)
    dh = h*0.1

    sx0 = x0 + dw
    sx1 = x1 - dw

    sy0 = y0 + dh
    sy1 = y1 - dh

    if @visuals.fill.doit
      @visuals.fill.set_vectorize(ctx, index)
      ctx.fillRect(sx0, sy0, sx1-sx0, sy1-sy0)

    if @visuals.line.doit
      ctx.beginPath()
      ctx.rect(sx0, sy0, sx1-sx0, sy1-sy0)
      @visuals.line.set_vectorize(ctx, index)
      ctx.stroke()

  hit_test: (geometry) ->
    result = null

    func = "_hit_#{geometry.type}"
    if @[func]?
      result = @[func](geometry)
    else if not @_nohit_warned[geometry.type]?
      logger.debug("'#{geometry.type}' selection not available for #{@model.type}")
      @_nohit_warned[geometry.type] = true

    return result

  set_data: (source) ->
    data = @model.materialize_dataspecs(source)
    _.extend(@, data)

    if @renderer.plot_view.model.use_map
      if @_x?
        [@_x, @_y] = proj.project_xy(@_x, @_y)
      if @_xs?
        [@_xs, @_ys] = proj.project_xsys(@_xs, @_ys)

    if @glglyph?
      @glglyph.set_data_changed(@_x.length)

    @_set_data()

    @index = @_index_data()

  _set_data: () ->

  _index_data: () ->

  mask_data: (indices) ->
    # WebGL can do the clipping much more efficiently
    if @glglyph? then indices else @_mask_data(indices)

  _mask_data: (indices) -> indices

  _bounds: (bounds) -> bounds

  map_data: () ->
    # todo: if using gl, skip this (when is this called?)

    # map all the coordinate fields
    for [xname, yname] in @model._coords
      sxname = "s#{xname}"
      syname = "s#{yname}"
      xname = "_#{xname}"
      yname = "_#{yname}"
      if _.isArray(@[xname]?[0])
        [ @[sxname], @[syname] ] = [ [], [] ]
        for i in [0...@[xname].length]
          [sx, sy] = @map_to_screen(@[xname][i], @[yname][i])
          @[sxname].push(sx)
          @[syname].push(sy)
      else
        [ @[sxname], @[syname] ] = @map_to_screen(@[xname], @[yname])

    @_map_data()

  # This is where specs not included in coords are computed, e.g. radius.
  _map_data: () ->

  map_to_screen: (x, y) ->
    @renderer.plot_view.map_to_screen(x, y, @model.x_range_name, @model.y_range_name)

class Glyph extends Model

  _coords: []

  @coords: (coords) ->
    _coords = this.prototype._coords.concat(coords)
    this.prototype._coords = _coords

    result = {}
    for [x, y] in coords
      result[x] = [ p.NumberSpec ]
      result[y] = [ p.NumberSpec ]

    @define(result)

  @define {
<<<<<<< HEAD
      visible: [ p.Bool, true ]
    }
=======
    visible: [ p.Bool, true ]
    label:   [ p.StringSpec, null ]
  }
>>>>>>> 75c1ddfa

  @internal {
    x_range_name: [ p.String,      'default' ]
    y_range_name: [ p.String,      'default' ]
  }

module.exports =
  Model: Glyph
  View: GlyphView<|MERGE_RESOLUTION|>--- conflicted
+++ resolved
@@ -239,14 +239,8 @@
     @define(result)
 
   @define {
-<<<<<<< HEAD
-      visible: [ p.Bool, true ]
-    }
-=======
     visible: [ p.Bool, true ]
-    label:   [ p.StringSpec, null ]
   }
->>>>>>> 75c1ddfa
 
   @internal {
     x_range_name: [ p.String,      'default' ]
