--- conflicted
+++ resolved
@@ -1,16 +1,6 @@
 import * as _ from "underscore"
 import * as rbush from "rbush"
 
-<<<<<<< HEAD
-CategoricalMapper = require "../mappers/categorical_mapper"
-p = require "../../core/properties"
-bbox = require "../../core/util/bbox"
-proj = require "../../core/util/projections"
-BokehView = require "../../core/bokeh_view"
-Model = require "../../model"
-{Visuals} = require "../../core/visuals"
-{logger} = require "../../core/logging"
-=======
 import {CategoricalMapper} from "../mappers/categorical_mapper"
 import * as p from "../../core/properties"
 import * as bbox from "../../core/util/bbox"
@@ -18,9 +8,7 @@
 import {BokehView} from "../../core/bokeh_view"
 import {Model} from "../../model"
 import {Visuals} from "../../core/visuals"
-import * as bokehgl from "./webgl/main"
 import {logger} from "../../core/logging"
->>>>>>> 19f62812
 
 export class GlyphView extends BokehView
 
