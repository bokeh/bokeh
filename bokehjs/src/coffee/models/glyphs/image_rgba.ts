--- conflicted
+++ resolved
@@ -2,12 +2,8 @@
 import {XYGlyph, XYGlyphView} from "./xy_glyph";
 import {DistanceSpec, NumberSpec} from "core/vectorization"
 import * as p from "core/properties";
-<<<<<<< HEAD
-import {max, concat} from "core/util/array";
-=======
 import {max, concat} from "core/util/array"
 import {Context2d} from "core/util/canvas"
->>>>>>> 34800c47
 
 export class ImageRGBAView extends XYGlyphView {
   model: ImageRGBA
