--- conflicted
+++ resolved
@@ -17,17 +17,12 @@
     })
   }
 
-<<<<<<< HEAD
-  initialize(attrs: any, options: any): void {
-    super.initialize(attrs, options)
+  initialize(options: any): void {
+    super.initialize(options)
 
     if (!this.selected) {
       this.selected = new Selection()
     }
-=======
-  initialize(options: any): void {
-    super.initialize(options)
->>>>>>> 25ed9f47
     this.connect(this.properties.selected.change, () => {
       const {callback} = this
       if (callback != null) {
