--- conflicted
+++ resolved
@@ -1,30 +1,23 @@
 /* XXX: partial */
 import {Model} from "../../model"
 import * as p from "core/properties"
-<<<<<<< HEAD
+import {Selection} from "../selections/selection"
 import {intersection} from "core/util/array"
-import {ColumnarDataSource} from "./columnar_data_source"
-import {Selection} from "../selections/selection"
-=======
-import {create_hit_test_result, HitTestResult} from "core/hittest"
-import {intersection, range} from "core/util/array"
 import {Filter} from "../filters/filter"
-import {DataSource} from "./data_source"
 import {ColumnarDataSource} from "./columnar_data_source"
 
 export namespace CDSView {
   export interface Attrs extends Model.Attrs {
     filters: Filter[]
-    source: DataSource
+    source: ColumnarDataSource
     indices: number[]
-    indices_map: {[key: string]: number[]}
+    indices_map: {[key: string]: number}
   }
 
   export interface Opts extends Model.Opts {}
 }
 
 export interface CDSView extends CDSView.Attrs {}
->>>>>>> 34800c47
 
 export class CDSView extends Model {
 
@@ -82,7 +75,7 @@
       this.indices = intersection.apply(this, indices)
     } else {
       if (this.source instanceof ColumnarDataSource) {
-        this.indices = this.source != null ? this.source.get_indices() : undefined
+        this.indices = this.source.get_indices()
       }
     }
 
