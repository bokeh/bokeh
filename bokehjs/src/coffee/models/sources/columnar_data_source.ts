/* XXX: partial */
import {DataSource} from "./data_source"
import {Signal} from "core/signaling"
import {logger} from "core/logging"
import {SelectionManager} from "core/selection_manager"
import * as p from "core/properties"
import {uniq, range} from "core/util/array"
import {keys, values} from "core/util/object"
import {Selection} from "../selections/selection"
import {SelectionPolicy, UnionRenderers} from "../selections/interaction_policy"

// Abstract baseclass for column based data sources, where the column
// based data may be supplied directly or be computed from an attribute

export namespace ColumnarDataSource {
  export interface Attrs extends DataSource.Attrs {
    column_names: string[]
    selection_manager: SelectionManager
  }

  export interface Opts extends DataSource.Opts {}
}

export interface ColumnarDataSource extends ColumnarDataSource.Attrs {}

export abstract class ColumnarDataSource extends DataSource {

  data: {[key: string]: any[]}
  _shapes: {[key: string]: any}

  _select: Signal<any, this>
  inspect: Signal<any, this> // XXX: <[indices, tool, renderer-view, source, data], this>

  streaming: Signal<any, this>
  patching: Signal<any, this> // <number[], ColumnarDataSource>

<<<<<<< HEAD
  inspected: Selection
  selection_policy: SelectionPolicy
  selection_manager: SelectionManager
=======
  constructor(attrs?: Partial<ColumnarDataSource.Attrs>, opts?: ColumnarDataSource.Opts) {
    super(attrs, opts)
  }
>>>>>>> 34800c47

  static initClass() {
    this.prototype.type = 'ColumnarDataSource'

    this.define({
      column_names:     [ p.Array, [] ],
      selection_policy: [ p.Instance  ],
    })

    this.internal({
      selection_manager: [ p.Instance, (self: ColumnarDataSource) => new SelectionManager({source: self}) ],
      inspected:         [ p.Instance, () => new Selection() ],
      _shapes:           [ p.Any, {}],
    })
  }

  initialize(): void {
    super.initialize()

    this._select = new Signal(this, "select")
    this.inspect = new Signal(this, "inspect") // XXX: <[indices, tool, renderer-view, source, data], this>

    this.streaming = new Signal(this, "streaming")
    this.patching = new Signal(this, "patching") // <number[], ColumnarDataSource>

    if (!this.selection_policy)
      this.selection_policy = new UnionRenderers() // added here instead of as default because can't set default
                                                   // on Python side without error
  }

  get_column(colname: string): any[] | null {
    const column = this.data[colname]
    return column != null ? column : null
  }

  columns(): string[] {
    // return the column names in this data source
    return keys(this.data)
  }

  get_length(soft: boolean = true): number | null {
    const lengths = uniq(values(this.data).map((v) => v.length))

    switch (lengths.length) {
      case 0: {
        return null // XXX: don't guess, treat on case-by-case basis
      }
      case 1: {
        return lengths[0]
      }
      default: {
        const msg = "data source has columns of inconsistent lengths"
        if (soft) {
          logger.warn(msg)
          return lengths.sort()[0]
        } else {
          throw new Error(msg)
        }
      }
    }
  }

  get_indices(): number[] {
    const length = this.get_length()
    return range(0, length != null ? length : 1)
    //TODO: returns [0] when no data, should it?
  }
}
ColumnarDataSource.initClass()<|MERGE_RESOLUTION|>--- conflicted
+++ resolved
@@ -34,15 +34,13 @@
   streaming: Signal<any, this>
   patching: Signal<any, this> // <number[], ColumnarDataSource>
 
-<<<<<<< HEAD
   inspected: Selection
   selection_policy: SelectionPolicy
   selection_manager: SelectionManager
-=======
+
   constructor(attrs?: Partial<ColumnarDataSource.Attrs>, opts?: ColumnarDataSource.Opts) {
     super(attrs, opts)
   }
->>>>>>> 34800c47
 
   static initClass() {
     this.prototype.type = 'ColumnarDataSource'
