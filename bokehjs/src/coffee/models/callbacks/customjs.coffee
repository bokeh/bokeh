import * as p from "core/properties"
import {values} from "core/util/object"
import {Model} from "../../model"

export class CustomJS extends Model
  type: 'CustomJS'

  connect_signals: () ->
    super()
    @connect(@change, () -> @_func = null)

  @define {
<<<<<<< HEAD
    args: [ p.Any,     {}           ] # TODO (bev) better type
    code: [ p.String,  ''           ]
=======
    args: [ p.Any,     {} ] # TODO (bev) better type
    code: [ p.String,  '' ]
>>>>>>> e244cc46
  }

  @getters {
    values: () -> values(@args)
    func: () ->
      if not @_func?
        @_func = @_make_func()
      return @_func
  }

<<<<<<< HEAD
=======
  execute: (cb_obj, cb_data) ->
    @func.apply(cb_obj, @values.concat(cb_obj, cb_data, require, {}))

  _make_values: () -> values(@args)

>>>>>>> e244cc46
  _make_func: () ->
    # this relies on Object.keys(args) and values(args) returning keys and values
    # in the same order
    new Function(Object.keys(@args)..., "cb_obj", "cb_data", "vars", "require", "exports", @code)

  execute: (cb_obj, cb_data) ->
    vars = {
      get: (name) => return @document.get_var(name)
      set: (name, value) => @document.set_var(name, value)
    }

    @func(@values..., cb_obj, cb_data, vars, require, {})<|MERGE_RESOLUTION|>--- conflicted
+++ resolved
@@ -10,13 +10,8 @@
     @connect(@change, () -> @_func = null)
 
   @define {
-<<<<<<< HEAD
-    args: [ p.Any,     {}           ] # TODO (bev) better type
-    code: [ p.String,  ''           ]
-=======
     args: [ p.Any,     {} ] # TODO (bev) better type
     code: [ p.String,  '' ]
->>>>>>> e244cc46
   }
 
   @getters {
@@ -27,14 +22,6 @@
       return @_func
   }
 
-<<<<<<< HEAD
-=======
-  execute: (cb_obj, cb_data) ->
-    @func.apply(cb_obj, @values.concat(cb_obj, cb_data, require, {}))
-
-  _make_values: () -> values(@args)
-
->>>>>>> e244cc46
   _make_func: () ->
     # this relies on Object.keys(args) and values(args) returning keys and values
     # in the same order
