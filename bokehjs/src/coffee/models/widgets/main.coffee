--- conflicted
+++ resolved
@@ -1,42 +1,2 @@
-<<<<<<< HEAD
-module.exports = {
-  models: {
-    editors:                  [require('./cell_editors'), 'Editor']
-    formatters:               [require('./cell_formatters'), 'Formatter']
-
-    AbstractButton:           require './abstract_button'
-    AbstractIcon:             require './abstract_icon'
-    TableWidget:              require './table_widget'
-    Markup:                   require './markup'
-    Widget:                   require './widget'
-    InputWidget:              require './input_widget'
-    TableColumn:              require './table_column'
-    DataTable:                require './data_table'
-    Paragraph:                require './paragraph'
-    Div:                      require './div'
-    TextInput:                require './text_input'
-    AutocompleteInput:        require './autocomplete_input'
-    PreText:                  require './pretext'
-    Select:                   require './selectbox'
-    Slider:                   require './slider'
-    RangeSlider:              require './range_slider'
-    MultiSelect:              require './multiselect'
-    DateRangeSlider:          require './date_range_slider'
-    DatePicker:               require './date_picker'
-    Panel:                    require './panel'
-    Tabs:                     require './tabs'
-    Dialog:                   require './dialog'
-    Icon:                     require './icon'
-    Button:                   require './button'
-    Toggle:                   require './toggle'
-    Dropdown:                 require './dropdown'
-    CheckboxGroup:            require './checkbox_group'
-    RadioGroup:               require './radio_group'
-    CheckboxButtonGroup:      require './checkbox_button_group'
-    RadioButtonGroup:         require './radio_button_group'
-  }
-}
-=======
 import * as Widgets from "./index"
-export models = Widgets
->>>>>>> 8ad8cee3
+export models = Widgets