_ = require "underscore"
$ = require "jquery"
$1 = require "jquery-ui/autocomplete"
$2 = require "jquery-ui/spinner"

p = require "../../core/properties"

Widget = require "./widget"

class CellEditorView extends Widget.View

  tagName: "div"
  attributes:
    class: "bk-cell-editor"

  input: null

  emptyValue: null
  defaultValue: null

  initialize: (args) ->
    @args = args
    @model = @args.column.editor
    super()
    @render()

  render: () ->
    super()
    @$el.appendTo(@args.container)
    @$input = $(@input)
    @$el.append(@$input)
    @renderEditor()
    @disableNavigation()
    return @

  renderEditor: () ->

  disableNavigation: () ->
    @$input.keydown (event) =>
      stop = () -> event.stopImmediatePropagation()
      switch event.keyCode
        when $.ui.keyCode.LEFT      then stop()
        when $.ui.keyCode.RIGHT     then stop()
        when $.ui.keyCode.UP        then stop()
        when $.ui.keyCode.DOWN      then stop()
        when $.ui.keyCode.PAGE_UP   then stop()
        when $.ui.keyCode.PAGE_DOWN then stop()

  destroy: () -> @remove()

  focus: () -> @$input.focus()

  show: () ->

  hide: () ->

  position: () ->

  getValue: () -> return @$input.val()

  setValue: (val) -> @$input.val(val)

  serializeValue: () -> return @getValue()

  isValueChanged: () -> return not (@getValue() == "" and not @defaultValue?) and (@getValue() != @defaultValue)

  applyValue: (item, state) ->
    # XXX: In perfect world this would be `item[@args.column.field] = state`.
    @args.grid.getData().setField(item.index, @args.column.field, state)

  loadValue: (item) ->
    value = item[@args.column.field]
    @defaultValue = if value? then value else @emptyValue
    @setValue(@defaultValue)

  validateValue: (value) ->
    if @args.column.validator
      result = @args.column.validator(value)
      if !result.valid
        return result

    return { valid: true, msg: null }

  validate: () -> return @validateValue(@getValue())

class CellEditor extends Widget.Model
  type: "CellEditor"
  default_view: CellEditorView

<<<<<<< HEAD
  @define {
    callback:    [ p.Instance          ]
    icon:        [ p.Instance          ]
  }

=======
>>>>>>> 358c7872
class StringEditorView extends CellEditorView

  emptyValue: ""

  input: '<input type="text" />'

  renderEditor: () ->
    completions = @model.get("completions")
    if not _.isEmpty(completions)
      @$input.autocomplete(source: completions)
      @$input.autocomplete("widget").addClass("bk-cell-editor-completion")
    @$input.focus().select()

  loadValue: (item) ->
    super(item)
    @$input[0].defaultValue = @defaultValue
    @$input.select()

class StringEditor extends CellEditor
  type: 'StringEditor'
  default_view: StringEditorView
  @define {
    completions: [ p.Array, [] ]
  }

class TextEditorView extends CellEditorView

class TextEditor extends CellEditor
  type: 'TextEditor'
  default_view: TextEditorView

class SelectEditorView extends CellEditorView

  input: '<select />'

  renderEditor: () ->
    for option in @model.get("options")
      @$input.append($('<option>').attr(value: option).text(option))
    @focus()

  loadValue: (item) ->
    super(item)
    @$input.select()

class SelectEditor extends CellEditor
  type: 'SelectEditor'
  default_view: SelectEditorView
  @define {
    options: [ p.Array, [] ]
  }

class PercentEditorView extends CellEditorView

class PercentEditor extends CellEditor
  type: 'PercentEditor'
  default_view: PercentEditorView

class CheckboxEditorView extends CellEditorView

  input: '<input type="checkbox" value="true" />'

  renderEditor: () -> @focus()

  loadValue: (item) ->
    @defaultValue = !!item[@args.column.field]
    @$input.prop('checked', @defaultValue)

  serializeValue: () ->
    return @$input.prop('checked')

class CheckboxEditor extends CellEditor
  type: 'CheckboxEditor'
  default_view: CheckboxEditorView

class IntEditorView extends CellEditorView

  input: '<input type="text" />'

  renderEditor: () ->
    @$input.spinner(step: @model.get("step"))
    @$input.focus().select()

  remove: () ->
    @$input.spinner("destroy")
    super()

  serializeValue: () ->
    return parseInt(@getValue(), 10) || 0

  loadValue: (item) ->
    super(item)
    @$input[0].defaultValue = @defaultValue
    @$input.select()

  validateValue: (value) ->
    if isNaN(value)
      return { valid: false, msg: "Please enter a valid integer" }
    else
      return super(value)

class IntEditor extends CellEditor
  type: 'IntEditor'
  default_view: IntEditorView
  @define {
    step: [ p.Number, 1 ]
  }

class NumberEditorView extends CellEditorView

  input: '<input type="text" />'

  renderEditor: () ->
    @$input.spinner(step: @model.get("step"))
    @$input.focus().select()

  remove: () ->
    @$input.spinner("destroy")
    super()

  serializeValue: () ->
    return parseFloat(@getValue()) || 0.0

  loadValue: (item) ->
    super(item)
    @$input[0].defaultValue = @defaultValue
    @$input.select()

  validateValue: (value) ->
    if isNaN(value)
      return { valid: false, msg: "Please enter a valid number" }
    else
      return super(value)

class NumberEditor extends CellEditor
  type: 'NumberEditor'
  default_view: NumberEditorView
  @define {
    step: [ p.Number, 0.01 ]
  }

class TimeEditorView extends CellEditorView

class TimeEditor extends CellEditor
  type: 'TimeEditor'
  default_view: TimeEditorView

class DateEditorView extends CellEditorView

  emptyValue: new Date()

  input: '<input type="text" />'

  renderEditor: () ->
    @calendarOpen = false

    @$input.datepicker
      showOn: "button"
      buttonImageOnly: true
      beforeShow: () => @calendarOpen = true
      onClose: () => @calendarOpen = false
    @$input.siblings(".bk-ui-datepicker-trigger").css("vertical-align": "middle")
    @$input.width(@$input.width() - (14 + 2*4 + 4)) # img width + margins + edge distance
    @$input.focus().select()

  destroy: () ->
    $.datepicker.dpDiv.stop(true, true)
    @$input.datepicker("hide")
    @$input.datepicker("destroy")
    super()

  show: () ->
    if @calendarOpen
      $.datepicker.dpDiv.stop(true, true).show()
    super()

  hide: () ->
    if @calendarOpen
      $.datepicker.dpDiv.stop(true, true).hide()
    super()

  position: (position) ->
    if @calendarOpen
      $.datepicker.dpDiv.css(top: position.top + 30, left: position.left)
    super()

  getValue: () -> return @$input.datepicker("getDate").getTime()

  setValue: (val) -> @$input.datepicker("setDate", new Date(val))

class DateEditor extends CellEditor
  type: 'DateEditor'
  default_view: DateEditorView

module.exports =
  String:
    Model: StringEditor
    View: StringEditorView

  Text:
    Model: TextEditor
    View: TextEditorView

  Select:
    Model: SelectEditor
    View: SelectEditorView

  Percent:
    Model: PercentEditor
    View: PercentEditorView

  Checkbox:
    Model: CheckboxEditor
    View: CheckboxEditorView

  Int:
    Model: IntEditor
    View: IntEditorView

  Number:
    Model: NumberEditor
    View: NumberEditorView

  Time:
    Model: TimeEditor
    View: TimeEditorView

  Date:
    Model: DateEditor
    View: DateEditorView<|MERGE_RESOLUTION|>--- conflicted
+++ resolved
@@ -87,14 +87,6 @@
   type: "CellEditor"
   default_view: CellEditorView
 
-<<<<<<< HEAD
-  @define {
-    callback:    [ p.Instance          ]
-    icon:        [ p.Instance          ]
-  }
-
-=======
->>>>>>> 358c7872
 class StringEditorView extends CellEditorView
 
   emptyValue: ""
