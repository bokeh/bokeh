_ = require "underscore"
$ = require "jquery"
$1 = require "jquery-ui/sortable"
SlickGrid = require "slick_grid/slick.grid"
RowSelectionModel = require "slick_grid/plugins/slick.rowselectionmodel"
CheckboxSelectColumn = require "slick_grid/plugins/slick.checkboxselectcolumn"

hittest = require "../../common/hittest"
p = require "../../core/properties"

TableWidget = require "./table_widget"
Widget = require "./widget"

class DataProvider

  constructor: (@source) ->
    @data = @source.data
    @fields = _.keys(@data)

    if not _.contains(@fields, "index")
      @data["index"] = [0...@getLength()]
      @fields.push("index")

  getLength: () -> @source.get_length()

  getItem: (offset) ->
    item = {}
    for field in @fields
      item[field] = @data[field][offset]
    return item

  _setItem: (offset, item) ->
    for field, value of item
      @data[field][offset] = value
    return

  setItem: (offset, item) ->
    @_setItem(offset, item)
    @updateSource()

  getField: (index, field) ->
    offset = @data["index"].indexOf(index)
    return @data[field][offset]

  _setField: (index, field, value) ->
    offset = @data["index"].indexOf(index)
    @data[field][offset] = value
    return

  setField: (index, field, value) ->
    @_setField(index, field, value)
    @updateSource()

  updateSource: () ->
    # XXX: We should say `@source.data = @data`, but data was updated in-place,
    # so that would be a no-op. We have to trigger change events manually instead.
    @source.trigger("change:data")

  getItemMetadata: (index) -> null

  getRecords: () ->
    return (@getItem(i) for i in [0...@getLength()])

  sort: (columns) ->
    cols = for column in columns
      [column.sortCol.field, if column.sortAsc then 1 else -1]

    if _.isEmpty(cols)
      cols = [["index", 1]]

    records = @getRecords()
    records.sort (record1, record2) ->
      for [field, sign] in cols
        value1 = record1[field]
        value2 = record2[field]
        result =
          if      value1 == value2 then 0
          else if value1 >  value2 then sign
          else                         -sign
        if result != 0
          return result

      return 0

    for record, i in records
      @_setItem(i, record)

    @updateSource()

class DataTableView extends Widget.View
  attributes:
    class: "bk-data-table"

  initialize: (options) ->
    super(options)
<<<<<<< HEAD
    @render()
    @listenTo(@model, 'change', @render)
    @listenTo(@mget('source'), 'change:data', () => @updateGrid())
    @listenTo(@mget('source'), 'change:selected', () => @updateSelection())

  updateGrid: () ->
    @data.constructor(@model.source)
    @grid.invalidate()
=======
    DOMUtil.waitForElement(@el, () => @render())
    @listenTo(@model, 'change', () => @render())
    source = @model.source
    @listenTo(source, 'change:data', () => @updateGrid())
    @listenTo(source, 'change:selected', () => @updateSelection())

  updateGrid: () ->
    @data = new DataProvider(@model.source)
    @grid.setData(@data)
>>>>>>> 45046a04
    @grid.render()

    # XXX: Workaround for `@model.source.trigger('change')` not triggering an event within python.
    # But we still need it to trigger render updates
    @model.source.data = @model.source.data
    @model.source.trigger('change')

  updateSelection: () ->
    selected = @model.source.selected
    indices = selected['1d'].indices
    @grid.setSelectedRows(indices)
    # If the selection is not in the current slickgrid viewport, scroll the
    # datatable to start at the row before the first selected row, so that
    # the selection is immediately brought into view. We don't scroll when
    # the selection is already in the viewport so that selecting from the
    # datatable itself does not re-scroll.
    # console.log("DataTableView::updateSelection",
    #             @grid.getViewport(), @grid.getRenderedRange())
    cur_grid_range = @grid.getViewport()
    if @model.scroll_to_selection and not _.any(_.map(indices, (index) ->
        cur_grid_range["top"] <= index and index <= cur_grid_range["bottom"]))
      # console.log("DataTableView::updateSelection", min_index, indices)
      min_index = Math.max(0, Math.min.apply(null, indices) - 1)
      @grid.scrollRowToTop(min_index)

  newIndexColumn: () ->
    return {
      id: _.uniqueId()
      name: "#"
      field: "index"
      width: 40
      behavior: "select"
      cannotTriggerInsert: true
      resizable: false
      selectable: false
      sortable: true
      cssClass: "bk-cell-index"
    }

  render: () ->
    columns = (column.toColumn() for column in @model.columns)

    if @model.selectable == "checkbox"
      checkboxSelector = new CheckboxSelectColumn(cssClass: "bk-cell-select")
      columns.unshift(checkboxSelector.getColumnDefinition())

    if @model.row_headers and @model.source.get_column("index")?
      columns.unshift(@newIndexColumn())

    width = @model.width
    height = @model.height

    options =
      enableCellNavigation: @model.selectable != false
      enableColumnReorder: true
      forceFitColumns: @model.fit_columns
      autoHeight: height == "auto"
      multiColumnSort: @model.sortable
      editable: @model.editable
      autoEdit: false

    if width?
      @$el.css(width: "#{@model.width}px")
    else
      @$el.css(width: "#{@model.default_width}px")
    if height? and height != "auto"
      @$el.css(height: "#{@model.height}px")

    @data = new DataProvider(@model.source)
    @grid = new SlickGrid(@el, @data, columns, options)

    @grid.onSort.subscribe (event, args) =>
      columns = args.sortCols
      @data.sort(columns)
      @grid.invalidate()
      @grid.render()

    if @model.selectable != false
      @grid.setSelectionModel(new RowSelectionModel(selectActiveRow: not checkboxSelector?))
      if checkboxSelector? then @grid.registerPlugin(checkboxSelector)

      @grid.onSelectedRowsChanged.subscribe (event, args) =>
        selected = hittest.create_hit_test_result()
        selected['1d'].indices = args.rows
        @model.source.selected = selected

    return @

class DataTable extends TableWidget.Model
  type: 'DataTable'
  default_view: DataTableView

  @define {
      columns:             [ p.Array,  []    ]
      fit_columns:         [ p.Bool,   true  ]
      sortable:            [ p.Bool,   true  ]
      editable:            [ p.Bool,   false ]
      selectable:          [ p.Bool,   true  ]
      row_headers:         [ p.Bool,   true  ]
      scroll_to_selection: [ p.Bool,   true  ]
    }

  @override {
    height: 400
  }

  @internal {
    default_width:        [ p.Number, 600   ]
  }

module.exports =
  Model: DataTable
  View: DataTableView<|MERGE_RESOLUTION|>--- conflicted
+++ resolved
@@ -93,7 +93,6 @@
 
   initialize: (options) ->
     super(options)
-<<<<<<< HEAD
     @render()
     @listenTo(@model, 'change', @render)
     @listenTo(@mget('source'), 'change:data', () => @updateGrid())
@@ -102,17 +101,6 @@
   updateGrid: () ->
     @data.constructor(@model.source)
     @grid.invalidate()
-=======
-    DOMUtil.waitForElement(@el, () => @render())
-    @listenTo(@model, 'change', () => @render())
-    source = @model.source
-    @listenTo(source, 'change:data', () => @updateGrid())
-    @listenTo(source, 'change:selected', () => @updateSelection())
-
-  updateGrid: () ->
-    @data = new DataProvider(@model.source)
-    @grid.setData(@data)
->>>>>>> 45046a04
     @grid.render()
 
     # XXX: Workaround for `@model.source.trigger('change')` not triggering an event within python.
