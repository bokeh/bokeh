_ = require "underscore"
$ = require "jquery"
Backbone = require "backbone"

Canvas = require "../canvas/canvas"
CartesianFrame = require "../canvas/cartesian_frame"
ColumnDataSource = require "../sources/column_data_source"
DataRange1d = require "../ranges/data_range1d"
GlyphRenderer = require "../renderers/glyph_renderer"
LayoutDOM = require "../layouts/layout_dom"
Renderer = require "../renderers/renderer"
Toolbar = require "../tools/toolbar"

build_views = require "../../common/build_views"
ToolEvents = require "../../common/tool_events"
UIEvents = require "../../common/ui_events"

enums = require "../../core/enums"
LayoutCanvas = require "../../core/layout/layout_canvas"
{EQ, GE} = require "../../core/layout/solver"
{logger} = require "../../core/logging"
p = require "../../core/properties"
{throttle} = require "../../core/util/throttle"
update_panel_constraints = require("../../core/layout/side_panel").update_constraints

# Notes on WebGL support:
# Glyps can be rendered into the original 2D canvas, or in a (hidden)
# webgl canvas that we create below. In this way, the rest of bokehjs
# can keep working as it is, and we can incrementally update glyphs to
# make them use GL.
#
# When the author or user wants to, we try to create a webgl canvas,
# which is saved on the ctx object that gets passed around during drawing.
# The presence (and not-being-false) of the ctx.glcanvas attribute is the
# marker that we use throughout that determines whether we have gl support.

global_gl_canvas = null

# TODO (bev) PlotView should not be a RendererView
# TODO (bird) Renderer.View is only used to render the empty frame and its outline - what about setting an annotation in the background?
class PlotCanvasView extends Renderer.View
  className: "bk-plot-wrapper"

  state: { history: [], index: -1 }

  view_options: () ->
    _.extend({plot_model: @model, plot_view: @}, @options)

  pause: () ->
    @is_paused = true

  unpause: () ->
    @is_paused = false
    @request_render()

  request_render: () =>
    if not @is_paused
      @throttled_render()
    return

  remove: () =>
    super()
    # When this view is removed, also remove all of the tools.
    for id, tool_view of @tool_views
      tool_view.remove()

  initialize: (options) ->
    super(options)
    @pause()

    @_initial_state_info = {
      range: null                     # set later by set_initial_range()
      selection: {}                   # XXX: initial selection?
      dimensions: {
        width: @mget("canvas").get("width")
        height: @mget("canvas").get("height")
      }
    }

    # compat, to be removed
    @frame = @mget('frame')
    @x_range = @frame.get('x_ranges')['default']
    @y_range = @frame.get('y_ranges')['default']
    @xmapper = @frame.get('x_mappers')['default']
    @ymapper = @frame.get('y_mappers')['default']

    @canvas = @mget('canvas')
    @canvas_view = new @canvas.default_view({'model': @canvas})
    @$el.append(@canvas_view.el)
    @canvas_view.render(true)

    # If requested, try enabling webgl
    if @mget('webgl') or window.location.search.indexOf('webgl=1') > 0
      if window.location.search.indexOf('webgl=0') == -1
        @init_webgl()

    @throttled_render = throttle(@render, 15) # TODO (bev) configurable

    @ui_event_bus = new UIEvents({
      toolbar: @mget('toolbar')
      hit_area: @canvas_view.$el
    })

    @renderer_views = {}
    @tool_views = {}

    @levels = {}
    for level in enums.RenderLevel
      @levels[level] = {}
    @build_levels()
    @bind_bokeh_events()

    @update_dataranges()

    @unpause()

    logger.debug("PlotView initialized")

    return this

  init_webgl: () ->

    # We use a global invisible canvas and gl context. By having a global context,
    # we avoid the limitation of max 16 contexts that most browsers have.
    glcanvas = global_gl_canvas
    if not glcanvas?
      global_gl_canvas = glcanvas = document.createElement('canvas')
      opts = {'premultipliedAlpha': true}  # premultipliedAlpha is true by default
      glcanvas.gl = glcanvas.getContext("webgl", opts) || glcanvas.getContext("experimental-webgl", opts)

    # If WebGL is available, we store a reference to the gl canvas on
    # the ctx object, because that's what gets passed everywhere.
    if glcanvas.gl?
      @canvas_view.ctx.glcanvas = glcanvas
    else
      logger.warn('WebGL is not supported, falling back to 2D canvas.')
      # Do not set @canvas_view.ctx.glcanvas

  update_dataranges: () ->
    # Update any DataRange1ds here
    frame = @model.get('frame')
    bounds = {}
    for k, v of @renderer_views
      bds = v.glyph?.bounds?()
      if bds?
        bounds[k] = bds

    follow_enabled = false
    has_bounds = false

    for xr in _.values(frame.get('x_ranges'))
      if xr instanceof DataRange1d.Model
        xr.update(bounds, 0, @model.id)
        if xr.get('follow')
          follow_enabled = true
      has_bounds = true if xr.get('bounds')?

    for yr in _.values(frame.get('y_ranges'))
      if yr instanceof DataRange1d.Model
        yr.update(bounds, 1, @model.id)
        if yr.get('follow')
          follow_enabled = true
      has_bounds = true if yr.get('bounds')?

    if follow_enabled and has_bounds
      logger.warn('Follow enabled so bounds are unset.')
      for xr in _.values(frame.get('x_ranges'))
        xr.set('bounds', null)
      for yr in _.values(frame.get('y_ranges'))
        yr.set('bounds', null)

    @range_update_timestamp = Date.now()

  map_to_screen: (x, y, x_name='default', y_name='default') ->
    @frame.map_to_screen(x, y, @canvas, x_name, y_name)

  push_state: (type, info) ->
    prev_info = @state.history[@state.index]?.info or {}
    info = _.extend({}, @_initial_state_info, prev_info, info)

    @state.history.slice(0, @state.index + 1)
    @state.history.push({type: type, info: info})
    @state.index = @state.history.length - 1

    @trigger("state_changed")

  clear_state: () ->
    @state = {history: [], index: -1}
    @trigger("state_changed")

  can_undo: () ->
    @state.index >= 0

  can_redo: () ->
    @state.index < @state.history.length - 1

  undo: () ->
    if @can_undo()
      @state.index -= 1
      @_do_state_change(@state.index)
      @trigger("state_changed")

  redo: () ->
    if @can_redo()
      @state.index += 1
      @_do_state_change(@state.index)
      @trigger("state_changed")

  _do_state_change: (index) ->
    info = @state.history[index]?.info or @_initial_state_info

    if info.range?
      @update_range(info.range)

    if info.selection?
      @update_selection(info.selection)

    if info.dimensions?
      @canvas_view.set_dims([info.dimensions.width, info.dimensions.height])

  reset_dimensions: () ->
    @canvas_view.set_dims([@canvas.initial_width, @canvas.initial_height])

  get_selection: () ->
    selection = []
    for renderer in @mget('renderers')
      if renderer instanceof GlyphRenderer.Model
        selected = renderer.get('data_source').get("selected")
        selection[renderer.id] = selected
    selection

  update_selection: (selection) ->
    for renderer in @mget("renderers")
      if renderer not instanceof GlyphRenderer.Model
        continue
      ds = renderer.get('data_source')
      if selection?
        if renderer.id in selection
          ds.set("selected", selection[renderer.id])
      else
        ds.get('selection_manager').clear()

  reset_selection: () ->
    @update_selection(null)

  _update_single_range: (rng, range_info, is_panning) ->
    # Is this a reversed range?
    reversed = if rng.get('start') > rng.get('end') then true else false

    # Prevent range from going outside limits
    # Also ensure that range keeps the same delta when panning

    if rng.get('bounds')?
      min = rng.get('bounds')[0]
      max = rng.get('bounds')[1]

      if reversed
        if min?
          if min >= range_info['end']
            range_info['end'] = min
            if is_panning?
              range_info['start'] = rng.get('start')
        if max?
          if max <= range_info['start']
            range_info['start'] = max
            if is_panning?
              range_info['end'] = rng.get('end')
      else
        if min?
          if min >= range_info['start']
            range_info['start'] = min
            if is_panning?
              range_info['end'] = rng.get('end')
        if max?
          if max <= range_info['end']
            range_info['end'] = max
            if is_panning?
              range_info['start'] = rng.get('start')

    if rng.get('start') != range_info['start'] or rng.get('end') != range_info['end']
      rng.have_updated_interactively = true
      rng.set(range_info)
      rng.get('callback')?.execute(rng)

  update_range: (range_info, is_panning) ->
    @pause
    if not range_info?
      for name, rng of @frame.get('x_ranges')
        rng.reset()
      for name, rng of @frame.get('y_ranges')
        rng.reset()
      @update_dataranges()
    else
      for name, rng of @frame.get('x_ranges')
        @_update_single_range(rng, range_info.xrs[name], is_panning)
      for name, rng of @frame.get('y_ranges')
        @_update_single_range(rng, range_info.yrs[name], is_panning)
    @unpause()

  reset_range: () ->
    @update_range(null)

  build_levels: () ->
    renderer_models = @mget("renderers")
    for tool_model in @mget("toolbar").tools
      synthetic = tool_model.get("synthetic_renderers")
      renderer_models = renderer_models.concat(synthetic)

    # should only bind events on NEW views and tools
    old_renderers = _.keys(@renderer_views)
    views = build_views(@renderer_views, renderer_models, @view_options())
    renderers_to_remove = _.difference(old_renderers, _.pluck(renderer_models, 'id'))

    for id_ in renderers_to_remove
      delete @levels.glyph[id_]

    tool_views = build_views(@tool_views, @mget('toolbar').tools, @view_options())

    for v in views
      level = v.mget('level')
      @levels[level][v.model.id] = v
      v.bind_bokeh_events()
      
    for tool_view in tool_views
      level = tool_view.mget('level')
      @levels[level][tool_view.model.id] = tool_view
      tool_view.bind_bokeh_events()
      @ui_event_bus.register_tool(tool_view)

    return this

  bind_bokeh_events: () ->
    for name, rng of @mget('frame').get('x_ranges')
      @listenTo(rng, 'change', @request_render)
    for name, rng of @mget('frame').get('y_ranges')
      @listenTo(rng, 'change', @request_render)
    @listenTo(@model, 'change:renderers', @build_levels)
    @listenTo(@model.toolbar, 'change:tools', @build_levels)
    @listenTo(@model, 'change', @request_render)
    @listenTo(@model, 'destroy', () => @remove())
    @listenTo(@model.document.solver(), 'layout_update', @request_render)
    @listenTo(@model.document.solver(), 'resize', @resize)

  set_initial_range : () ->
    # check for good values for ranges before setting initial range
    good_vals = true
    xrs = {}
    for name, rng of @frame.get('x_ranges')
      if (not rng.get('start')? or not rng.get('end')? or
          _.isNaN(rng.get('start') + rng.get('end')))
        good_vals = false
        break
      xrs[name] = { start: rng.get('start'), end: rng.get('end') }
    if good_vals
      yrs = {}
      for name, rng of @frame.get('y_ranges')
        if (not rng.get('start')? or not rng.get('end')? or
            _.isNaN(rng.get('start') + rng.get('end')))
          good_vals = false
          break
        yrs[name] = { start: rng.get('start'), end: rng.get('end') }
    if good_vals
      @_initial_state_info.range = @initial_range_info = {
        xrs: xrs
        yrs: yrs
      }
      logger.debug("initial ranges set")
    else
      logger.warn('could not set initial ranges')

  render: (force_canvas=false) ->
    logger.trace("Plot.render(force_canvas=#{force_canvas})")

    if not @model.document?
      return

    if Date.now() - @interactive_timestamp < @mget('lod_interval')
      @interactive = true
      lod_timeout = @mget('lod_timeout')
      setTimeout(() =>
          if @interactive and (Date.now() - @interactive_timestamp) > lod_timeout
            @interactive = false
          @request_render()
        , lod_timeout)
    else
      @interactive = false

    if @canvas.initial_width != @model.plot_width or @canvas.initial_height != @model.plot_height
      @canvas_view.set_dims([@model.plot_width, @model.plot_height], trigger=false)
    @canvas_view.render(force_canvas)

    @canvas_view.render(force_canvas)

    for k, v of @renderer_views
      if not @range_update_timestamp? or v.set_data_timestamp > @range_update_timestamp
        @update_dataranges()
        break

<<<<<<< HEAD
=======
    ctx = @canvas_view.ctx
    title = @mget('title')
    if title
      @visuals.title_text.set_value(ctx)

>>>>>>> 738343bd
    @update_constraints()

    # TODO (bev) OK this sucks, but the event from the solver update doesn't
    # reach the frame in time (sometimes) so force an update here for now
    @model.get('frame')._update_mappers()

    frame_box = [
      @canvas.vx_to_sx(@frame.get('left')),
      @canvas.vy_to_sy(@frame.get('top')),
      @frame.get('width'),
      @frame.get('height'),
    ]

    ctx = @canvas_view.ctx

    @_map_hook(ctx, frame_box)
    @_paint_empty(ctx, frame_box)

    ctx.save()  # Save default state

    # Set hidpi-transform
    ratio = @canvas_view.render(force_canvas)
    ctx.pixel_ratio = ratio  # we need this in WebGL
    ctx.scale(ratio, ratio)
    ctx.translate(0.5, 0.5)

    if ctx.glcanvas
      # Sync canvas size
      canvas = @canvas_view.get_canvas_element()
      ctx.glcanvas.width = canvas.width
      ctx.glcanvas.height = canvas.height
      # Prepare GL for drawing
      gl = ctx.glcanvas.gl
      gl.viewport(0, 0, ctx.glcanvas.width, ctx.glcanvas.height)
      gl.clearColor(0, 0, 0, 0)
      gl.clear(gl.COLOR_BUFFER_BIT || gl.DEPTH_BUFFER_BIT)
      # Clipping
      gl.enable(gl.SCISSOR_TEST)
      flipped_top = ctx.glcanvas.height - (frame_box[1] + frame_box[3])
      gl.scissor(frame_box[0], flipped_top, frame_box[2], frame_box[3])
      # Setup blending
      gl.enable(gl.BLEND)
      gl.blendFuncSeparate(gl.SRC_ALPHA, gl.ONE_MINUS_SRC_ALPHA, gl.ONE_MINUS_DST_ALPHA, gl.ONE)  # premultipliedAlpha == true
      #gl.blendFuncSeparate(gl.ONE_MINUS_DST_ALPHA, gl.DST_ALPHA, gl.ONE_MINUS_DST_ALPHA, gl.ONE)  # Without premultipliedAlpha == false

    if @visuals.outline_line.doit
      @visuals.outline_line.set_value(ctx)
      ctx.strokeRect.apply(ctx, frame_box)

    @_render_levels(ctx, ['image', 'underlay', 'glyph', 'annotation'], frame_box)

    if ctx.glcanvas
      # Blit gl canvas into the 2D canvas. We set up offsets so the pixel
      # mapping is one-on-one and we do not get any blurring due to
      # interpolation. In theory, we could disable the image interpolation,
      # and we can on Chrome, but then the result looks ugly on Firefox. Since
      # the image *does* look sharp, this might be a bug in Firefox'
      # interpolation-less image rendering.
      # This is how we would disable image interpolation (keep as a reference)
      #for prefix in ['image', 'mozImage', 'webkitImage','msImage']
      #   ctx[prefix + 'SmoothingEnabled'] = window.SmoothingEnabled
      #ctx.globalCompositeOperation = "source-over"  -> OK; is the default
      src_offset = 0.0
      dst_offset = 0.5
      ctx.drawImage(ctx.glcanvas, src_offset, src_offset, ctx.glcanvas.width, ctx.glcanvas.height,
                                  dst_offset, dst_offset, ctx.glcanvas.width, ctx.glcanvas.height)
      logger.debug('drawing with WebGL')

    @_render_levels(ctx, ['overlay', 'tool'])

    if not @initial_range_info?
      @set_initial_range()

<<<<<<< HEAD
    ctx.restore()  # Restore to default state

  resize: () ->
    width = @model._width._value
    height = @model._height._value

    @canvas_view.set_dims([width, height], true)

    # This allows the plot canvas to be positioned around the toolbar
    @$el.css({
      position: 'absolute'
      left: @model._dom_left._value
      top: @model._dom_top._value
      width: @model._width._value
      height: @model._height._value
    })

=======
>>>>>>> 738343bd
  update_constraints: () ->
    s = @model.document.solver()

    # Note: -1 to effectively dilate the canvas by 1px
    s.suggest_value(@frame._width, @canvas.get('width') - 1)
    s.suggest_value(@frame._height, @canvas.get('height') - 1)

    for model_id, view of @renderer_views
      if view.model.panel?
        update_panel_constraints(view)

    s.update_variables(false)

  _render_levels: (ctx, levels, clip_region) ->
    ctx.save()

    if clip_region?
      ctx.beginPath()
      ctx.rect.apply(ctx, clip_region)
      ctx.clip()
      ctx.beginPath()

    indices = {}
    for renderer, i in @mget("renderers")
      indices[renderer.id] = i

    sortKey = (renderer_view) -> indices[renderer_view.model.id]

    for level in levels
      renderer_views = _.sortBy(_.values(@levels[level]), sortKey)

      for renderer_view in renderer_views
        renderer_view.render()

    ctx.restore()

  _map_hook: (ctx, frame_box) ->

  _paint_empty: (ctx, frame_box) ->
    @visuals.border_fill.set_value(ctx)
    ctx.fillRect(0, 0,  @canvas_view.mget('width'), @canvas_view.mget('height'))
    ctx.clearRect(frame_box...)
    @visuals.background_fill.set_value(ctx)
    ctx.fillRect(frame_box...)

# TODO(bird) I'm not sure LayoutDOM is the best parent for PlotCanvas
class PlotCanvas extends LayoutDOM.Model
  type: 'PlotCanvas'
  default_view: PlotCanvasView

  initialize: (attrs, options) ->
    super(attrs, options)

    for xr in _.values(@get('extra_x_ranges')).concat(@get('x_range'))
      xr = @resolve_ref(xr)
      plots = xr.get('plots')
      if _.isArray(plots)
        plots = plots.concat(@)
        xr.set('plots', plots)
    for yr in _.values(@get('extra_y_ranges')).concat(@get('y_range'))
      yr = @resolve_ref(yr)
      plots = yr.get('plots')
      if _.isArray(plots)
        plots = plots.concat(@)
        yr.set('plots', plots)

    @canvas = new Canvas.Model({
      map: @use_map ? false
      initial_width: @plot_width,
      initial_height: @plot_height,
      use_hidpi: @hidpi
    })

    # Min border applies to the edge of everything
    if @min_border?
      if not @min_border_top?
        @min_border_top = @min_border
      if not @min_border_bottom?
        @min_border_bottom = @min_border
      if not @min_border_left?
        @min_border_left = @min_border
      if not @min_border_right?
        @min_border_right = @min_border

    logger.debug("Plot initialized")

  _doc_attached: () ->
    @canvas.attach_document(@document)
    @frame = new CartesianFrame.Model({
      x_range: @x_range,
      extra_x_ranges: @extra_x_ranges,
      x_mapper_type: @x_mapper_type,
      y_range: @y_range,
      extra_y_ranges: @extra_y_ranges,
      y_mapper_type: @y_mapper_type,
    })
    @frame.attach_document(@document)

    # Add the panels that make up the layout
    @above_panel = new LayoutCanvas.Model()
    @above_panel.attach_document(@document)
    @below_panel = new LayoutCanvas.Model()
    @below_panel.attach_document(@document)
    @left_panel = new LayoutCanvas.Model()
    @left_panel.attach_document(@document)
    @right_panel = new LayoutCanvas.Model()
    @right_panel.attach_document(@document)

    # Add panels for any side renderers
    # (Needs to be called in _doc_attached, so that panels can attach to the document.)
    for side in ['above', 'below', 'left', 'right']
      layout_renderers = @get(side)
      for r in layout_renderers
        r.add_panel(side)
    logger.debug("Plot attached to document")

  serializable_attributes: () ->
    attrs = super()
    if 'renderers' of attrs
      attrs['renderers'] = _.filter(attrs['renderers'], (r) -> r.serializable_in_document())
    return attrs

  add_renderers: (new_renderers...) ->
    renderers = @get('renderers')
    renderers = renderers.concat(new_renderers)
    @set('renderers', renderers)

  add_layout: (renderer, side="center") ->
    if renderer.props.plot?
      renderer.plot = this
    @add_renderers(renderer)
    if side != 'center'
      renderer.add_panel(side)
      @set(side, @get(side).concat([renderer]))

  add_glyph: (glyph, source, attrs={}) ->
    if not source?
      source = new ColumnDataSource.Model()

    attrs = _.extend({}, attrs, {data_source: source, glyph: glyph})
    renderer = new GlyphRenderer.Model(attrs)

    @add_renderers(renderer)

    return renderer

  add_tools: (tools...) ->
    new_tools = for tool in tools
      if tool.overlay?
        @add_renderers(tool.overlay)

      if tool.plot?
        tool
      else
        # XXX: this part should be unnecessary, but you can't configure tool.plot
        # after construting a tool. When this limitation is lifted, remove this code.
        attrs = _.clone(tool.attributes)
        attrs.plot = this
        new tool.constructor(attrs)

    @set(@toolbar.tools, @get("toolbar").tools.concat(new_tools))

  @mixins ['line:outline_', 'text:title_', 'fill:background_', 'fill:border_']

  @define {
      plot_width:        [ p.Number,   600                    ]
      plot_height:       [ p.Number,   600                    ]
      title:             [ p.String,   ''                     ]
      title_standoff:    [ p.Number,   8                      ]

      h_symmetry:        [ p.Bool,     true                   ]
      v_symmetry:        [ p.Bool,     false                  ]

      above:             [ p.Array,    []                     ]
      below:             [ p.Array,    []                     ]
      left:              [ p.Array,    []                     ]
      right:             [ p.Array,    []                     ]

      renderers:         [ p.Array,    []                     ]

      x_range:           [ p.Instance                         ]
      extra_x_ranges:    [ p.Any,      {}                     ] # TODO (bev)
      y_range:           [ p.Instance                         ]
      extra_y_ranges:    [ p.Any,      {}                     ] # TODO (bev)

      x_mapper_type:     [ p.String,   'auto'                 ] # TODO (bev)
      y_mapper_type:     [ p.String,   'auto'                 ] # TODO (bev)

      tool_events:       [ p.Instance, () -> new ToolEvents.Model() ]

      lod_factor:        [ p.Number,   10                     ]
      lod_interval:      [ p.Number,   300                    ]
      lod_threshold:     [ p.Number,   2000                   ]
      lod_timeout:       [ p.Number,   500                    ]

      webgl:             [ p.Bool,     false                  ]
      hidpi:             [ p.Bool,     true                   ]

      min_border:        [ p.Number,   5                      ]
      min_border_top:    [ p.Number,   null                   ]
      min_border_left:   [ p.Number,   null                   ]
      min_border_bottom: [ p.Number,   null                   ]
      min_border_right:  [ p.Number,   null                   ]
    }

  @internal {
      # This is set by parent plot for convenient access
      toolbar: [ p.Instance ]
  }

  @override {
    title_text_font_size: "20pt"
    title_text_align: "center"
    title_text_baseline: "alphabetic"
    outline_line_color: '#e5e5e5'
    border_fill_color: "#ffffff"
    background_fill_color: "#ffffff"
    # We should find a way to enforce this
    responsive: 'box'
  }

  @internal {
    canvas:       [ p.Instance ]
    frame:        [ p.Instance ]
  }

  get_layoutable_children: () ->
    children = [
      @above_panel,
      @below_panel,
      @left_panel,
      @right_panel,
      @get('canvas'),
      @get('frame')
    ]
    # Add the layout panels for each of the axes
    for side in ['above', 'below', 'left', 'right']
      layout_renderers = @get(side)
      for r in layout_renderers
        if r.panel?
          children.push(r.panel)
    return children

  get_edit_variables: () ->
    edit_variables = []
    # Go down the children to pick up any more constraints
    for child in @get_layoutable_children()
      edit_variables = edit_variables.concat(child.get_edit_variables())
    return edit_variables

  get_constraints: () ->
    constraints = super()
    constraints = constraints.concat(@_get_constant_constraints())
    constraints = constraints.concat(@_get_side_constraints())
    # Go down the children to pick up any more constraints
    for child in @get_layoutable_children()
      constraints = constraints.concat(child.get_constraints())
    return constraints

  _get_constant_constraints: () ->
    constraints = []

    # Add the constraints that always apply for a plot
    min_border_top    = @get('min_border_top')
    min_border_bottom = @get('min_border_bottom')
    min_border_left   = @get('min_border_left')
    min_border_right  = @get('min_border_right')
    frame             = @get('frame')
    canvas            = @get('canvas')

    # Set the border constraints
    constraints.push(GE(@above_panel._height, -min_border_top))
    constraints.push(GE(@below_panel._height, -min_border_bottom))
    constraints.push(GE(@left_panel._width, -min_border_left))
    constraints.push(GE(@right_panel._width, -min_border_right))

    # Set panel top and bottom related to canvas and frame
    constraints.push(EQ(@above_panel._top, [-1, canvas._top]))
    constraints.push(EQ(@above_panel._bottom, [-1, frame._top]))
    constraints.push(EQ(@below_panel._bottom, [-1, canvas._bottom]))
    constraints.push(EQ(@below_panel._top, [-1, frame._bottom]))
    constraints.push(EQ(@left_panel._left, [-1, canvas._left]))
    constraints.push(EQ(@left_panel._right, [-1, frame._left]))
    constraints.push(EQ(@right_panel._right, [-1, canvas._right]))
    constraints.push(EQ(@right_panel._left, [-1, frame._right]))

    # Plot sides align
    constraints.push(EQ(@above_panel._height, [-1, @_top]))
    constraints.push(EQ(@above_panel._height, [-1, canvas._top], frame._top))
    constraints.push(EQ(@below_panel._height, [-1, @_height], @_bottom))
    constraints.push(EQ(@below_panel._height, [-1, frame._bottom]))
    constraints.push(EQ(@left_panel._width, [-1, @_left]))
    constraints.push(EQ(@left_panel._width, [-1, frame._left]))
    constraints.push(EQ(@right_panel._width, [-1, @_width], @_right))
    constraints.push(EQ(@right_panel._width, [-1, canvas._right], frame._right))

    return constraints

  _get_side_constraints: () ->
    constraints = []
    for side in ['above', 'below', 'left', 'right']
      layout_renderers = @get(side)
      last = @get('frame')
      for r in layout_renderers
        # Stack together the renderers
        if side == "above"
          constraints.push(EQ(last.panel._top, [-1, r.panel._bottom]))
        if side == "below"
          constraints.push(EQ(last.panel._bottom, [-1, r.panel._top]))
        if side == "left"
          constraints.push(EQ(last.panel._left, [-1, r.panel._right]))
        if side == "right"
          constraints.push(EQ(last.panel._right, [-1, r.panel._left]))
        last = r
      if layout_renderers.length != 0
        # Set panel extent to match the side renderers (e.g. axes)
        if side == "above"
          constraints.push(EQ(last.panel._top, [-1, @above_panel._top]))
        if side == "below"
          constraints.push(EQ(last.panel._bottom, [-1, @below_panel._bottom]))
        if side == "left"
          constraints.push(EQ(last.panel._left, [-1, @left_panel._left]))
        if side == "right"
          constraints.push(EQ(last.panel._right, [-1, @right_panel._right]))
    return constraints

  # TODO: This is less than awesome - this is here purely for tests to pass. Need to 
  # find a better way, but this was expedient for now.
  plot_canvas: () ->
    return @

module.exports =
  Model: PlotCanvas
  View: PlotCanvasView<|MERGE_RESOLUTION|>--- conflicted
+++ resolved
@@ -389,21 +389,11 @@
       @canvas_view.set_dims([@model.plot_width, @model.plot_height], trigger=false)
     @canvas_view.render(force_canvas)
 
-    @canvas_view.render(force_canvas)
-
     for k, v of @renderer_views
       if not @range_update_timestamp? or v.set_data_timestamp > @range_update_timestamp
         @update_dataranges()
         break
 
-<<<<<<< HEAD
-=======
-    ctx = @canvas_view.ctx
-    title = @mget('title')
-    if title
-      @visuals.title_text.set_value(ctx)
-
->>>>>>> 738343bd
     @update_constraints()
 
     # TODO (bev) OK this sucks, but the event from the solver update doesn't
@@ -421,14 +411,6 @@
 
     @_map_hook(ctx, frame_box)
     @_paint_empty(ctx, frame_box)
-
-    ctx.save()  # Save default state
-
-    # Set hidpi-transform
-    ratio = @canvas_view.render(force_canvas)
-    ctx.pixel_ratio = ratio  # we need this in WebGL
-    ctx.scale(ratio, ratio)
-    ctx.translate(0.5, 0.5)
 
     if ctx.glcanvas
       # Sync canvas size
@@ -477,9 +459,6 @@
     if not @initial_range_info?
       @set_initial_range()
 
-<<<<<<< HEAD
-    ctx.restore()  # Restore to default state
-
   resize: () ->
     width = @model._width._value
     height = @model._height._value
@@ -495,8 +474,6 @@
       height: @model._height._value
     })
 
-=======
->>>>>>> 738343bd
   update_constraints: () ->
     s = @model.document.solver()
 
