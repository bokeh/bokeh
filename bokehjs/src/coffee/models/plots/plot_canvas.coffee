_ = require "underscore"
$ = require "jquery"
Backbone = require "backbone"

Canvas = require "../canvas/canvas"
CartesianFrame = require "../canvas/cartesian_frame"
LayoutDOM = require "../layouts/layout_dom"
GlyphRenderer = require "../renderers/glyph_renderer"
Renderer = require "../renderers/renderer"
ColumnDataSource = require "../sources/column_data_source"
DataRange1d = require "../ranges/data_range1d"

build_views = require "../../common/build_views"
ToolEvents = require "../../common/tool_events"
ToolManager = require "../../common/tool_manager"
UIEvents = require "../../common/ui_events"

BokehView = require "../../core/bokeh_view"
enums = require "../../core/enums"
LayoutCanvas = require "../../core/layout/layout_canvas"
{EQ, GE, Strength, Variable} = require "../../core/layout/solver"
{logger} = require "../../core/logging"
p = require "../../core/properties"
{throttle} = require "../../core/util/throttle"
update_panel_constraints = require("../../core/layout/side_panel").update_constraints

plot_template = require "./plot_template"

# Notes on WebGL support:
# Glyps can be rendered into the original 2D canvas, or in a (hidden)
# webgl canvas that we create below. In this way, the rest of bokehjs
# can keep working as it is, and we can incrementally update glyphs to
# make them use GL.
#
# When the author or user wants to, we try to create a webgl canvas,
# which is saved on the ctx object that gets passed around during drawing.
# The presence (and not-being-false) of the ctx.glcanvas attribute is the
# marker that we use throughout that determines whether we have gl support.

global_gl_canvas = null

MIN_BORDER = 50

get_size_for_available_space = (use_width, use_height, client_width, client_height, aspect_ratio, min_size) =>
    # client_width and height represent the available size

    if use_width
      new_width1 = Math.max(client_width, min_size)
      new_height1 = parseInt(new_width1 / aspect_ratio)
      if new_height1 < min_size
        new_height1 = min_size
        new_width1 = parseInt(new_height1 * aspect_ratio)
    if use_height
      new_height2 = Math.max(client_height, min_size)
      new_width2 = parseInt(new_height2 * aspect_ratio)
      if new_width2 < min_size
        new_width2 = min_size
        new_height2 = parseInt(new_width2 / aspect_ratio)

    if (not use_height) and (not use_width)
      return null  # remain same size
    else if use_height and use_width
      if new_width1 < new_width2
        return [new_width1, new_height1]
      else
        return [new_width2, new_height2]
    else if use_height
     return [new_width2, new_height2]
    else
      return [new_width1, new_height1]

# TODO (bev) PlotView should not be a RendererView
class PlotCanvasView extends Renderer.View
  template: plot_template

  state: { history: [], index: -1 }

  view_options: () ->
    _.extend({plot_model: @model, plot_view: @}, @options)

  pause: () ->
    @is_paused = true

  unpause: () ->
    @is_paused = false
    @request_render()

  request_render: () =>
    if not @is_paused
      @throttled_render()
    return

  remove: () =>
    super()
    # When this view is removed, also remove all of the tools.
    for id, tool_view of @tools
      tool_view.remove()

  initialize: (options) ->
    super(options)
    @pause()

    @_initial_state_info = {
      range: null                     # set later by set_initial_range()
      selection: {}                   # XXX: initial selection?
      dimensions: {
        width: @mget("canvas").get("width")
        height: @mget("canvas").get("height")
      }
    }

    # TODO (bev) titles should probably be a proper guide, then they could go
    # on any side, this will do to get the PR merged
    @title_panel = @model.above_panel
    @title_panel._anchor = @title_panel._bottom

    # compat, to be removed
    @frame = @mget('frame')
    @x_range = @frame.get('x_ranges')['default']
    @y_range = @frame.get('y_ranges')['default']
    @xmapper = @frame.get('x_mappers')['default']
    @ymapper = @frame.get('y_mappers')['default']

    @$el.html(@template())

    @canvas = @mget('canvas')
    @canvas_view = new @canvas.default_view({'model': @canvas})

    @$('.bk-plot-canvas-wrapper').append(@canvas_view.el)

    @canvas_view.render(true)

    # If requested, try enabling webgl
    if @mget('webgl') or window.location.search.indexOf('webgl=1') > 0
      if window.location.search.indexOf('webgl=0') == -1
        @init_webgl()

    @throttled_render = throttle(@render, 15) # TODO (bev) configurable

    @ui_event_bus = new UIEvents({
      tool_manager: @mget('tool_manager')
      hit_area: @canvas_view.$el
    })

    @renderer_views = {}
    @tools = {}

    @levels = {}
    for level in enums.RenderLevel
      @levels[level] = {}
    @build_levels()
    @bind_bokeh_events()

    toolbar_location = @mget('toolbar_location')
    if toolbar_location?
      toolbar_selector = '.bk-plot-' + toolbar_location
      logger.debug("attaching toolbar to #{toolbar_selector} for plot #{@model.id}")
      @tm_view = new ToolManager.View({
        model: @mget('tool_manager')
        el: $("<div>").appendTo(@$(toolbar_selector))
        location: toolbar_location
      })
      @tm_view.render()

    @update_dataranges()

    if @mget('responsive') == 'width'
      throttled_resize = _.throttle(@resize, 100)
      $(window).on("resize", throttled_resize)
      # Just need to wait a small delay so container has a width
      _.delay(@resize, 10)

    @unpause()

    logger.debug("PlotView initialized")

    return this

  init_webgl: () ->

    # We use a global invisible canvas and gl context. By having a global context,
    # we avoid the limitation of max 16 contexts that most browsers have.
    glcanvas = global_gl_canvas
    if not glcanvas?
      global_gl_canvas = glcanvas = document.createElement('canvas')
      opts = {'premultipliedAlpha': true}  # premultipliedAlpha is true by default
      glcanvas.gl = glcanvas.getContext("webgl", opts) || glcanvas.getContext("experimental-webgl", opts)

    # If WebGL is available, we store a reference to the gl canvas on
    # the ctx object, because that's what gets passed everywhere.
    if glcanvas.gl?
      @canvas_view.ctx.glcanvas = glcanvas
    else
      logger.warn('WebGL is not supported, falling back to 2D canvas.')
      # Do not set @canvas_view.ctx.glcanvas

  update_dataranges: () ->
    # Update any DataRange1ds here
    frame = @model.get('frame')
    bounds = {}
    for k, v of @renderer_views
      bds = v.glyph?.bounds?()
      if bds?
        bounds[k] = bds

    follow_enabled = false
    has_bounds = false

    for xr in _.values(frame.get('x_ranges'))
      if xr instanceof DataRange1d.Model
        xr.update(bounds, 0, @model.id)
        if xr.get('follow')
          follow_enabled = true
      has_bounds = true if xr.get('bounds')?

    for yr in _.values(frame.get('y_ranges'))
      if yr instanceof DataRange1d.Model
        yr.update(bounds, 1, @model.id)
        if yr.get('follow')
          follow_enabled = true
      has_bounds = true if yr.get('bounds')?

    if follow_enabled and has_bounds
      logger.warn('Follow enabled so bounds are unset.')
      for xr in _.values(frame.get('x_ranges'))
        xr.set('bounds', null)
      for yr in _.values(frame.get('y_ranges'))
        yr.set('bounds', null)

    @range_update_timestamp = Date.now()

  map_to_screen: (x, y, x_name='default', y_name='default') ->
    @frame.map_to_screen(x, y, @canvas, x_name, y_name)

  push_state: (type, info) ->
    prev_info = @state.history[@state.index]?.info or {}
    info = _.extend({}, @_initial_state_info, prev_info, info)

    @state.history.slice(0, @state.index + 1)
    @state.history.push({type: type, info: info})
    @state.index = @state.history.length - 1

    @trigger("state_changed")

  clear_state: () ->
    @state = {history: [], index: -1}
    @trigger("state_changed")

  can_undo: () ->
    @state.index >= 0

  can_redo: () ->
    @state.index < @state.history.length - 1

  undo: () ->
    if @can_undo()
      @state.index -= 1
      @_do_state_change(@state.index)
      @trigger("state_changed")

  redo: () ->
    if @can_redo()
      @state.index += 1
      @_do_state_change(@state.index)
      @trigger("state_changed")

  _do_state_change: (index) ->
    info = @state.history[index]?.info or @_initial_state_info

    if info.range?
      @update_range(info.range)

    if info.selection?
      @update_selection(info.selection)

    if info.dimensions?
      @update_dimensions(info.dimensions)

  update_dimensions: (dimensions) ->
    @canvas_view.set_dims([dimensions.width, dimensions.height])

  reset_dimensions: () ->
    @update_dimensions({width: @canvas.get('canvas_width'), height: @canvas.get('canvas_height')})

  get_selection: () ->
    selection = []
    for renderer in @mget('renderers')
      if renderer instanceof GlyphRenderer.Model
        selected = renderer.get('data_source').get("selected")
        selection[renderer.id] = selected
    selection

  update_selection: (selection) ->
    for renderer in @mget("renderers")
      if renderer not instanceof GlyphRenderer.Model
        continue
      ds = renderer.get('data_source')
      if selection?
        if renderer.id in selection
          ds.set("selected", selection[renderer.id])
      else
        ds.get('selection_manager').clear()

  reset_selection: () ->
    @update_selection(null)

  _update_single_range: (rng, range_info, is_panning) ->
    # Is this a reversed range?
    reversed = if rng.get('start') > rng.get('end') then true else false

    # Prevent range from going outside limits
    # Also ensure that range keeps the same delta when panning

    if rng.get('bounds')?
      min = rng.get('bounds')[0]
      max = rng.get('bounds')[1]

      if reversed
        if min?
          if min >= range_info['end']
            range_info['end'] = min
            if is_panning?
              range_info['start'] = rng.get('start')
        if max?
          if max <= range_info['start']
            range_info['start'] = max
            if is_panning?
              range_info['end'] = rng.get('end')
      else
        if min?
          if min >= range_info['start']
            range_info['start'] = min
            if is_panning?
              range_info['end'] = rng.get('end')
        if max?
          if max <= range_info['end']
            range_info['end'] = max
            if is_panning?
              range_info['start'] = rng.get('start')

    if rng.get('start') != range_info['start'] or rng.get('end') != range_info['end']
      rng.have_updated_interactively = true
      rng.set(range_info)
      rng.get('callback')?.execute(rng)

  update_range: (range_info, is_panning) ->
    @pause
    if not range_info?
      for name, rng of @frame.get('x_ranges')
        rng.reset()
      for name, rng of @frame.get('y_ranges')
        rng.reset()
      @update_dataranges()
    else
      for name, rng of @frame.get('x_ranges')
        @_update_single_range(rng, range_info.xrs[name], is_panning)
      for name, rng of @frame.get('y_ranges')
        @_update_single_range(rng, range_info.yrs[name], is_panning)
    @unpause()

  reset_range: () ->
    @update_range(null)

  build_levels: () ->
    renderer_models = @mget("renderers")
    for tool_model in @mget("tools")
      synthetic = tool_model.get("synthetic_renderers")
      renderer_models = renderer_models.concat(synthetic)

    # should only bind events on NEW views and tools
    old_renderers = _.keys(@renderer_views)
    views = build_views(@renderer_views, renderer_models, @view_options())
    renderers_to_remove = _.difference(old_renderers, _.pluck(renderer_models, 'id'))

    for id_ in renderers_to_remove
      delete @levels.glyph[id_]
    tools = build_views(@tools, @mget('tools'), @view_options())
    for v in views
      level = v.mget('level')
      @levels[level][v.model.id] = v
      v.bind_bokeh_events()
    for tool_view in tools
      level = tool_view.mget('level')
      @levels[level][tool_view.model.id] = tool_view
      tool_view.bind_bokeh_events()
      @ui_event_bus.register_tool(tool_view)
    return this

  bind_bokeh_events: () ->
    for name, rng of @mget('frame').get('x_ranges')
      @listenTo(rng, 'change', @request_render)
    for name, rng of @mget('frame').get('y_ranges')
      @listenTo(rng, 'change', @request_render)
    @listenTo(@model, 'change:renderers', @build_levels)
    @listenTo(@model, 'change:tools', @build_levels)
    @listenTo(@model, 'change', @request_render)
    @listenTo(@model, 'destroy', () => @remove())
    @listenTo(@model.document.solver(), 'layout_update', @request_render)

  set_initial_range : () ->
    # check for good values for ranges before setting initial range
    good_vals = true
    xrs = {}
    for name, rng of @frame.get('x_ranges')
      if (not rng.get('start')? or not rng.get('end')? or
          _.isNaN(rng.get('start') + rng.get('end')))
        good_vals = false
        break
      xrs[name] = { start: rng.get('start'), end: rng.get('end') }
    if good_vals
      yrs = {}
      for name, rng of @frame.get('y_ranges')
        if (not rng.get('start')? or not rng.get('end')? or
            _.isNaN(rng.get('start') + rng.get('end')))
          good_vals = false
          break
        yrs[name] = { start: rng.get('start'), end: rng.get('end') }
    if good_vals
      @_initial_state_info.range = @initial_range_info = {
        xrs: xrs
        yrs: yrs
      }
      logger.debug("initial ranges set")
    else
      logger.warn('could not set initial ranges')

  render: (force_canvas=false) ->
    logger.trace("Plot.render(force_canvas=#{force_canvas})")

    if not @model.document?
      return

    if Date.now() - @interactive_timestamp < @mget('lod_interval')
      @interactive = true
      lod_timeout = @mget('lod_timeout')
      setTimeout(() =>
          if @interactive and (Date.now() - @interactive_timestamp) > lod_timeout
            @interactive = false
          @request_render()
        , lod_timeout)
    else
      @interactive = false

    width = @mget("plot_width")
    height = @mget("plot_height")

    if (@canvas.get("canvas_width") != width or
        @canvas.get("canvas_height") != height)
      @canvas_view.set_dims([width, height], trigger=false)

    @canvas_view.render(force_canvas)

    for k, v of @renderer_views
      if not @range_update_timestamp? or v.set_data_timestamp > @range_update_timestamp
        @update_dataranges()
        break

    ctx = @canvas_view.ctx
    title = @mget('title')
    if title
      @visuals.title_text.set_value(ctx)

    @update_constraints()

    # TODO (bev) OK this sucks, but the event from the solver update doesn't
    # reach the frame in time (sometimes) so force an update here for now
    @model.get('frame')._update_mappers()

    frame_box = [
      @canvas.vx_to_sx(@frame.get('left')),
      @canvas.vy_to_sy(@frame.get('top')),
      @frame.get('width'),
      @frame.get('height'),
    ]

    @_map_hook(ctx, frame_box)
    @_paint_empty(ctx, frame_box)

    if ctx.glcanvas
      # Sync canvas size
      canvas = @canvas_view.get_canvas_element()
      ctx.glcanvas.width = canvas.width
      ctx.glcanvas.height = canvas.height
      # Prepare GL for drawing
      gl = ctx.glcanvas.gl
      gl.viewport(0, 0, ctx.glcanvas.width, ctx.glcanvas.height)
      gl.clearColor(0, 0, 0, 0)
      gl.clear(gl.COLOR_BUFFER_BIT || gl.DEPTH_BUFFER_BIT)
      # Clipping
      gl.enable(gl.SCISSOR_TEST)
      flipped_top = ctx.glcanvas.height - (frame_box[1] + frame_box[3])
      gl.scissor(frame_box[0], flipped_top, frame_box[2], frame_box[3])
      # Setup blending
      gl.enable(gl.BLEND)
      gl.blendFuncSeparate(gl.SRC_ALPHA, gl.ONE_MINUS_SRC_ALPHA, gl.ONE_MINUS_DST_ALPHA, gl.ONE)  # premultipliedAlpha == true
      #gl.blendFuncSeparate(gl.ONE_MINUS_DST_ALPHA, gl.DST_ALPHA, gl.ONE_MINUS_DST_ALPHA, gl.ONE)  # Without premultipliedAlpha == false

    if @visuals.outline_line.doit
      @visuals.outline_line.set_value(ctx)
      ctx.strokeRect.apply(ctx, frame_box)

    @_render_levels(ctx, ['image', 'underlay', 'glyph', 'annotation'], frame_box)

    if ctx.glcanvas
      # Blit gl canvas into the 2D canvas. We set up offsets so the pixel
      # mapping is one-on-one and we do not get any blurring due to
      # interpolation. In theory, we could disable the image interpolation,
      # and we can on Chrome, but then the result looks ugly on Firefox. Since
      # the image *does* look sharp, this might be a bug in Firefox'
      # interpolation-less image rendering.
      # This is how we would disable image interpolation (keep as a reference)
      #for prefix in ['image', 'mozImage', 'webkitImage','msImage']
      #   ctx[prefix + 'SmoothingEnabled'] = window.SmoothingEnabled
      #ctx.globalCompositeOperation = "source-over"  -> OK; is the default
      src_offset = 0.0
      dst_offset = 0.5
      ctx.drawImage(ctx.glcanvas, src_offset, src_offset, ctx.glcanvas.width, ctx.glcanvas.height,
                                  dst_offset, dst_offset, ctx.glcanvas.width, ctx.glcanvas.height)
      logger.debug('drawing with WebGL')

    @_render_levels(ctx, ['overlay', 'tool'])

    if title
      vx = switch @visuals.title_text.text_align.value()
        when 'left'   then 0
        when 'center' then @canvas.get('width')/2
        when 'right'  then @canvas.get('width')
      vy = @title_panel.get('bottom') + @model.get('title_standoff')

      sx = @canvas.vx_to_sx(vx)
      sy = @canvas.vy_to_sy(vy)

      @visuals.title_text.set_value(ctx)
      ctx.fillText(title, sx, sy)

    if not @initial_range_info?
      @set_initial_range()

  update_constraints: () ->
    s = @model.document.solver()

    # Note: -1 to effectively dilate the canvas by 1px
    s.suggest_value(@frame._width, @canvas.get('width') - 1)
    s.suggest_value(@frame._height, @canvas.get('height') - 1)

    for model_id, view of @renderer_views
      if view.model.panel?
        update_panel_constraints(view)

    ctx = @canvas_view.ctx
    title = @mget('title')
    if title
      th = ctx.measureText(@mget('title')).ascent + @model.get('title_standoff')
      if th != @title_panel.get('height')
        s.suggest_value(@title_panel._height, th)

    s.update_variables(false)

  resize: () =>
    @resize_width_height(true, false)

  resize_width_height: (use_width, use_height, maintain_ar=true, width=null, height=null) =>
    # Resize plot based on available width and/or height

    # If size is explicitly given, we don't have to measure any DOM elements. Shortcut for Phosphor.
    if typeof width is 'number' and typeof height is 'number' and width >=0 and height >= 0
      return @_resize_width_height(use_width, use_height, maintain_ar, width, height)

    # the solver falls over if we try and resize too small.
    # min_size is currently set in defaults to 120, we can make this
    # user-configurable in the future, as it may not be the right number
    # if people set a large border on their plots, for example.

    # Try to find bk-root. We will query the parent of that node for its size
    node = @.el
    for i in [0..2]  # Use for-loop; if we ever change DOM structure, it should still work
      if node is null or node.classList.contains('bk-root')
         break
      node = node.parentNode

    # The plot node might be an orphan if the initial resize
    # happened before the plot was added to the DOM. If that happens, we
    # try again in increasingly larger intervals (the first try should just
    # work, but lets play it safe).
    @_re_resized = @_re_resized or 0
    if not (node? and node.parentNode?) and @_re_resized < 14  # 2**14 ~ 16s
      setTimeout( (=> this.resize_width_height(use_width, use_height, maintain_ar)), 2**@_re_resized)
      @_re_resized += 1
      return

    # Check that what we found is a bk-root. If not, this is probably a subplot, which we
    # can not currently make responsive in a good way
    if not node.classList.contains('bk-root')
       logger.warn('subplots cannot be responsive')
       return

    @_resize_width_height(use_width, use_height, maintain_ar,
                          node.parentNode.clientWidth, node.parentNode.clientHeight)

  _resize_width_height: (use_width, use_height, maintain_ar, avail_width, avail_height) =>
    min_size = @mget('min_size')

    # We need some extra space to account for padding and toolbar. Otherwise we get scrollbars.
    # Note that during resizing, the canvas may be too large, causing scrollbars to briefly show.
    width_offset = height_offset = 20
    if @model.toolbar_location == 'above' then height_offset += 30
    if @model.toolbar_location == 'below' then height_offset += 80  # bug in layout?
    if @model.toolbar_location in ['left', 'right'] then width_offset += 30
    avail_width -= width_offset
    avail_height -= height_offset

    if maintain_ar is false
      # Just change width and/or height; aspect ratio will change
      if use_width and use_height
        @canvas_view.set_dims([Math.max(min_size, avail_width), Math.max(min_size, avail_height)])
      else if use_width
        @canvas_view.set_dims([Math.max(min_size, avail_width), @canvas.get('height')])
      else if use_height
        @canvas_view.set_dims([@canvas.get('width'), Math.max(min_size, avail_height)])
    else
      # Find best size to fill space while maintaining aspect ratio
      ar = @canvas.get('width') / @canvas.get('height')
      w_h = get_size_for_available_space(use_width, use_height, avail_width, avail_height, ar, min_size)
      if w_h?
        @canvas_view.set_dims(w_h)

  _render_levels: (ctx, levels, clip_region) ->
    ctx.save()

    if clip_region?
      ctx.beginPath()
      ctx.rect.apply(ctx, clip_region)
      ctx.clip()
      ctx.beginPath()

    indices = {}
    for renderer, i in @mget("renderers")
      indices[renderer.id] = i

    sortKey = (renderer_view) -> indices[renderer_view.model.id]

    for level in levels
      renderer_views = _.sortBy(_.values(@levels[level]), sortKey)

      for renderer_view in renderer_views
        renderer_view.render()

    ctx.restore()

  _map_hook: (ctx, frame_box) ->

  _paint_empty: (ctx, frame_box) ->
    @visuals.border_fill.set_value(ctx)
    ctx.fillRect(0, 0,  @canvas_view.mget('width'), @canvas_view.mget('height'))
    ctx.clearRect(frame_box...)
    @visuals.background_fill.set_value(ctx)
    ctx.fillRect(frame_box...)

class PlotCanvas extends LayoutDOM.Model
  type: 'PlotCanvas'
  default_view: PlotCanvasView

  initialize: (attrs, options) ->
    super(attrs, options)

    for xr in _.values(@get('extra_x_ranges')).concat(@get('x_range'))
      xr = @resolve_ref(xr)
      plots = xr.get('plots')
      if _.isArray(plots)
        plots = plots.concat(@)
        xr.set('plots', plots)
    for yr in _.values(@get('extra_y_ranges')).concat(@get('y_range'))
      yr = @resolve_ref(yr)
      plots = yr.get('plots')
      if _.isArray(plots)
        plots = plots.concat(@)
        yr.set('plots', plots)

    canvas = new Canvas.Model({
      map: @use_map ? false
      canvas_width: @get('plot_width'),
      canvas_height: @get('plot_height'),
      use_hidpi: @get('hidpi')
    })
    @set('canvas', canvas)

    @set('tool_manager', new ToolManager.Model({ plot: this }))

    min_border = @get('min_border')
    if min_border?
      if not @get('min_border_top')?
        @set('min_border_top', min_border)
      if not @get('min_border_bottom')?
        @set('min_border_bottom', min_border)
      if not @get('min_border_left')?
        @set('min_border_left', min_border)
      if not @get('min_border_right')?
        @set('min_border_right', min_border)

    @_width = new Variable("plot_width")
    @_height = new Variable("plot_height")

    logger.debug("Plot initialized")

  _doc_attached: () ->
    canvas = @get('canvas')
    canvas.attach_document(@document)

    frame = new CartesianFrame.Model({
      x_range: @get('x_range'),
      extra_x_ranges: @get('extra_x_ranges'),
      x_mapper_type: @get('x_mapper_type'),
      y_range: @get('y_range'),
      extra_y_ranges: @get('extra_y_ranges'),
      y_mapper_type: @get('y_mapper_type'),
    })
    frame.attach_document(@document)
    @set('frame', frame)

    # Add the panels that make up the layout
    @above_panel = new LayoutCanvas.Model()
    @above_panel.attach_document(@document)
    @below_panel = new LayoutCanvas.Model()
    @below_panel.attach_document(@document)
    @left_panel = new LayoutCanvas.Model()
    @left_panel.attach_document(@document)
    @right_panel = new LayoutCanvas.Model()
    @right_panel.attach_document(@document)

    # Add panels for any side renderers
    # (Needs to be called in _doc_attached, so that panels can attach to the document.)
    for side in ['above', 'below', 'left', 'right']
      layout_renderers = @get(side)
      for r in layout_renderers
        r.add_panel(side)

    logger.debug("Plot attached to document")

  serializable_attributes: () ->
    attrs = super()
    if 'renderers' of attrs
      attrs['renderers'] = _.filter(attrs['renderers'], (r) -> r.serializable_in_document())
    attrs

  add_renderers: (new_renderers...) ->
    renderers = @get('renderers')
    renderers = renderers.concat(new_renderers)
    @set('renderers', renderers)

  add_layout: (renderer, side="center") ->
    if renderer.props.plot?
      renderer.plot = this

    @add_renderers(renderer)

    if side != 'center'
      renderer.add_panel(side)
      @set(side, @get(side).concat([renderer]))

  add_glyph: (glyph, source, attrs={}) ->
    if not source?
      source = new ColumnDataSource.Model()

    attrs = _.extend({}, attrs, {data_source: source, glyph: glyph})
    renderer = new GlyphRenderer.Model(attrs)

    @add_renderers(renderer)

    return renderer

  add_tools: (tools...) ->
    new_tools = for tool in tools
      if tool.overlay?
        @add_renderers(tool.overlay)

      if tool.plot?
        tool
      else
        # XXX: this part should be unnecessary, but you can't configure tool.plot
        # after construting a tool. When this limitation is lifted, remove this code.
        attrs = _.clone(tool.attributes)
        attrs.plot = this
        new tool.constructor(attrs)

    @set("tools", @get("tools").concat(new_tools))

  @mixins ['line:outline_', 'text:title_', 'fill:background_', 'fill:border_']

  @define {
      title:             [ p.String,   ''                     ]
      title_standoff:    [ p.Number,   8                      ]

      plot_width:        [ p.Number,   600                    ]
      plot_height:       [ p.Number,   600                    ]
      h_symmetry:        [ p.Bool,     true                   ]
      v_symmetry:        [ p.Bool,     false                  ]

      above:             [ p.Array,    []                     ]
      below:             [ p.Array,    []                     ]
      left:              [ p.Array,    []                     ]
      right:             [ p.Array,    []                     ]

      renderers:         [ p.Array,    []                     ]

      x_range:           [ p.Instance                         ]
      extra_x_ranges:    [ p.Any,      {}                     ] # TODO (bev)
      y_range:           [ p.Instance                         ]
      extra_y_ranges:    [ p.Any,      {}                     ] # TODO (bev)

      x_mapper_type:     [ p.String,   'auto'                 ] # TODO (bev)
      y_mapper_type:     [ p.String,   'auto'                 ] # TODO (bev)

      tools:             [ p.Array,    []                     ]
      tool_events:       [ p.Instance, () -> new ToolEvents.Model() ]
      toolbar_location:  [ p.Location, 'above'                ]
      logo:              [ p.String,   'normal'               ] # TODO (bev)

      lod_factor:        [ p.Number,   10                     ]
      lod_interval:      [ p.Number,   300                    ]
      lod_threshold:     [ p.Number,   2000                   ]
      lod_timeout:       [ p.Number,   500                    ]

      webgl:             [ p.Bool,     false                  ]
      hidpi:             [ p.Bool,     true                   ]

      min_border:        [ p.Number,   MIN_BORDER             ]
      min_border_top:    [ p.Number,   null                   ]
      min_border_left:   [ p.Number,   null                   ]
      min_border_bottom: [ p.Number,   null                   ]
      min_border_right:  [ p.Number,   null                   ]
    }

  @override {
    title_text_font_size: "20pt"
    title_text_align: "center"
    title_text_baseline: "alphabetic"
    outline_line_color: '#aaaaaa'
    border_fill_color: "#ffffff"
    background_fill_color: "#ffffff"
    responsive: 'fixed'
  }

  @internal {
    min_size:     [ p.Number, 120 ]
    canvas:       [ p.Instance ]
    tool_manager: [ p.Instance ]
    frame:        [ p.Instance ]
  }

  get_layoutable_children: () ->
    children = [
      @above_panel,
      @below_panel,
      @left_panel,
      @right_panel,
      @get('canvas'),
      @get('frame')
    ]
    # Add the layout panels for each of the axes
    for side in ['above', 'below', 'left', 'right']
      layout_renderers = @get(side)
      for r in layout_renderers
        if r.panel?
          children.push(r.panel)
    return children

  get_edit_variables: () ->
    edit_variables = super()
    # Go down the children to pick up any more constraints
    for child in @get_layoutable_children()
      edit_variables = edit_variables.concat(child.get_edit_variables())
    return edit_variables

  get_constraints: () ->
    constraints = super()
    constraints = constraints.concat(@_get_constant_constraints())
    constraints = constraints.concat(@_get_side_constraints())
    # Go down the children to pick up any more constraints
    for child in @get_layoutable_children()
      constraints = constraints.concat(child.get_constraints())
    return constraints

  _get_constant_constraints: () ->
    constraints = []

    # Add the constraints that always apply for a plot
    min_border_top    = @get('min_border_top')
    min_border_bottom = @get('min_border_bottom')
    min_border_left   = @get('min_border_left')
    min_border_right  = @get('min_border_right')
    min_size          = @get('min_size')
    frame             = @get('frame')
    canvas            = @get('canvas')

    # Min-size
    constraints.push(GE(@_width, -min_size))
    constraints.push(GE(@_height, -min_size))

    # Set the border constraints
    constraints.push(GE(@above_panel._height, -min_border_top))
    constraints.push(GE(@below_panel._height, -min_border_bottom))
    constraints.push(GE(@left_panel._width, -min_border_left))
    constraints.push(GE(@right_panel._width, -min_border_right))

    # Set panel top and bottom related to canvas and frame
    constraints.push(EQ(@above_panel._top, [-1, canvas._top]))
    constraints.push(EQ(@above_panel._bottom, [-1, frame._top]))
    constraints.push(EQ(@below_panel._bottom, [-1, canvas._bottom]))
    constraints.push(EQ(@below_panel._top, [-1, frame._bottom]))
    constraints.push(EQ(@left_panel._left, [-1, canvas._left]))
    constraints.push(EQ(@left_panel._right, [-1, frame._left]))
    constraints.push(EQ(@right_panel._right, [-1, canvas._right]))
    constraints.push(EQ(@right_panel._left, [-1, frame._right]))

    # Plot sides align
    constraints.push(EQ(@above_panel._height, [-1, @_top]))
    constraints.push(EQ(@above_panel._height, [-1, canvas._top], frame._top))
    constraints.push(EQ(@below_panel._height, [-1, @_height], @_bottom))
    constraints.push(EQ(@below_panel._height, [-1, frame._bottom]))
    constraints.push(EQ(@left_panel._width, [-1, @_left]))
    constraints.push(EQ(@left_panel._width, [-1, frame._left]))
    constraints.push(EQ(@right_panel._width, [-1, @_width], @_right))
    constraints.push(EQ(@right_panel._width, [-1, canvas._right], frame._right))

    return constraints

  _get_side_constraints: () ->
    constraints = []
    for side in ['above', 'below', 'left', 'right']
      layout_renderers = @get(side)
      last = @get('frame')
      for r in layout_renderers
        # Stack together the renderers
        if side == "above"
          constraints.push(EQ(last.panel._top, [-1, r.panel._bottom]))
        if side == "below"
          constraints.push(EQ(last.panel._bottom, [-1, r.panel._top]))
        if side == "left"
          constraints.push(EQ(last.panel._left, [-1, r.panel._right]))
        if side == "right"
          constraints.push(EQ(last.panel._right, [-1, r.panel._left]))
        last = r
      if layout_renderers.length != 0
        # Set panel extent to match the side renderers (e.g. axes)
        if side == "above"
          constraints.push(EQ(last.panel._top, [-1, @above_panel._top]))
        if side == "below"
          constraints.push(EQ(last.panel._bottom, [-1, @below_panel._bottom]))
        if side == "left"
          constraints.push(EQ(last.panel._left, [-1, @left_panel._left]))
        if side == "right"
          constraints.push(EQ(last.panel._right, [-1, @right_panel._right]))
    return constraints

  get_constrained_variables: () ->
<<<<<<< HEAD
        {}

=======
    {}
>>>>>>> fc3537fd

module.exports =
  get_size_for_available_space: get_size_for_available_space
  Model: PlotCanvas
  View: PlotCanvasView<|MERGE_RESOLUTION|>--- conflicted
+++ resolved
@@ -953,12 +953,7 @@
     return constraints
 
   get_constrained_variables: () ->
-<<<<<<< HEAD
-        {}
-
-=======
     {}
->>>>>>> fc3537fd
 
 module.exports =
   get_size_for_available_space: get_size_for_available_space
