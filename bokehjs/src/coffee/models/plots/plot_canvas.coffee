--- conflicted
+++ resolved
@@ -97,11 +97,7 @@
       @model.document._unrendered_plots = {}  # poor man's set
     @model.document._unrendered_plots[@id] = true
 
-<<<<<<< HEAD
-    @ui_event_bus = new UIEvents(@, @model.toolbar, @canvas_view.$el)
-=======
-    @ui_event_bus = new UIEvents(@model.toolbar, @canvas_view.el)
->>>>>>> bc86ecc4
+    @ui_event_bus = new UIEvents(@, @model.toolbar, @canvas_view.el)
 
     @levels = {}
     for level in enums.RenderLevel
@@ -124,14 +120,12 @@
   get_canvas_element: () ->
     return @canvas_view.ctx.canvas
 
-<<<<<<< HEAD
   set_cursor: (cursor="default") ->
-    @canvas_view.$el.css('cursor', cursor)
-=======
+    @canvas_view.el.style.cursor = cursor
+
   @getters {
     canvas_overlays: () -> @el.querySelector('.bk-canvas-overlays')
   }
->>>>>>> bc86ecc4
 
   init_webgl: () ->
     ctx = @canvas_view.ctx
