PlotCanvas = require "../plots/plot_canvas"


class PlotView extends PlotCanvas.View


<<<<<<< HEAD
plot_template = require "./plot_template"

# Notes on WebGL support:
# Glyps can be rendered into the original 2D canvas, or in a (hidden)
# webgl canvas that we create below. In this way, the rest of bokehjs
# can keep working as it is, and we can incrementally update glyphs to
# make them use GL.
#
# When the author or user wants to, we try to create a webgl canvas,
# which is saved on the ctx object that gets passed around during drawing.
# The presence (and not-being-false) of the ctx.glcanvas attribute is the
# marker that we use throughout that determines whether we have gl support.

global_gl_canvas = null

MIN_BORDER = 50

get_size_for_available_space = (use_width, use_height, client_width, client_height, aspect_ratio, min_size) =>
    # client_width and height represent the available size

    if use_width
      new_width1 = Math.max(client_width, min_size)
      new_height1 = parseInt(new_width1 / aspect_ratio)
      if new_height1 < min_size
        new_height1 = min_size
        new_width1 = parseInt(new_height1 * aspect_ratio)
    if use_height
      new_height2 = Math.max(client_height, min_size)
      new_width2 = parseInt(new_height2 * aspect_ratio)
      if new_width2 < min_size
        new_width2 = min_size
        new_height2 = parseInt(new_width2 / aspect_ratio)

    if (not use_height) and (not use_width)
      return null  # remain same size
    else if use_height and use_width
      if new_width1 < new_width2
        return [new_width1, new_height1]
      else
        return [new_width2, new_height2]
    else if use_height
     return [new_width2, new_height2]
    else
      return [new_width1, new_height1]

# TODO (bev) PlotView should not be a RendererView
class PlotView extends Renderer.View
  template: plot_template

  state: { history: [], index: -1 }

  view_options: () ->
    _.extend({plot_model: @model, plot_view: @}, @options)

  pause: () ->
    @is_paused = true

  unpause: () ->
    @is_paused = false
    @request_render()

  request_render: () =>
    if not @is_paused
      @throttled_render()
    return

  remove: () =>
    super()
    # When this view is removed, also remove all of the tools.
    for id, tool_view of @tools
      tool_view.remove()

  initialize: (options) ->
    super(options)
    @pause()

    @_initial_state_info = {
      range: null                     # set later by set_initial_range()
      selection: {}                   # XXX: initial selection?
      dimensions: {
        width: @mget("canvas").get("width")
        height: @mget("canvas").get("height")
      }
    }

    # TODO (bev) titles should probably be a proper guide, then they could go
    # on any side, this will do to get the PR merged
    @title_panel = @model.above_panel
    @title_panel._anchor = @title_panel._bottom

    # compat, to be removed
    @frame = @mget('frame')
    @x_range = @frame.get('x_ranges')['default']
    @y_range = @frame.get('y_ranges')['default']
    @xmapper = @frame.get('x_mappers')['default']
    @ymapper = @frame.get('y_mappers')['default']

    @$el.html(@template())

    @canvas = @mget('canvas')
    @canvas_view = new @canvas.default_view({'model': @canvas})

    @$('.bk-plot-canvas-wrapper').append(@canvas_view.el)

    @canvas_view.render(true)

    # If requested, try enabling webgl
    if @mget('webgl') or window.location.search.indexOf('webgl=1') > 0
      if window.location.search.indexOf('webgl=0') == -1
        @init_webgl()

    @throttled_render = throttle(@render, 15) # TODO (bev) configurable

    @ui_event_bus = new UIEvents({
      tool_manager: @mget('tool_manager')
      hit_area: @canvas_view.$el
    })

    @renderer_views = {}
    @tools = {}

    @levels = {}
    for level in enums.RenderLevel
      @levels[level] = {}
    @build_levels()
    @bind_bokeh_events()

    toolbar_location = @mget('toolbar_location')
    if toolbar_location?
      toolbar_selector = '.bk-plot-' + toolbar_location
      logger.debug("attaching toolbar to #{toolbar_selector} for plot #{@model.id}")
      @tm_view = new ToolManager.View({
        model: @mget('tool_manager')
        el: $("<div>").appendTo(@$(toolbar_selector))
        location: toolbar_location
      })
      @tm_view.render()

    @update_dataranges()

    if @mget('responsive') == 'width'
      throttled_resize = _.throttle(@resize, 100)
      $(window).on("resize", throttled_resize)
      # Just need to wait a small delay so container has a width
      _.delay(@resize, 10)

    @unpause()

    logger.debug("PlotView initialized")

    return this

  init_webgl: () ->

    # We use a global invisible canvas and gl context. By having a global context,
    # we avoid the limitation of max 16 contexts that most browsers have.
    glcanvas = global_gl_canvas
    if not glcanvas?
      global_gl_canvas = glcanvas = document.createElement('canvas')
      opts = {'premultipliedAlpha': true}  # premultipliedAlpha is true by default
      glcanvas.gl = glcanvas.getContext("webgl", opts) || glcanvas.getContext("experimental-webgl", opts)

    # If WebGL is available, we store a reference to the gl canvas on
    # the ctx object, because that's what gets passed everywhere.
    if glcanvas.gl?
      @canvas_view.ctx.glcanvas = glcanvas
    else
      logger.warn('WebGL is not supported, falling back to 2D canvas.')
      # Do not set @canvas_view.ctx.glcanvas

  update_dataranges: () ->
    # Update any DataRange1ds here
    frame = @model.get('frame')
    bounds = {}
    for k, v of @renderer_views
      bds = v.glyph?.bounds?()
      if bds?
        bounds[k] = bds

    follow_enabled = false
    has_bounds = false

    for xr in _.values(frame.get('x_ranges'))
      if xr instanceof DataRange1d.Model
        xr.update(bounds, 0, @model.id)
        if xr.get('follow')
          follow_enabled = true
      has_bounds = true if xr.get('bounds')?

    for yr in _.values(frame.get('y_ranges'))
      if yr instanceof DataRange1d.Model
        yr.update(bounds, 1, @model.id)
        if yr.get('follow')
          follow_enabled = true
      has_bounds = true if yr.get('bounds')?

    if follow_enabled and has_bounds
      logger.warn('Follow enabled so bounds are unset.')
      for xr in _.values(frame.get('x_ranges'))
        xr.set('bounds', null)
      for yr in _.values(frame.get('y_ranges'))
        yr.set('bounds', null)

    @range_update_timestamp = Date.now()

  map_to_screen: (x, y, x_name='default', y_name='default') ->
    @frame.map_to_screen(x, y, @canvas, x_name, y_name)

  push_state: (type, info) ->
    prev_info = @state.history[@state.index]?.info or {}
    info = _.extend({}, @_initial_state_info, prev_info, info)

    @state.history.slice(0, @state.index + 1)
    @state.history.push({type: type, info: info})
    @state.index = @state.history.length - 1

    @trigger("state_changed")

  clear_state: () ->
    @state = {history: [], index: -1}
    @trigger("state_changed")

  can_undo: () ->
    @state.index >= 0

  can_redo: () ->
    @state.index < @state.history.length - 1

  undo: () ->
    if @can_undo()
      @state.index -= 1
      @_do_state_change(@state.index)
      @trigger("state_changed")

  redo: () ->
    if @can_redo()
      @state.index += 1
      @_do_state_change(@state.index)
      @trigger("state_changed")

  _do_state_change: (index) ->
    info = @state.history[index]?.info or @_initial_state_info

    if info.range?
      @update_range(info.range)

    if info.selection?
      @update_selection(info.selection)

    if info.dimensions?
      @update_dimensions(info.dimensions)

  update_dimensions: (dimensions) ->
    @canvas_view.set_dims([dimensions.width, dimensions.height])

  reset_dimensions: () ->
    @update_dimensions({width: @canvas.get('canvas_width'), height: @canvas.get('canvas_height')})

  get_selection: () ->
    selection = []
    for renderer in @mget('renderers')
      if renderer instanceof GlyphRenderer.Model
        selected = renderer.get('data_source').get("selected")
        selection[renderer.id] = selected
    selection

  update_selection: (selection) ->
    for renderer in @mget("renderers")
      if renderer not instanceof GlyphRenderer.Model
        continue
      ds = renderer.get('data_source')
      if selection?
        if renderer.id in selection
          ds.set("selected", selection[renderer.id])
      else
        ds.get('selection_manager').clear()

  reset_selection: () ->
    @update_selection(null)

  _update_single_range: (rng, range_info, is_panning) ->
    # Is this a reversed range?
    reversed = if rng.get('start') > rng.get('end') then true else false

    # Prevent range from going outside limits
    # Also ensure that range keeps the same delta when panning

    if rng.get('bounds')?
      min = rng.get('bounds')[0]
      max = rng.get('bounds')[1]

      if reversed
        if min?
          if min >= range_info['end']
            range_info['end'] = min
            if is_panning?
              range_info['start'] = rng.get('start')
        if max?
          if max <= range_info['start']
            range_info['start'] = max
            if is_panning?
              range_info['end'] = rng.get('end')
      else
        if min?
          if min >= range_info['start']
            range_info['start'] = min
            if is_panning?
              range_info['end'] = rng.get('end')
        if max?
          if max <= range_info['end']
            range_info['end'] = max
            if is_panning?
              range_info['start'] = rng.get('start')

    if rng.get('start') != range_info['start'] or rng.get('end') != range_info['end']
      rng.have_updated_interactively = true
      rng.set(range_info)
      rng.get('callback')?.execute(rng)

  update_range: (range_info, is_panning) ->
    @pause
    if not range_info?
      for name, rng of @frame.get('x_ranges')
        rng.reset()
      for name, rng of @frame.get('y_ranges')
        rng.reset()
      @update_dataranges()
    else
      for name, rng of @frame.get('x_ranges')
        @_update_single_range(rng, range_info.xrs[name], is_panning)
      for name, rng of @frame.get('y_ranges')
        @_update_single_range(rng, range_info.yrs[name], is_panning)
    @unpause()

  reset_range: () ->
    @update_range(null)

  build_levels: () ->
    renderer_models = @mget("renderers")
    for tool_model in @mget("tools")
      synthetic = tool_model.get("synthetic_renderers")
      renderer_models = renderer_models.concat(synthetic)

    # should only bind events on NEW views and tools
    old_renderers = _.keys(@renderer_views)
    views = build_views(@renderer_views, renderer_models, @view_options())
    renderers_to_remove = _.difference(old_renderers, _.pluck(renderer_models, 'id'))

    for id_ in renderers_to_remove
      delete @levels.glyph[id_]
    tools = build_views(@tools, @mget('tools'), @view_options())
    for v in views
      level = v.mget('level')
      @levels[level][v.model.id] = v
      v.bind_bokeh_events()
    for tool_view in tools
      level = tool_view.mget('level')
      @levels[level][tool_view.model.id] = tool_view
      tool_view.bind_bokeh_events()
      @ui_event_bus.register_tool(tool_view)
    return this

  bind_bokeh_events: () ->
    for name, rng of @mget('frame').get('x_ranges')
      @listenTo(rng, 'change', @request_render)
    for name, rng of @mget('frame').get('y_ranges')
      @listenTo(rng, 'change', @request_render)
    @listenTo(@model, 'change:renderers', @build_levels)
    @listenTo(@model, 'change:tools', @build_levels)
    @listenTo(@model, 'change', @request_render)
    @listenTo(@model, 'destroy', () => @remove())
    @listenTo(@model.document.solver(), 'layout_update', @request_render)

  set_initial_range : () ->
    # check for good values for ranges before setting initial range
    good_vals = true
    xrs = {}
    for name, rng of @frame.get('x_ranges')
      if (not rng.get('start')? or not rng.get('end')? or
          _.isNaN(rng.get('start') + rng.get('end')))
        good_vals = false
        break
      xrs[name] = { start: rng.get('start'), end: rng.get('end') }
    if good_vals
      yrs = {}
      for name, rng of @frame.get('y_ranges')
        if (not rng.get('start')? or not rng.get('end')? or
            _.isNaN(rng.get('start') + rng.get('end')))
          good_vals = false
          break
        yrs[name] = { start: rng.get('start'), end: rng.get('end') }
    if good_vals
      @_initial_state_info.range = @initial_range_info = {
        xrs: xrs
        yrs: yrs
      }
      logger.debug("initial ranges set")
    else
      logger.warn('could not set initial ranges')

  render: (force_canvas=false) ->
    logger.trace("Plot.render(force_canvas=#{force_canvas})")

    if not @model.document?
      return

    if Date.now() - @interactive_timestamp < @mget('lod_interval')
      @interactive = true
      lod_timeout = @mget('lod_timeout')
      setTimeout(() =>
          if @interactive and (Date.now() - @interactive_timestamp) > lod_timeout
            @interactive = false
          @request_render()
        , lod_timeout)
    else
      @interactive = false

    width = @mget("plot_width")
    height = @mget("plot_height")

    if (@canvas.get("canvas_width") != width or
        @canvas.get("canvas_height") != height)
      @canvas_view.set_dims([width, height], trigger=false)

    @canvas_view.render(force_canvas)

    for k, v of @renderer_views
      if not @range_update_timestamp? or v.set_data_timestamp > @range_update_timestamp
        @update_dataranges()
        break

    ctx = @canvas_view.ctx
    title = @mget('title')
    if title
      @visuals.title_text.set_value(ctx)

    @update_constraints()

    # TODO (bev) OK this sucks, but the event from the solver update doesn't
    # reach the frame in time (sometimes) so force an update here for now
    @model.get('frame')._update_mappers()

    frame_box = [
      @canvas.vx_to_sx(@frame.get('left')),
      @canvas.vy_to_sy(@frame.get('top')),
      @frame.get('width'),
      @frame.get('height'),
    ]

    @_map_hook(ctx, frame_box)
    @_paint_empty(ctx, frame_box)

    if ctx.glcanvas
      # Sync canvas size
      canvas = @canvas_view.get_canvas_element()
      ctx.glcanvas.width = canvas.width
      ctx.glcanvas.height = canvas.height
      # Prepare GL for drawing
      gl = ctx.glcanvas.gl
      gl.viewport(0, 0, ctx.glcanvas.width, ctx.glcanvas.height)
      gl.clearColor(0, 0, 0, 0)
      gl.clear(gl.COLOR_BUFFER_BIT || gl.DEPTH_BUFFER_BIT)
      # Clipping
      gl.enable(gl.SCISSOR_TEST)
      flipped_top = ctx.glcanvas.height - (frame_box[1] + frame_box[3])
      gl.scissor(frame_box[0], flipped_top, frame_box[2], frame_box[3])
      # Setup blending
      gl.enable(gl.BLEND)
      gl.blendFuncSeparate(gl.SRC_ALPHA, gl.ONE_MINUS_SRC_ALPHA, gl.ONE_MINUS_DST_ALPHA, gl.ONE)  # premultipliedAlpha == true
      #gl.blendFuncSeparate(gl.ONE_MINUS_DST_ALPHA, gl.DST_ALPHA, gl.ONE_MINUS_DST_ALPHA, gl.ONE)  # Without premultipliedAlpha == false

    if @visuals.outline_line.doit
      @visuals.outline_line.set_value(ctx)
      ctx.strokeRect.apply(ctx, frame_box)

    @_render_levels(ctx, ['image', 'underlay', 'glyph', 'annotation'], frame_box)

    if ctx.glcanvas
      # Blit gl canvas into the 2D canvas. We set up offsets so the pixel
      # mapping is one-on-one and we do not get any blurring due to
      # interpolation. In theory, we could disable the image interpolation,
      # and we can on Chrome, but then the result looks ugly on Firefox. Since
      # the image *does* look sharp, this might be a bug in Firefox'
      # interpolation-less image rendering.
      # This is how we would disable image interpolation (keep as a reference)
      #for prefix in ['image', 'mozImage', 'webkitImage','msImage']
      #   ctx[prefix + 'SmoothingEnabled'] = window.SmoothingEnabled
      #ctx.globalCompositeOperation = "source-over"  -> OK; is the default
      src_offset = 0.0
      dst_offset = 0.5
      ctx.drawImage(ctx.glcanvas, src_offset, src_offset, ctx.glcanvas.width, ctx.glcanvas.height,
                                  dst_offset, dst_offset, ctx.glcanvas.width, ctx.glcanvas.height)
      logger.debug('drawing with WebGL')

    @_render_levels(ctx, ['overlay', 'tool'])

    if title
      vx = switch @visuals.title_text.text_align.value()
        when 'left'   then 0
        when 'center' then @canvas.get('width')/2
        when 'right'  then @canvas.get('width')
      vy = @title_panel.get('bottom') + @model.get('title_standoff')

      sx = @canvas.vx_to_sx(vx)
      sy = @canvas.vy_to_sy(vy)

      @visuals.title_text.set_value(ctx)
      ctx.fillText(title, sx, sy)

    if not @initial_range_info?
      @set_initial_range()

  update_constraints: () ->
    s = @model.document.solver()

    # Note: -1 to effectively dilate the canvas by 1px
    s.suggest_value(@frame._width, @canvas.get('width') - 1)
    s.suggest_value(@frame._height, @canvas.get('height') - 1)

    for model_id, view of @renderer_views
      if view.model.panel?
        update_panel_constraints(view)

    ctx = @canvas_view.ctx
    title = @mget('title')
    if title
      th = ctx.measureText(@mget('title')).ascent + @model.get('title_standoff')
      if th != @title_panel.get('height')
        s.suggest_value(@title_panel._height, th)

    s.update_variables(false)

  resize: () =>
    @resize_width_height(true, false)

  resize_width_height: (use_width, use_height, maintain_ar=true, width=null, height=null) =>
    # Resize plot based on available width and/or height

    # If size is explicitly given, we don't have to measure any DOM elements. Shortcut for Phosphor.
    if typeof width is 'number' and typeof height is 'number' and width >=0 and height >= 0
      return @_resize_width_height(use_width, use_height, maintain_ar, width, height)

    # the solver falls over if we try and resize too small.
    # min_size is currently set in defaults to 120, we can make this
    # user-configurable in the future, as it may not be the right number
    # if people set a large border on their plots, for example.

    # Try to find bk-root. We will query the parent of that node for its size
    node = @.el
    for i in [0..2]  # Use for-loop; if we ever change DOM structure, it should still work
      if node is null or node.classList.contains('bk-root')
         break
      node = node.parentNode

    # The plot node might be an orphan if the initial resize
    # happened before the plot was added to the DOM. If that happens, we
    # try again in increasingly larger intervals (the first try should just
    # work, but lets play it safe).
    @_re_resized = @_re_resized or 0
    if not (node? and node.parentNode?) and @_re_resized < 14  # 2**14 ~ 16s
      setTimeout( (=> this.resize_width_height(use_width, use_height, maintain_ar)), 2**@_re_resized)
      @_re_resized += 1
      return

    # Check that what we found is a bk-root. If not, this is probably a subplot, which we
    # can not currently make responsive in a good way
    if not node.classList.contains('bk-root')
       logger.warn('subplots cannot be responsive')
       return

    @_resize_width_height(use_width, use_height, maintain_ar,
                          node.parentNode.clientWidth, node.parentNode.clientHeight)

  _resize_width_height: (use_width, use_height, maintain_ar, avail_width, avail_height) =>
    min_size = @mget('min_size')

    # We need some extra space to account for padding and toolbar. Otherwise we get scrollbars.
    # Note that during resizing, the canvas may be too large, causing scrollbars to briefly show.
    width_offset = height_offset = 20
    if @model.toolbar_location == 'above' then height_offset += 30
    if @model.toolbar_location == 'below' then height_offset += 80  # bug in layout?
    if @model.toolbar_location in ['left', 'right'] then width_offset += 30
    avail_width -= width_offset
    avail_height -= height_offset

    if maintain_ar is false
      # Just change width and/or height; aspect ratio will change
      if use_width and use_height
        @canvas_view.set_dims([Math.max(min_size, avail_width), Math.max(min_size, avail_height)])
      else if use_width
        @canvas_view.set_dims([Math.max(min_size, avail_width), @canvas.get('height')])
      else if use_height
        @canvas_view.set_dims([@canvas.get('width'), Math.max(min_size, avail_height)])
    else
      # Find best size to fill space while maintaining aspect ratio
      ar = @canvas.get('width') / @canvas.get('height')
      w_h = get_size_for_available_space(use_width, use_height, avail_width, avail_height, ar, min_size)
      if w_h?
        @canvas_view.set_dims(w_h)

  _render_levels: (ctx, levels, clip_region) ->
    ctx.save()

    if clip_region?
      ctx.beginPath()
      ctx.rect.apply(ctx, clip_region)
      ctx.clip()
      ctx.beginPath()

    indices = {}
    for renderer, i in @mget("renderers")
      indices[renderer.id] = i

    sortKey = (renderer_view) -> indices[renderer_view.model.id]

    for level in levels
      renderer_views = _.sortBy(_.values(@levels[level]), sortKey)

      for renderer_view in renderer_views
        renderer_view.render()

    ctx.restore()

  _map_hook: (ctx, frame_box) ->

  _paint_empty: (ctx, frame_box) ->
    @visuals.border_fill.set_value(ctx)
    ctx.fillRect(0, 0,  @canvas_view.mget('width'), @canvas_view.mget('height'))
    ctx.clearRect(frame_box...)
    @visuals.background_fill.set_value(ctx)
    ctx.fillRect(frame_box...)

class Plot extends LayoutDOM.Model
  default_view: PlotView
=======
class Plot extends PlotCanvas.Model
>>>>>>> dac83690
  type: 'Plot'
  default_view: PlotView

<<<<<<< HEAD
  initialize: (attrs, options) ->
    super(attrs, options)

    for xr in _.values(@get('extra_x_ranges')).concat(@get('x_range'))
      xr = @resolve_ref(xr)
      plots = xr.get('plots')
      if _.isArray(plots)
        plots = plots.concat(@)
        xr.set('plots', plots)
    for yr in _.values(@get('extra_y_ranges')).concat(@get('y_range'))
      yr = @resolve_ref(yr)
      plots = yr.get('plots')
      if _.isArray(plots)
        plots = plots.concat(@)
        yr.set('plots', plots)

    canvas = new Canvas.Model({
      map: @use_map ? false
      canvas_width: @get('plot_width'),
      canvas_height: @get('plot_height'),
      use_hidpi: @get('hidpi')
    })
    @set('canvas', canvas)

    @set('tool_manager', new ToolManager.Model({ plot: this }))

    min_border = @get('min_border')
    if min_border?
      if not @get('min_border_top')?
        @set('min_border_top', min_border)
      if not @get('min_border_bottom')?
        @set('min_border_bottom', min_border)
      if not @get('min_border_left')?
        @set('min_border_left', min_border)
      if not @get('min_border_right')?
        @set('min_border_right', min_border)

    @_width = new Variable("plot_width")
    @_height = new Variable("plot_height")

    logger.debug("Plot initialized")

  _doc_attached: () ->
    canvas = @get('canvas')
    canvas.attach_document(@document)

    frame = new CartesianFrame.Model({
      x_range: @get('x_range'),
      extra_x_ranges: @get('extra_x_ranges'),
      x_mapper_type: @get('x_mapper_type'),
      y_range: @get('y_range'),
      extra_y_ranges: @get('extra_y_ranges'),
      y_mapper_type: @get('y_mapper_type'),
    })
    frame.attach_document(@document)
    @set('frame', frame)

    # Add the panels that make up the layout
    @above_panel = new LayoutCanvas.Model()
    @above_panel.attach_document(@document)
    @below_panel = new LayoutCanvas.Model()
    @below_panel.attach_document(@document)
    @left_panel = new LayoutCanvas.Model()
    @left_panel.attach_document(@document)
    @right_panel = new LayoutCanvas.Model()
    @right_panel.attach_document(@document)

    # Add panels for any side renderers
    # (Needs to be called in _doc_attached, so that panels can attach to the document.)
    for side in ['above', 'below', 'left', 'right']
      layout_renderers = @get(side)
      for r in layout_renderers
        r.add_panel(side)

    logger.debug("Plot attached to document")

  serializable_attributes: () ->
    attrs = super()
    if 'renderers' of attrs
      attrs['renderers'] = _.filter(attrs['renderers'], (r) -> r.serializable_in_document())
    attrs

  add_renderers: (new_renderers...) ->
    renderers = @get('renderers')
    renderers = renderers.concat(new_renderers)
    @set('renderers', renderers)

  add_layout: (renderer, side="center") ->
    if renderer.props.plot?
      renderer.plot = this

    @add_renderers(renderer)

    if side != 'center'
      renderer.add_panel(side)
      @set(side, @get(side).concat([renderer]))

  add_glyph: (glyph, source, attrs={}) ->
    if not source?
      source = new ColumnDataSource.Model()

    attrs = _.extend({}, attrs, {data_source: source, glyph: glyph})
    renderer = new GlyphRenderer.Model(attrs)

    @add_renderers(renderer)

    return renderer

  add_tools: (tools...) ->
    new_tools = for tool in tools
      if tool.overlay?
        @add_renderers(tool.overlay)

      if tool.plot?
        tool
      else
        # XXX: this part should be unnecessary, but you can't configure tool.plot
        # after construting a tool. When this limitation is lifted, remove this code.
        attrs = _.clone(tool.attributes)
        attrs.plot = this
        new tool.constructor(attrs)

    @set("tools", @get("tools").concat(new_tools))

  @mixins ['line:outline_', 'text:title_', 'fill:background_', 'fill:border_']

  @define {
      title:             [ p.String,   ''                     ]
      title_standoff:    [ p.Number,   8                      ]

      plot_width:        [ p.Number,   600                    ]
      plot_height:       [ p.Number,   600                    ]
      h_symmetry:        [ p.Bool,     true                   ]
      v_symmetry:        [ p.Bool,     false                  ]

      above:             [ p.Array,    []                     ]
      below:             [ p.Array,    []                     ]
      left:              [ p.Array,    []                     ]
      right:             [ p.Array,    []                     ]

      renderers:         [ p.Array,    []                     ]

      x_range:           [ p.Instance                         ]
      extra_x_ranges:    [ p.Any,      {}                     ] # TODO (bev)
      y_range:           [ p.Instance                         ]
      extra_y_ranges:    [ p.Any,      {}                     ] # TODO (bev)

      x_mapper_type:     [ p.String,   'auto'                 ] # TODO (bev)
      y_mapper_type:     [ p.String,   'auto'                 ] # TODO (bev)

      tools:             [ p.Array,    []                     ]
      tool_events:       [ p.Instance, () -> new ToolEvents.Model() ]
      toolbar_location:  [ p.Location, 'above'                ]
      logo:              [ p.String,   'normal'               ] # TODO (bev)

      lod_factor:        [ p.Number,   10                     ]
      lod_interval:      [ p.Number,   300                    ]
      lod_threshold:     [ p.Number,   2000                   ]
      lod_timeout:       [ p.Number,   500                    ]

      webgl:             [ p.Bool,     false                  ]
      hidpi:             [ p.Bool,     true                   ]

      min_border:        [ p.Number,   MIN_BORDER             ]
      min_border_top:    [ p.Number,   null                   ]
      min_border_left:   [ p.Number,   null                   ]
      min_border_bottom: [ p.Number,   null                   ]
      min_border_right:  [ p.Number,   null                   ]
    }

  @override {
    title_text_font_size: "20pt"
    title_text_align: "center"
    title_text_baseline: "alphabetic"
    outline_line_color: '#aaaaaa'
    border_fill_color: "#ffffff"
    background_fill_color: "#ffffff"
    responsive: 'fixed'
  }

  @internal {
    min_size:     [ p.Number, 120 ]
    canvas:       [ p.Instance ]
    tool_manager: [ p.Instance ]
    frame:        [ p.Instance ]
  }

  get_layoutable_children: () ->
    children = [
      @above_panel,
      @below_panel,
      @left_panel,
      @right_panel,
      @get('canvas'),
      @get('frame')
    ]
    # Add the layout panels for each of the axes
    for side in ['above', 'below', 'left', 'right']
      layout_renderers = @get(side)
      for r in layout_renderers
        if r.panel?
          children.push(r.panel)
    return children

  get_edit_variables: () ->
    edit_variables = super()
    # Go down the children to pick up any more constraints
    for child in @get_layoutable_children()
      edit_variables = edit_variables.concat(child.get_edit_variables())
    return edit_variables

  get_constraints: () ->
    constraints = super()
    constraints = constraints.concat(@_get_constant_constraints())
    constraints = constraints.concat(@_get_side_constraints())
    # Go down the children to pick up any more constraints
    for child in @get_layoutable_children()
      constraints = constraints.concat(child.get_constraints())
    return constraints

  _get_constant_constraints: () ->
    constraints = []

    # Add the constraints that always apply for a plot
    min_border_top    = @get('min_border_top')
    min_border_bottom = @get('min_border_bottom')
    min_border_left   = @get('min_border_left')
    min_border_right  = @get('min_border_right')
    min_size          = @get('min_size')
    frame             = @get('frame')
    canvas            = @get('canvas')

    # Min-size
    constraints.push(GE(@_width, -min_size))
    constraints.push(GE(@_height, -min_size))

    # Set the border constraints
    constraints.push(GE(@above_panel._height, -min_border_top))
    constraints.push(GE(@below_panel._height, -min_border_bottom))
    constraints.push(GE(@left_panel._width, -min_border_left))
    constraints.push(GE(@right_panel._width, -min_border_right))

    # Set panel top and bottom related to canvas and frame
    constraints.push(EQ(@above_panel._top, [-1, canvas._top]))
    constraints.push(EQ(@above_panel._bottom, [-1, frame._top]))
    constraints.push(EQ(@below_panel._bottom, [-1, canvas._bottom]))
    constraints.push(EQ(@below_panel._top, [-1, frame._bottom]))
    constraints.push(EQ(@left_panel._left, [-1, canvas._left]))
    constraints.push(EQ(@left_panel._right, [-1, frame._left]))
    constraints.push(EQ(@right_panel._right, [-1, canvas._right]))
    constraints.push(EQ(@right_panel._left, [-1, frame._right]))

    # Plot sides align
    constraints.push(EQ(@above_panel._height, [-1, @_top]))
    constraints.push(EQ(@above_panel._height, [-1, canvas._top], frame._top))
    constraints.push(EQ(@below_panel._height, [-1, @_height], @_bottom))
    constraints.push(EQ(@below_panel._height, [-1, frame._bottom]))
    constraints.push(EQ(@left_panel._width, [-1, @_left]))
    constraints.push(EQ(@left_panel._width, [-1, frame._left]))
    constraints.push(EQ(@right_panel._width, [-1, @_width], @_right))
    constraints.push(EQ(@right_panel._width, [-1, canvas._right], frame._right))

    return constraints

  _get_side_constraints: () ->
    constraints = []
    for side in ['above', 'below', 'left', 'right']
      layout_renderers = @get(side)
      last = @get('frame')
      for r in layout_renderers
        # Stack together the renderers
        if side == "above"
          constraints.push(EQ(last.panel._top, [-1, r.panel._bottom]))
        if side == "below"
          constraints.push(EQ(last.panel._bottom, [-1, r.panel._top]))
        if side == "left"
          constraints.push(EQ(last.panel._left, [-1, r.panel._right]))
        if side == "right"
          constraints.push(EQ(last.panel._right, [-1, r.panel._left]))
        last = r
      if layout_renderers.length != 0
        # Set panel extent to match the side renderers (e.g. axes)
        if side == "above"
          constraints.push(EQ(last.panel._top, [-1, @above_panel._top]))
        if side == "below"
          constraints.push(EQ(last.panel._bottom, [-1, @below_panel._bottom]))
        if side == "left"
          constraints.push(EQ(last.panel._left, [-1, @left_panel._left]))
        if side == "right"
          constraints.push(EQ(last.panel._right, [-1, @right_panel._right]))
    return constraints
=======
>>>>>>> dac83690

  get_constrained_variables: () ->
    {}

module.exports =
  View: PlotView
  Model: Plot
  get_size_for_available_space: PlotCanvas.get_size_for_available_space<|MERGE_RESOLUTION|>--- conflicted
+++ resolved
@@ -4,944 +4,10 @@
 class PlotView extends PlotCanvas.View
 
 
-<<<<<<< HEAD
-plot_template = require "./plot_template"
-
-# Notes on WebGL support:
-# Glyps can be rendered into the original 2D canvas, or in a (hidden)
-# webgl canvas that we create below. In this way, the rest of bokehjs
-# can keep working as it is, and we can incrementally update glyphs to
-# make them use GL.
-#
-# When the author or user wants to, we try to create a webgl canvas,
-# which is saved on the ctx object that gets passed around during drawing.
-# The presence (and not-being-false) of the ctx.glcanvas attribute is the
-# marker that we use throughout that determines whether we have gl support.
-
-global_gl_canvas = null
-
-MIN_BORDER = 50
-
-get_size_for_available_space = (use_width, use_height, client_width, client_height, aspect_ratio, min_size) =>
-    # client_width and height represent the available size
-
-    if use_width
-      new_width1 = Math.max(client_width, min_size)
-      new_height1 = parseInt(new_width1 / aspect_ratio)
-      if new_height1 < min_size
-        new_height1 = min_size
-        new_width1 = parseInt(new_height1 * aspect_ratio)
-    if use_height
-      new_height2 = Math.max(client_height, min_size)
-      new_width2 = parseInt(new_height2 * aspect_ratio)
-      if new_width2 < min_size
-        new_width2 = min_size
-        new_height2 = parseInt(new_width2 / aspect_ratio)
-
-    if (not use_height) and (not use_width)
-      return null  # remain same size
-    else if use_height and use_width
-      if new_width1 < new_width2
-        return [new_width1, new_height1]
-      else
-        return [new_width2, new_height2]
-    else if use_height
-     return [new_width2, new_height2]
-    else
-      return [new_width1, new_height1]
-
-# TODO (bev) PlotView should not be a RendererView
-class PlotView extends Renderer.View
-  template: plot_template
-
-  state: { history: [], index: -1 }
-
-  view_options: () ->
-    _.extend({plot_model: @model, plot_view: @}, @options)
-
-  pause: () ->
-    @is_paused = true
-
-  unpause: () ->
-    @is_paused = false
-    @request_render()
-
-  request_render: () =>
-    if not @is_paused
-      @throttled_render()
-    return
-
-  remove: () =>
-    super()
-    # When this view is removed, also remove all of the tools.
-    for id, tool_view of @tools
-      tool_view.remove()
-
-  initialize: (options) ->
-    super(options)
-    @pause()
-
-    @_initial_state_info = {
-      range: null                     # set later by set_initial_range()
-      selection: {}                   # XXX: initial selection?
-      dimensions: {
-        width: @mget("canvas").get("width")
-        height: @mget("canvas").get("height")
-      }
-    }
-
-    # TODO (bev) titles should probably be a proper guide, then they could go
-    # on any side, this will do to get the PR merged
-    @title_panel = @model.above_panel
-    @title_panel._anchor = @title_panel._bottom
-
-    # compat, to be removed
-    @frame = @mget('frame')
-    @x_range = @frame.get('x_ranges')['default']
-    @y_range = @frame.get('y_ranges')['default']
-    @xmapper = @frame.get('x_mappers')['default']
-    @ymapper = @frame.get('y_mappers')['default']
-
-    @$el.html(@template())
-
-    @canvas = @mget('canvas')
-    @canvas_view = new @canvas.default_view({'model': @canvas})
-
-    @$('.bk-plot-canvas-wrapper').append(@canvas_view.el)
-
-    @canvas_view.render(true)
-
-    # If requested, try enabling webgl
-    if @mget('webgl') or window.location.search.indexOf('webgl=1') > 0
-      if window.location.search.indexOf('webgl=0') == -1
-        @init_webgl()
-
-    @throttled_render = throttle(@render, 15) # TODO (bev) configurable
-
-    @ui_event_bus = new UIEvents({
-      tool_manager: @mget('tool_manager')
-      hit_area: @canvas_view.$el
-    })
-
-    @renderer_views = {}
-    @tools = {}
-
-    @levels = {}
-    for level in enums.RenderLevel
-      @levels[level] = {}
-    @build_levels()
-    @bind_bokeh_events()
-
-    toolbar_location = @mget('toolbar_location')
-    if toolbar_location?
-      toolbar_selector = '.bk-plot-' + toolbar_location
-      logger.debug("attaching toolbar to #{toolbar_selector} for plot #{@model.id}")
-      @tm_view = new ToolManager.View({
-        model: @mget('tool_manager')
-        el: $("<div>").appendTo(@$(toolbar_selector))
-        location: toolbar_location
-      })
-      @tm_view.render()
-
-    @update_dataranges()
-
-    if @mget('responsive') == 'width'
-      throttled_resize = _.throttle(@resize, 100)
-      $(window).on("resize", throttled_resize)
-      # Just need to wait a small delay so container has a width
-      _.delay(@resize, 10)
-
-    @unpause()
-
-    logger.debug("PlotView initialized")
-
-    return this
-
-  init_webgl: () ->
-
-    # We use a global invisible canvas and gl context. By having a global context,
-    # we avoid the limitation of max 16 contexts that most browsers have.
-    glcanvas = global_gl_canvas
-    if not glcanvas?
-      global_gl_canvas = glcanvas = document.createElement('canvas')
-      opts = {'premultipliedAlpha': true}  # premultipliedAlpha is true by default
-      glcanvas.gl = glcanvas.getContext("webgl", opts) || glcanvas.getContext("experimental-webgl", opts)
-
-    # If WebGL is available, we store a reference to the gl canvas on
-    # the ctx object, because that's what gets passed everywhere.
-    if glcanvas.gl?
-      @canvas_view.ctx.glcanvas = glcanvas
-    else
-      logger.warn('WebGL is not supported, falling back to 2D canvas.')
-      # Do not set @canvas_view.ctx.glcanvas
-
-  update_dataranges: () ->
-    # Update any DataRange1ds here
-    frame = @model.get('frame')
-    bounds = {}
-    for k, v of @renderer_views
-      bds = v.glyph?.bounds?()
-      if bds?
-        bounds[k] = bds
-
-    follow_enabled = false
-    has_bounds = false
-
-    for xr in _.values(frame.get('x_ranges'))
-      if xr instanceof DataRange1d.Model
-        xr.update(bounds, 0, @model.id)
-        if xr.get('follow')
-          follow_enabled = true
-      has_bounds = true if xr.get('bounds')?
-
-    for yr in _.values(frame.get('y_ranges'))
-      if yr instanceof DataRange1d.Model
-        yr.update(bounds, 1, @model.id)
-        if yr.get('follow')
-          follow_enabled = true
-      has_bounds = true if yr.get('bounds')?
-
-    if follow_enabled and has_bounds
-      logger.warn('Follow enabled so bounds are unset.')
-      for xr in _.values(frame.get('x_ranges'))
-        xr.set('bounds', null)
-      for yr in _.values(frame.get('y_ranges'))
-        yr.set('bounds', null)
-
-    @range_update_timestamp = Date.now()
-
-  map_to_screen: (x, y, x_name='default', y_name='default') ->
-    @frame.map_to_screen(x, y, @canvas, x_name, y_name)
-
-  push_state: (type, info) ->
-    prev_info = @state.history[@state.index]?.info or {}
-    info = _.extend({}, @_initial_state_info, prev_info, info)
-
-    @state.history.slice(0, @state.index + 1)
-    @state.history.push({type: type, info: info})
-    @state.index = @state.history.length - 1
-
-    @trigger("state_changed")
-
-  clear_state: () ->
-    @state = {history: [], index: -1}
-    @trigger("state_changed")
-
-  can_undo: () ->
-    @state.index >= 0
-
-  can_redo: () ->
-    @state.index < @state.history.length - 1
-
-  undo: () ->
-    if @can_undo()
-      @state.index -= 1
-      @_do_state_change(@state.index)
-      @trigger("state_changed")
-
-  redo: () ->
-    if @can_redo()
-      @state.index += 1
-      @_do_state_change(@state.index)
-      @trigger("state_changed")
-
-  _do_state_change: (index) ->
-    info = @state.history[index]?.info or @_initial_state_info
-
-    if info.range?
-      @update_range(info.range)
-
-    if info.selection?
-      @update_selection(info.selection)
-
-    if info.dimensions?
-      @update_dimensions(info.dimensions)
-
-  update_dimensions: (dimensions) ->
-    @canvas_view.set_dims([dimensions.width, dimensions.height])
-
-  reset_dimensions: () ->
-    @update_dimensions({width: @canvas.get('canvas_width'), height: @canvas.get('canvas_height')})
-
-  get_selection: () ->
-    selection = []
-    for renderer in @mget('renderers')
-      if renderer instanceof GlyphRenderer.Model
-        selected = renderer.get('data_source').get("selected")
-        selection[renderer.id] = selected
-    selection
-
-  update_selection: (selection) ->
-    for renderer in @mget("renderers")
-      if renderer not instanceof GlyphRenderer.Model
-        continue
-      ds = renderer.get('data_source')
-      if selection?
-        if renderer.id in selection
-          ds.set("selected", selection[renderer.id])
-      else
-        ds.get('selection_manager').clear()
-
-  reset_selection: () ->
-    @update_selection(null)
-
-  _update_single_range: (rng, range_info, is_panning) ->
-    # Is this a reversed range?
-    reversed = if rng.get('start') > rng.get('end') then true else false
-
-    # Prevent range from going outside limits
-    # Also ensure that range keeps the same delta when panning
-
-    if rng.get('bounds')?
-      min = rng.get('bounds')[0]
-      max = rng.get('bounds')[1]
-
-      if reversed
-        if min?
-          if min >= range_info['end']
-            range_info['end'] = min
-            if is_panning?
-              range_info['start'] = rng.get('start')
-        if max?
-          if max <= range_info['start']
-            range_info['start'] = max
-            if is_panning?
-              range_info['end'] = rng.get('end')
-      else
-        if min?
-          if min >= range_info['start']
-            range_info['start'] = min
-            if is_panning?
-              range_info['end'] = rng.get('end')
-        if max?
-          if max <= range_info['end']
-            range_info['end'] = max
-            if is_panning?
-              range_info['start'] = rng.get('start')
-
-    if rng.get('start') != range_info['start'] or rng.get('end') != range_info['end']
-      rng.have_updated_interactively = true
-      rng.set(range_info)
-      rng.get('callback')?.execute(rng)
-
-  update_range: (range_info, is_panning) ->
-    @pause
-    if not range_info?
-      for name, rng of @frame.get('x_ranges')
-        rng.reset()
-      for name, rng of @frame.get('y_ranges')
-        rng.reset()
-      @update_dataranges()
-    else
-      for name, rng of @frame.get('x_ranges')
-        @_update_single_range(rng, range_info.xrs[name], is_panning)
-      for name, rng of @frame.get('y_ranges')
-        @_update_single_range(rng, range_info.yrs[name], is_panning)
-    @unpause()
-
-  reset_range: () ->
-    @update_range(null)
-
-  build_levels: () ->
-    renderer_models = @mget("renderers")
-    for tool_model in @mget("tools")
-      synthetic = tool_model.get("synthetic_renderers")
-      renderer_models = renderer_models.concat(synthetic)
-
-    # should only bind events on NEW views and tools
-    old_renderers = _.keys(@renderer_views)
-    views = build_views(@renderer_views, renderer_models, @view_options())
-    renderers_to_remove = _.difference(old_renderers, _.pluck(renderer_models, 'id'))
-
-    for id_ in renderers_to_remove
-      delete @levels.glyph[id_]
-    tools = build_views(@tools, @mget('tools'), @view_options())
-    for v in views
-      level = v.mget('level')
-      @levels[level][v.model.id] = v
-      v.bind_bokeh_events()
-    for tool_view in tools
-      level = tool_view.mget('level')
-      @levels[level][tool_view.model.id] = tool_view
-      tool_view.bind_bokeh_events()
-      @ui_event_bus.register_tool(tool_view)
-    return this
-
-  bind_bokeh_events: () ->
-    for name, rng of @mget('frame').get('x_ranges')
-      @listenTo(rng, 'change', @request_render)
-    for name, rng of @mget('frame').get('y_ranges')
-      @listenTo(rng, 'change', @request_render)
-    @listenTo(@model, 'change:renderers', @build_levels)
-    @listenTo(@model, 'change:tools', @build_levels)
-    @listenTo(@model, 'change', @request_render)
-    @listenTo(@model, 'destroy', () => @remove())
-    @listenTo(@model.document.solver(), 'layout_update', @request_render)
-
-  set_initial_range : () ->
-    # check for good values for ranges before setting initial range
-    good_vals = true
-    xrs = {}
-    for name, rng of @frame.get('x_ranges')
-      if (not rng.get('start')? or not rng.get('end')? or
-          _.isNaN(rng.get('start') + rng.get('end')))
-        good_vals = false
-        break
-      xrs[name] = { start: rng.get('start'), end: rng.get('end') }
-    if good_vals
-      yrs = {}
-      for name, rng of @frame.get('y_ranges')
-        if (not rng.get('start')? or not rng.get('end')? or
-            _.isNaN(rng.get('start') + rng.get('end')))
-          good_vals = false
-          break
-        yrs[name] = { start: rng.get('start'), end: rng.get('end') }
-    if good_vals
-      @_initial_state_info.range = @initial_range_info = {
-        xrs: xrs
-        yrs: yrs
-      }
-      logger.debug("initial ranges set")
-    else
-      logger.warn('could not set initial ranges')
-
-  render: (force_canvas=false) ->
-    logger.trace("Plot.render(force_canvas=#{force_canvas})")
-
-    if not @model.document?
-      return
-
-    if Date.now() - @interactive_timestamp < @mget('lod_interval')
-      @interactive = true
-      lod_timeout = @mget('lod_timeout')
-      setTimeout(() =>
-          if @interactive and (Date.now() - @interactive_timestamp) > lod_timeout
-            @interactive = false
-          @request_render()
-        , lod_timeout)
-    else
-      @interactive = false
-
-    width = @mget("plot_width")
-    height = @mget("plot_height")
-
-    if (@canvas.get("canvas_width") != width or
-        @canvas.get("canvas_height") != height)
-      @canvas_view.set_dims([width, height], trigger=false)
-
-    @canvas_view.render(force_canvas)
-
-    for k, v of @renderer_views
-      if not @range_update_timestamp? or v.set_data_timestamp > @range_update_timestamp
-        @update_dataranges()
-        break
-
-    ctx = @canvas_view.ctx
-    title = @mget('title')
-    if title
-      @visuals.title_text.set_value(ctx)
-
-    @update_constraints()
-
-    # TODO (bev) OK this sucks, but the event from the solver update doesn't
-    # reach the frame in time (sometimes) so force an update here for now
-    @model.get('frame')._update_mappers()
-
-    frame_box = [
-      @canvas.vx_to_sx(@frame.get('left')),
-      @canvas.vy_to_sy(@frame.get('top')),
-      @frame.get('width'),
-      @frame.get('height'),
-    ]
-
-    @_map_hook(ctx, frame_box)
-    @_paint_empty(ctx, frame_box)
-
-    if ctx.glcanvas
-      # Sync canvas size
-      canvas = @canvas_view.get_canvas_element()
-      ctx.glcanvas.width = canvas.width
-      ctx.glcanvas.height = canvas.height
-      # Prepare GL for drawing
-      gl = ctx.glcanvas.gl
-      gl.viewport(0, 0, ctx.glcanvas.width, ctx.glcanvas.height)
-      gl.clearColor(0, 0, 0, 0)
-      gl.clear(gl.COLOR_BUFFER_BIT || gl.DEPTH_BUFFER_BIT)
-      # Clipping
-      gl.enable(gl.SCISSOR_TEST)
-      flipped_top = ctx.glcanvas.height - (frame_box[1] + frame_box[3])
-      gl.scissor(frame_box[0], flipped_top, frame_box[2], frame_box[3])
-      # Setup blending
-      gl.enable(gl.BLEND)
-      gl.blendFuncSeparate(gl.SRC_ALPHA, gl.ONE_MINUS_SRC_ALPHA, gl.ONE_MINUS_DST_ALPHA, gl.ONE)  # premultipliedAlpha == true
-      #gl.blendFuncSeparate(gl.ONE_MINUS_DST_ALPHA, gl.DST_ALPHA, gl.ONE_MINUS_DST_ALPHA, gl.ONE)  # Without premultipliedAlpha == false
-
-    if @visuals.outline_line.doit
-      @visuals.outline_line.set_value(ctx)
-      ctx.strokeRect.apply(ctx, frame_box)
-
-    @_render_levels(ctx, ['image', 'underlay', 'glyph', 'annotation'], frame_box)
-
-    if ctx.glcanvas
-      # Blit gl canvas into the 2D canvas. We set up offsets so the pixel
-      # mapping is one-on-one and we do not get any blurring due to
-      # interpolation. In theory, we could disable the image interpolation,
-      # and we can on Chrome, but then the result looks ugly on Firefox. Since
-      # the image *does* look sharp, this might be a bug in Firefox'
-      # interpolation-less image rendering.
-      # This is how we would disable image interpolation (keep as a reference)
-      #for prefix in ['image', 'mozImage', 'webkitImage','msImage']
-      #   ctx[prefix + 'SmoothingEnabled'] = window.SmoothingEnabled
-      #ctx.globalCompositeOperation = "source-over"  -> OK; is the default
-      src_offset = 0.0
-      dst_offset = 0.5
-      ctx.drawImage(ctx.glcanvas, src_offset, src_offset, ctx.glcanvas.width, ctx.glcanvas.height,
-                                  dst_offset, dst_offset, ctx.glcanvas.width, ctx.glcanvas.height)
-      logger.debug('drawing with WebGL')
-
-    @_render_levels(ctx, ['overlay', 'tool'])
-
-    if title
-      vx = switch @visuals.title_text.text_align.value()
-        when 'left'   then 0
-        when 'center' then @canvas.get('width')/2
-        when 'right'  then @canvas.get('width')
-      vy = @title_panel.get('bottom') + @model.get('title_standoff')
-
-      sx = @canvas.vx_to_sx(vx)
-      sy = @canvas.vy_to_sy(vy)
-
-      @visuals.title_text.set_value(ctx)
-      ctx.fillText(title, sx, sy)
-
-    if not @initial_range_info?
-      @set_initial_range()
-
-  update_constraints: () ->
-    s = @model.document.solver()
-
-    # Note: -1 to effectively dilate the canvas by 1px
-    s.suggest_value(@frame._width, @canvas.get('width') - 1)
-    s.suggest_value(@frame._height, @canvas.get('height') - 1)
-
-    for model_id, view of @renderer_views
-      if view.model.panel?
-        update_panel_constraints(view)
-
-    ctx = @canvas_view.ctx
-    title = @mget('title')
-    if title
-      th = ctx.measureText(@mget('title')).ascent + @model.get('title_standoff')
-      if th != @title_panel.get('height')
-        s.suggest_value(@title_panel._height, th)
-
-    s.update_variables(false)
-
-  resize: () =>
-    @resize_width_height(true, false)
-
-  resize_width_height: (use_width, use_height, maintain_ar=true, width=null, height=null) =>
-    # Resize plot based on available width and/or height
-
-    # If size is explicitly given, we don't have to measure any DOM elements. Shortcut for Phosphor.
-    if typeof width is 'number' and typeof height is 'number' and width >=0 and height >= 0
-      return @_resize_width_height(use_width, use_height, maintain_ar, width, height)
-
-    # the solver falls over if we try and resize too small.
-    # min_size is currently set in defaults to 120, we can make this
-    # user-configurable in the future, as it may not be the right number
-    # if people set a large border on their plots, for example.
-
-    # Try to find bk-root. We will query the parent of that node for its size
-    node = @.el
-    for i in [0..2]  # Use for-loop; if we ever change DOM structure, it should still work
-      if node is null or node.classList.contains('bk-root')
-         break
-      node = node.parentNode
-
-    # The plot node might be an orphan if the initial resize
-    # happened before the plot was added to the DOM. If that happens, we
-    # try again in increasingly larger intervals (the first try should just
-    # work, but lets play it safe).
-    @_re_resized = @_re_resized or 0
-    if not (node? and node.parentNode?) and @_re_resized < 14  # 2**14 ~ 16s
-      setTimeout( (=> this.resize_width_height(use_width, use_height, maintain_ar)), 2**@_re_resized)
-      @_re_resized += 1
-      return
-
-    # Check that what we found is a bk-root. If not, this is probably a subplot, which we
-    # can not currently make responsive in a good way
-    if not node.classList.contains('bk-root')
-       logger.warn('subplots cannot be responsive')
-       return
-
-    @_resize_width_height(use_width, use_height, maintain_ar,
-                          node.parentNode.clientWidth, node.parentNode.clientHeight)
-
-  _resize_width_height: (use_width, use_height, maintain_ar, avail_width, avail_height) =>
-    min_size = @mget('min_size')
-
-    # We need some extra space to account for padding and toolbar. Otherwise we get scrollbars.
-    # Note that during resizing, the canvas may be too large, causing scrollbars to briefly show.
-    width_offset = height_offset = 20
-    if @model.toolbar_location == 'above' then height_offset += 30
-    if @model.toolbar_location == 'below' then height_offset += 80  # bug in layout?
-    if @model.toolbar_location in ['left', 'right'] then width_offset += 30
-    avail_width -= width_offset
-    avail_height -= height_offset
-
-    if maintain_ar is false
-      # Just change width and/or height; aspect ratio will change
-      if use_width and use_height
-        @canvas_view.set_dims([Math.max(min_size, avail_width), Math.max(min_size, avail_height)])
-      else if use_width
-        @canvas_view.set_dims([Math.max(min_size, avail_width), @canvas.get('height')])
-      else if use_height
-        @canvas_view.set_dims([@canvas.get('width'), Math.max(min_size, avail_height)])
-    else
-      # Find best size to fill space while maintaining aspect ratio
-      ar = @canvas.get('width') / @canvas.get('height')
-      w_h = get_size_for_available_space(use_width, use_height, avail_width, avail_height, ar, min_size)
-      if w_h?
-        @canvas_view.set_dims(w_h)
-
-  _render_levels: (ctx, levels, clip_region) ->
-    ctx.save()
-
-    if clip_region?
-      ctx.beginPath()
-      ctx.rect.apply(ctx, clip_region)
-      ctx.clip()
-      ctx.beginPath()
-
-    indices = {}
-    for renderer, i in @mget("renderers")
-      indices[renderer.id] = i
-
-    sortKey = (renderer_view) -> indices[renderer_view.model.id]
-
-    for level in levels
-      renderer_views = _.sortBy(_.values(@levels[level]), sortKey)
-
-      for renderer_view in renderer_views
-        renderer_view.render()
-
-    ctx.restore()
-
-  _map_hook: (ctx, frame_box) ->
-
-  _paint_empty: (ctx, frame_box) ->
-    @visuals.border_fill.set_value(ctx)
-    ctx.fillRect(0, 0,  @canvas_view.mget('width'), @canvas_view.mget('height'))
-    ctx.clearRect(frame_box...)
-    @visuals.background_fill.set_value(ctx)
-    ctx.fillRect(frame_box...)
-
-class Plot extends LayoutDOM.Model
-  default_view: PlotView
-=======
 class Plot extends PlotCanvas.Model
->>>>>>> dac83690
   type: 'Plot'
   default_view: PlotView
 
-<<<<<<< HEAD
-  initialize: (attrs, options) ->
-    super(attrs, options)
-
-    for xr in _.values(@get('extra_x_ranges')).concat(@get('x_range'))
-      xr = @resolve_ref(xr)
-      plots = xr.get('plots')
-      if _.isArray(plots)
-        plots = plots.concat(@)
-        xr.set('plots', plots)
-    for yr in _.values(@get('extra_y_ranges')).concat(@get('y_range'))
-      yr = @resolve_ref(yr)
-      plots = yr.get('plots')
-      if _.isArray(plots)
-        plots = plots.concat(@)
-        yr.set('plots', plots)
-
-    canvas = new Canvas.Model({
-      map: @use_map ? false
-      canvas_width: @get('plot_width'),
-      canvas_height: @get('plot_height'),
-      use_hidpi: @get('hidpi')
-    })
-    @set('canvas', canvas)
-
-    @set('tool_manager', new ToolManager.Model({ plot: this }))
-
-    min_border = @get('min_border')
-    if min_border?
-      if not @get('min_border_top')?
-        @set('min_border_top', min_border)
-      if not @get('min_border_bottom')?
-        @set('min_border_bottom', min_border)
-      if not @get('min_border_left')?
-        @set('min_border_left', min_border)
-      if not @get('min_border_right')?
-        @set('min_border_right', min_border)
-
-    @_width = new Variable("plot_width")
-    @_height = new Variable("plot_height")
-
-    logger.debug("Plot initialized")
-
-  _doc_attached: () ->
-    canvas = @get('canvas')
-    canvas.attach_document(@document)
-
-    frame = new CartesianFrame.Model({
-      x_range: @get('x_range'),
-      extra_x_ranges: @get('extra_x_ranges'),
-      x_mapper_type: @get('x_mapper_type'),
-      y_range: @get('y_range'),
-      extra_y_ranges: @get('extra_y_ranges'),
-      y_mapper_type: @get('y_mapper_type'),
-    })
-    frame.attach_document(@document)
-    @set('frame', frame)
-
-    # Add the panels that make up the layout
-    @above_panel = new LayoutCanvas.Model()
-    @above_panel.attach_document(@document)
-    @below_panel = new LayoutCanvas.Model()
-    @below_panel.attach_document(@document)
-    @left_panel = new LayoutCanvas.Model()
-    @left_panel.attach_document(@document)
-    @right_panel = new LayoutCanvas.Model()
-    @right_panel.attach_document(@document)
-
-    # Add panels for any side renderers
-    # (Needs to be called in _doc_attached, so that panels can attach to the document.)
-    for side in ['above', 'below', 'left', 'right']
-      layout_renderers = @get(side)
-      for r in layout_renderers
-        r.add_panel(side)
-
-    logger.debug("Plot attached to document")
-
-  serializable_attributes: () ->
-    attrs = super()
-    if 'renderers' of attrs
-      attrs['renderers'] = _.filter(attrs['renderers'], (r) -> r.serializable_in_document())
-    attrs
-
-  add_renderers: (new_renderers...) ->
-    renderers = @get('renderers')
-    renderers = renderers.concat(new_renderers)
-    @set('renderers', renderers)
-
-  add_layout: (renderer, side="center") ->
-    if renderer.props.plot?
-      renderer.plot = this
-
-    @add_renderers(renderer)
-
-    if side != 'center'
-      renderer.add_panel(side)
-      @set(side, @get(side).concat([renderer]))
-
-  add_glyph: (glyph, source, attrs={}) ->
-    if not source?
-      source = new ColumnDataSource.Model()
-
-    attrs = _.extend({}, attrs, {data_source: source, glyph: glyph})
-    renderer = new GlyphRenderer.Model(attrs)
-
-    @add_renderers(renderer)
-
-    return renderer
-
-  add_tools: (tools...) ->
-    new_tools = for tool in tools
-      if tool.overlay?
-        @add_renderers(tool.overlay)
-
-      if tool.plot?
-        tool
-      else
-        # XXX: this part should be unnecessary, but you can't configure tool.plot
-        # after construting a tool. When this limitation is lifted, remove this code.
-        attrs = _.clone(tool.attributes)
-        attrs.plot = this
-        new tool.constructor(attrs)
-
-    @set("tools", @get("tools").concat(new_tools))
-
-  @mixins ['line:outline_', 'text:title_', 'fill:background_', 'fill:border_']
-
-  @define {
-      title:             [ p.String,   ''                     ]
-      title_standoff:    [ p.Number,   8                      ]
-
-      plot_width:        [ p.Number,   600                    ]
-      plot_height:       [ p.Number,   600                    ]
-      h_symmetry:        [ p.Bool,     true                   ]
-      v_symmetry:        [ p.Bool,     false                  ]
-
-      above:             [ p.Array,    []                     ]
-      below:             [ p.Array,    []                     ]
-      left:              [ p.Array,    []                     ]
-      right:             [ p.Array,    []                     ]
-
-      renderers:         [ p.Array,    []                     ]
-
-      x_range:           [ p.Instance                         ]
-      extra_x_ranges:    [ p.Any,      {}                     ] # TODO (bev)
-      y_range:           [ p.Instance                         ]
-      extra_y_ranges:    [ p.Any,      {}                     ] # TODO (bev)
-
-      x_mapper_type:     [ p.String,   'auto'                 ] # TODO (bev)
-      y_mapper_type:     [ p.String,   'auto'                 ] # TODO (bev)
-
-      tools:             [ p.Array,    []                     ]
-      tool_events:       [ p.Instance, () -> new ToolEvents.Model() ]
-      toolbar_location:  [ p.Location, 'above'                ]
-      logo:              [ p.String,   'normal'               ] # TODO (bev)
-
-      lod_factor:        [ p.Number,   10                     ]
-      lod_interval:      [ p.Number,   300                    ]
-      lod_threshold:     [ p.Number,   2000                   ]
-      lod_timeout:       [ p.Number,   500                    ]
-
-      webgl:             [ p.Bool,     false                  ]
-      hidpi:             [ p.Bool,     true                   ]
-
-      min_border:        [ p.Number,   MIN_BORDER             ]
-      min_border_top:    [ p.Number,   null                   ]
-      min_border_left:   [ p.Number,   null                   ]
-      min_border_bottom: [ p.Number,   null                   ]
-      min_border_right:  [ p.Number,   null                   ]
-    }
-
-  @override {
-    title_text_font_size: "20pt"
-    title_text_align: "center"
-    title_text_baseline: "alphabetic"
-    outline_line_color: '#aaaaaa'
-    border_fill_color: "#ffffff"
-    background_fill_color: "#ffffff"
-    responsive: 'fixed'
-  }
-
-  @internal {
-    min_size:     [ p.Number, 120 ]
-    canvas:       [ p.Instance ]
-    tool_manager: [ p.Instance ]
-    frame:        [ p.Instance ]
-  }
-
-  get_layoutable_children: () ->
-    children = [
-      @above_panel,
-      @below_panel,
-      @left_panel,
-      @right_panel,
-      @get('canvas'),
-      @get('frame')
-    ]
-    # Add the layout panels for each of the axes
-    for side in ['above', 'below', 'left', 'right']
-      layout_renderers = @get(side)
-      for r in layout_renderers
-        if r.panel?
-          children.push(r.panel)
-    return children
-
-  get_edit_variables: () ->
-    edit_variables = super()
-    # Go down the children to pick up any more constraints
-    for child in @get_layoutable_children()
-      edit_variables = edit_variables.concat(child.get_edit_variables())
-    return edit_variables
-
-  get_constraints: () ->
-    constraints = super()
-    constraints = constraints.concat(@_get_constant_constraints())
-    constraints = constraints.concat(@_get_side_constraints())
-    # Go down the children to pick up any more constraints
-    for child in @get_layoutable_children()
-      constraints = constraints.concat(child.get_constraints())
-    return constraints
-
-  _get_constant_constraints: () ->
-    constraints = []
-
-    # Add the constraints that always apply for a plot
-    min_border_top    = @get('min_border_top')
-    min_border_bottom = @get('min_border_bottom')
-    min_border_left   = @get('min_border_left')
-    min_border_right  = @get('min_border_right')
-    min_size          = @get('min_size')
-    frame             = @get('frame')
-    canvas            = @get('canvas')
-
-    # Min-size
-    constraints.push(GE(@_width, -min_size))
-    constraints.push(GE(@_height, -min_size))
-
-    # Set the border constraints
-    constraints.push(GE(@above_panel._height, -min_border_top))
-    constraints.push(GE(@below_panel._height, -min_border_bottom))
-    constraints.push(GE(@left_panel._width, -min_border_left))
-    constraints.push(GE(@right_panel._width, -min_border_right))
-
-    # Set panel top and bottom related to canvas and frame
-    constraints.push(EQ(@above_panel._top, [-1, canvas._top]))
-    constraints.push(EQ(@above_panel._bottom, [-1, frame._top]))
-    constraints.push(EQ(@below_panel._bottom, [-1, canvas._bottom]))
-    constraints.push(EQ(@below_panel._top, [-1, frame._bottom]))
-    constraints.push(EQ(@left_panel._left, [-1, canvas._left]))
-    constraints.push(EQ(@left_panel._right, [-1, frame._left]))
-    constraints.push(EQ(@right_panel._right, [-1, canvas._right]))
-    constraints.push(EQ(@right_panel._left, [-1, frame._right]))
-
-    # Plot sides align
-    constraints.push(EQ(@above_panel._height, [-1, @_top]))
-    constraints.push(EQ(@above_panel._height, [-1, canvas._top], frame._top))
-    constraints.push(EQ(@below_panel._height, [-1, @_height], @_bottom))
-    constraints.push(EQ(@below_panel._height, [-1, frame._bottom]))
-    constraints.push(EQ(@left_panel._width, [-1, @_left]))
-    constraints.push(EQ(@left_panel._width, [-1, frame._left]))
-    constraints.push(EQ(@right_panel._width, [-1, @_width], @_right))
-    constraints.push(EQ(@right_panel._width, [-1, canvas._right], frame._right))
-
-    return constraints
-
-  _get_side_constraints: () ->
-    constraints = []
-    for side in ['above', 'below', 'left', 'right']
-      layout_renderers = @get(side)
-      last = @get('frame')
-      for r in layout_renderers
-        # Stack together the renderers
-        if side == "above"
-          constraints.push(EQ(last.panel._top, [-1, r.panel._bottom]))
-        if side == "below"
-          constraints.push(EQ(last.panel._bottom, [-1, r.panel._top]))
-        if side == "left"
-          constraints.push(EQ(last.panel._left, [-1, r.panel._right]))
-        if side == "right"
-          constraints.push(EQ(last.panel._right, [-1, r.panel._left]))
-        last = r
-      if layout_renderers.length != 0
-        # Set panel extent to match the side renderers (e.g. axes)
-        if side == "above"
-          constraints.push(EQ(last.panel._top, [-1, @above_panel._top]))
-        if side == "below"
-          constraints.push(EQ(last.panel._bottom, [-1, @below_panel._bottom]))
-        if side == "left"
-          constraints.push(EQ(last.panel._left, [-1, @left_panel._left]))
-        if side == "right"
-          constraints.push(EQ(last.panel._right, [-1, @right_panel._right]))
-    return constraints
-=======
->>>>>>> dac83690
-
-  get_constrained_variables: () ->
-    {}
 
 module.exports =
   View: PlotView
