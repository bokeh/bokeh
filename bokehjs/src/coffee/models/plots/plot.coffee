import {WEAK_EQ, GE, EQ, Strength} from "core/layout/solver"
import {logger} from "core/logging"
import * as p from "core/properties"
import {extend, values, clone} from "core/util/object"
import {isString, isArray} from "core/util/types"

import {LayoutDOM, LayoutDOMView} from "../layouts/layout_dom"
import {Title} from "../annotations/title"
import {LinearScale} from "../scales/linear_scale"
import {Toolbar} from "../tools/toolbar"
import {ToolEvents} from "../tools/tool_events"
import {PlotCanvas, PlotCanvasView} from "./plot_canvas"

import {ColumnDataSource} from "../sources/column_data_source"
import {GlyphRenderer} from "../renderers/glyph_renderer"
import {register_with_event, UIEvent} from 'core/bokeh_events'

export class PlotView extends LayoutDOMView
  className: "bk-plot-layout"

  connect_signals: () ->
    super()
    # Note: Title object cannot be replaced after initialization, similar to axes, and also
    # not being able to change the sizing_mode. All of these changes require a re-initialization
    # of all constraints which we don't currently support.
    title_msg = "Title object cannot be replaced. Try changing properties on title to update it after initialization."
    @connect(@model.properties.title.change, () => logger.warn(title_msg))

  render: () ->
    super()

    if @model.sizing_mode is 'scale_both'
      [width, height] = @get_width_height()
      @solver.suggest_value(@model._width, width)
      @solver.suggest_value(@model._height, height)
      @el.style.position = 'absolute'
      @el.style.left = "#{@model._dom_left.value}px"
      @el.style.top = "#{@model._dom_top.value}px"
      @el.style.width = "#{@model._width.value}px"
      @el.style.height = "#{@model._height.value}px"

  get_width_height: () ->
      parent_height = @el.parentNode.clientHeight
      parent_width = @el.parentNode.clientWidth

      ar = @model.get_aspect_ratio()

      new_width_1 = parent_width
      new_height_1 = parent_width / ar

      new_width_2 = parent_height * ar
      new_height_2 = parent_height

      if new_width_1 < new_width_2
        width = new_width_1
        height = new_height_1
      else
        width = new_width_2
        height = new_height_2

      return [width, height]

  get_height: () ->
    return @model._width.value / @model.get_aspect_ratio()

  get_width: () ->
    return @model._height.value * @model.get_aspect_ratio()

  save: (name) ->
    (view for view in values(@child_views) when view instanceof PlotCanvasView)[0].save(name)

export class Plot extends LayoutDOM
  type: 'Plot'
  default_view: PlotView

  initialize: (options) ->
    super(options)
    for xr in values(@extra_x_ranges).concat(@x_range)
      plots = xr.plots
      if isArray(plots)
        plots = plots.concat(@)
        xr.setv('plots', plots, {silent: true})
    for yr in values(@extra_y_ranges).concat(@y_range)
      plots = yr.plots
      if isArray(plots)
        plots = plots.concat(@)
        yr.setv('plots', plots, {silent: true})

    @_horizontal = @toolbar_location in ['left', 'right']

    # Min border applies to the edge of everything
    if @min_border?
      if not @min_border_top?
        @min_border_top = @min_border
      if not @min_border_bottom?
        @min_border_bottom = @min_border
      if not @min_border_left?
        @min_border_left = @min_border
      if not @min_border_right?
        @min_border_right = @min_border

    # Add the title to layout
    if @title?
      title = if isString(@title) then new Title({text: @title}) else @title
      @add_layout(title, @title_location)

    @_plot_canvas = @_init_plot_canvas()

    @toolbar.toolbar_location = @toolbar_location
    @toolbar.toolbar_sticky = @toolbar_sticky
    @plot_canvas.toolbar = @toolbar

    # Set width & height to be the passed in plot_width and plot_height
    # We may need to be more subtle about this - not sure why people use one
    # or the other.
    if not @width?
      @width = @plot_width
    if not @height?
      @height = @plot_height

    # Setup side renderers
    for side in ['above', 'below', 'left', 'right']
      layout_renderers = @getv(side)
      for renderer in layout_renderers
        renderer.add_panel(side)

    _set_sizeable = (model) =>
      model._sizeable = if not @_horizontal then model._height else model._width

    _set_sizeable(@)
    _set_sizeable(@plot_canvas)

  _init_plot_canvas: () ->
    return new PlotCanvas({plot: @})

  @getters {
    plot_canvas: () -> @_plot_canvas
  }

  _doc_attached: () ->
    @plot_canvas.attach_document(@document)
    super()

  add_renderers: (new_renderers...) ->
    renderers = @renderers
    renderers = renderers.concat(new_renderers)
    @renderers = renderers

  add_layout: (renderer, side="center") ->
    if renderer.props.plot?
      renderer.plot = this
    if side != 'center'
      side_renderers = @getv(side)
      side_renderers.push(renderer)
      renderer.add_panel(side)
    @add_renderers(renderer)

  add_glyph: (glyph, source, attrs={}) ->
    if not source?
      source = new ColumnDataSource()
    attrs = extend({}, attrs, {data_source: source, glyph: glyph})
    renderer = new GlyphRenderer(attrs)
    @add_renderers(renderer)
    return renderer

  add_tools: (tools...) ->
    new_tools = for tool in tools
      if tool.overlay?
        @add_renderers(tool.overlay)

      if tool.plot?
        tool
      else
        # XXX: this part should be unnecessary, but you can't configure tool.plot
        # after construting a tool. When this limitation is lifted, remove this code.
        attrs = clone(tool.attributes)
        attrs.plot = this
        new tool.constructor(attrs)

    @toolbar.tools = @toolbar.tools.concat(new_tools)

  get_aspect_ratio: () ->
    return @width / @height

  get_layoutable_children: () ->
    # Default if toolbar_location is None
    children = [@plot_canvas]
    if @toolbar_location?
      children = [@toolbar, @plot_canvas]
    return children

  get_edit_variables: () ->
    edit_variables = super()
    if @sizing_mode is 'scale_both'
      edit_variables.push({edit_variable: @_width, strength: Strength.strong})
      edit_variables.push({edit_variable: @_height, strength: Strength.strong})
    for child in @get_layoutable_children()
      edit_variables = edit_variables.concat(child.get_edit_variables())
    return edit_variables

  get_constraints: () ->
    constraints = super()

    if @toolbar_location?
      # Constraints if we have a toolbar
      #
      #  (1) COMPUTE THE VARIABLE PIECES (shrinks canvas): plot_height = plot_canvas_height + toolbar_height
      #  (2) SIZE THE FIXED: plot_width = plot_canvas_width
      #  (3) stack or stick to the side
      #      - note that below and right also require a css offset (couldn't find another way)
      #      - use canvas._top not canvas._dom_top as this lets us stick the
      #      toolbar right to the edge of the plot
      #  (4) nudge: set toolbar width to be almost full less that needed
      #      to give a margin that lines up nicely with plot canvas edge


      # (1) plot_height = plot_canvas_height + toolbar_height | plot_width = plot_canvas_width + toolbar_width
      if @toolbar_sticky is true
        constraints.push(EQ(@_sizeable, [-1, @plot_canvas._sizeable]))
      else
        constraints.push(EQ(@_sizeable, [-1, @plot_canvas._sizeable], [-1, @toolbar._sizeable]))

      # (2) plot_width = plot_canvas_width | plot_height = plot_canvas_height | plot_height = plot_canvas_height
      if not @_horizontal
        constraints.push(EQ(@_width, [-1, @plot_canvas._width]))
      else
        constraints.push(EQ(@_height, [-1, @plot_canvas._height]))

      if @toolbar_location is 'above'
        # (3) stack: plot_canvas._top = toolbar._dom_top + toolbar._height
        sticky_edge = if @toolbar_sticky is true then @plot_canvas._top else @plot_canvas._dom_top
        constraints.push(EQ(sticky_edge, [-1, @toolbar._dom_top], [-1, @toolbar._height]))

      if @toolbar_location is 'below'
        # (3) stack: plot_canvas._dom_top = toolbar._bottom - toolbar._height
        if @toolbar_sticky is false
          constraints.push(EQ(@toolbar._dom_top, [-1, @plot_canvas._height], @toolbar._bottom, [-1, @toolbar._height]))
        if @toolbar_sticky is true
          constraints.push(GE(@plot_canvas.below_panel._height, [-1, @toolbar._height]))
          constraints.push(WEAK_EQ(@toolbar._dom_top, [-1, @plot_canvas._height], @plot_canvas.below_panel._height))

      if @toolbar_location is 'left'
        # (3) stack: plot_canvas._dom_left = toolbar._dom_left + toolbar._width
        sticky_edge = if @toolbar_sticky is true then @plot_canvas._left else @plot_canvas._dom_left
        constraints.push(EQ(sticky_edge, [-1, @toolbar._dom_left], [-1, @toolbar._width]))

      if @toolbar_location is 'right'
        # (3) stack: plot_canvas._dom_left = plot_canvas._right - toolbar._width
        if @toolbar_sticky is false
          constraints.push(EQ(@toolbar._dom_left, [-1, @plot_canvas._width], @toolbar._right, [-1, @toolbar._width]))
        if @toolbar_sticky is true
          constraints.push(GE(@plot_canvas.right_panel._width, [-1, @toolbar._width]))
          constraints.push(WEAK_EQ(@toolbar._dom_left, [-1, @plot_canvas._width], @plot_canvas.right_panel._width))

      if @toolbar_location in ['above', 'below']
        # (4) toolbar_width = full_width - plot_canvas._right
        constraints.push(EQ(@_width, [-1, @toolbar._width], [-1, @plot_canvas._width_minus_right]))

      if @toolbar_location in ['left', 'right']
        # (4a) the following makes the toolbar as tall as the plot less the distance of the axis from the edge
        constraints.push(EQ(@_height, [-1, @toolbar._height], [-1, @plot_canvas.above_panel._height]))
        # (4b) nudge the toolbar down by that distance
        constraints.push(EQ(@toolbar._dom_top, [-1, @plot_canvas.above_panel._height]))


    if not @toolbar_location?
      # If we don't have a toolbar just set them
      constraints.push(EQ(@_width, [-1, @plot_canvas._width]))
      constraints.push(EQ(@_height, [-1, @plot_canvas._height]))

    # Get all the child constraints
    for child in @get_layoutable_children()
      constraints = constraints.concat(child.get_constraints())

    return constraints

  get_constrained_variables: () ->
    vars = extend({}, super(), {
      on_edge_align_top    : @plot_canvas._top
      on_edge_align_bottom : @plot_canvas._height_minus_bottom
      on_edge_align_left   : @plot_canvas._left
      on_edge_align_right  : @plot_canvas._width_minus_right

      box_cell_align_top   : @plot_canvas._top
      box_cell_align_bottom: @plot_canvas._height_minus_bottom
      box_cell_align_left  : @plot_canvas._left
      box_cell_align_right : @plot_canvas._width_minus_right

      box_equal_size_top   : @plot_canvas._top
      box_equal_size_bottom: @plot_canvas._height_minus_bottom
    })

    if @sizing_mode != 'fixed'
      vars.box_equal_size_left  = @plot_canvas._left
      vars.box_equal_size_right = @plot_canvas._width_minus_right

    return vars

  #
  # SETUP PROPERTIES
  #
  @mixins ['line:outline_', 'fill:background_', 'fill:border_']

  @define {
      toolbar:           [ p.Instance, () -> new Toolbar() ]
      toolbar_location:  [ p.Location, 'right'                ]
      toolbar_sticky:    [ p.Bool, true                       ]

      plot_width:        [ p.Number,   600                    ]
      plot_height:       [ p.Number,   600                    ]

      title:             [ p.Any, () -> new Title({text: ""})] # TODO: p.Either(p.Instance(Title), p.String)
      title_location:    [ p.Location, 'above'                ]

      h_symmetry:        [ p.Bool,     true                   ]
      v_symmetry:        [ p.Bool,     false                  ]

      above:             [ p.Array,    []                     ]
      below:             [ p.Array,    []                     ]
      left:              [ p.Array,    []                     ]
      right:             [ p.Array,    []                     ]

      renderers:         [ p.Array,    []                     ]

      x_range:           [ p.Instance                         ]
      extra_x_ranges:    [ p.Any,      {}                     ] # TODO (bev)
      y_range:           [ p.Instance                         ]
      extra_y_ranges:    [ p.Any,      {}                     ] # TODO (bev)

      x_scale:           [ p.Instance, () -> new LinearScale() ]
      y_scale:           [ p.Instance, () -> new LinearScale() ]

      tool_events:       [ p.Instance, () -> new ToolEvents() ]

      lod_factor:        [ p.Number,   10                     ]
      lod_interval:      [ p.Number,   300                    ]
      lod_threshold:     [ p.Number,   2000                   ]
      lod_timeout:       [ p.Number,   500                    ]

      hidpi:             [ p.Bool,     true                   ]
      output_backend:    [ p.OutputBackend, "canvas"          ]

      min_border:        [ p.Number,   5                      ]
      min_border_top:    [ p.Number,   null                   ]
      min_border_left:   [ p.Number,   null                   ]
      min_border_bottom: [ p.Number,   null                   ]
      min_border_right:  [ p.Number,   null                   ]

      inner_width:       [ p.Number                           ]
      inner_height:      [ p.Number                           ]
      layout_width:      [ p.Number                           ]
      layout_height:     [ p.Number                           ]
    }

  @override {
    outline_line_color: '#e5e5e5'
    border_fill_color: "#ffffff"
    background_fill_color: "#ffffff"
  }

  @getters {
    all_renderers: () ->
      renderers = @renderers
      for tool in @toolbar.tools
        renderers = renderers.concat(tool.synthetic_renderers)
      return renderers
    x_mapper_type: () ->
      log.warning("x_mapper_type attr is deprecated, use x_scale")
<<<<<<< HEAD
      @x_scale
    y_mapper_type: () ->
      log.warning("y_mapper_type attr is deprecated, use y_scale")
      @y_scale
=======
      return @x_scale
    y_mapper_type: () ->
      log.warning("y_mapper_type attr is deprecated, use y_scale")
      return @y_scale
    webgl: () ->
      log.warning("webgl attr is deprecated, use output_backend")
      return @output_backend == "webgl"
>>>>>>> e7159671
  }

register_with_event(UIEvent, Plot)<|MERGE_RESOLUTION|>--- conflicted
+++ resolved
@@ -366,12 +366,6 @@
       return renderers
     x_mapper_type: () ->
       log.warning("x_mapper_type attr is deprecated, use x_scale")
-<<<<<<< HEAD
-      @x_scale
-    y_mapper_type: () ->
-      log.warning("y_mapper_type attr is deprecated, use y_scale")
-      @y_scale
-=======
       return @x_scale
     y_mapper_type: () ->
       log.warning("y_mapper_type attr is deprecated, use y_scale")
@@ -379,7 +373,6 @@
     webgl: () ->
       log.warning("webgl attr is deprecated, use output_backend")
       return @output_backend == "webgl"
->>>>>>> e7159671
   }
 
 register_with_event(UIEvent, Plot)