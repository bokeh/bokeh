--- conflicted
+++ resolved
@@ -42,14 +42,6 @@
   }
 
   reset: () ->
-<<<<<<< HEAD
     @setv({start: @_initial_start, end: @_initial_end}, {silent: true})
     @_set_auto_bounds()
-    @trigger('change')
-
-module.exports =
-  Model: Range1d
-=======
-    @setv({start: @_initial_start, end: @_initial_end})
-    @_set_auto_bounds()
->>>>>>> 8ad8cee3
+    @trigger('change')