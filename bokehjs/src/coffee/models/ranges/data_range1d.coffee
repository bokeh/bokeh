--- conflicted
+++ resolved
@@ -151,12 +151,5 @@
       follow: @_initial_follow
       follow_interval: @_initial_follow_interval
       default_span: @_initial_default_span
-<<<<<<< HEAD
     }, {silent: true})
-    @trigger('change')
-
-module.exports =
-  Model: DataRange1d
-=======
-    })
->>>>>>> 8ad8cee3
+    @trigger('change')