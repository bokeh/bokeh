import * as _ from "underscore"

import {Range} from "./range"
import * as p from "../../core/properties"

export class FactorRange extends Range
  type: 'FactorRange'

  @define {
      offset:  [ p.Number, 0  ]
      factors: [ p.Array,  [] ]
      bounds:  [ p.Any        ] # TODO (bev)
      min_interval: [ p.Any ]
      max_interval: [ p.Any ]
    }

  @internal {
    _bounds_as_factors: [ p.Any ]
    start: [ p.Number ]
    end: [ p.Number ]
  }

  initialize: (attrs, options) ->
    super(attrs, options)

    # Bounds come in as factors, but are later converted to
    # coordinates, so store the factored version for later use
    if @bounds? and @bounds != 'auto'
      @setv({_bounds_as_factors: @bounds}, {silent: true})
    else
      @setv({_bounds_as_factors: @factors}, {silent: true})

    @_init()
    @listenTo(@, 'change:factors', @_update_factors)
    @listenTo(@, 'change:offset', @_init)

  @getters {
    min: () -> @start
    max: () -> @end
  }

  reset: () ->
    @_init()
    @trigger('change')

  _update_factors: () ->
    # Factors have been changed, need to update the factored version of the bounds
    # @_bounds_as_factors = @factors
    @setv('_bounds_as_factors', @factors, {silent: true})
    @_init()

  _init: () ->
    factors = @factors

    if @bounds? and @bounds != 'auto'
      factors = @_bounds_as_factors
      @setv({factors: factors}, {silent: true})

    start = 0.5 + @offset
    end = factors.length + start
    @setv({start: start, end: end}, {silent: true})

    if @bounds?
<<<<<<< HEAD
      @setv({bounds: [start, end]}, {silent: true})

module.exports =
  Model: FactorRange
=======
      @bounds = [start, end]
>>>>>>> 8ad8cee3
<|MERGE_RESOLUTION|>--- conflicted
+++ resolved
@@ -61,11 +61,4 @@
     @setv({start: start, end: end}, {silent: true})
 
     if @bounds?
-<<<<<<< HEAD
-      @setv({bounds: [start, end]}, {silent: true})
-
-module.exports =
-  Model: FactorRange
-=======
-      @bounds = [start, end]
->>>>>>> 8ad8cee3
+      @setv({bounds: [start, end]}, {silent: true})