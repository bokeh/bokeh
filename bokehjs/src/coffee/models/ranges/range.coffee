--- conflicted
+++ resolved
@@ -18,16 +18,9 @@
     plots: [ p.Array, [] ]
   }
 
-<<<<<<< HEAD
   reset: () ->
     """
     This method should be reimplemented by subclasses and ensure that
     the callback, if exists, is executed at completion.
     """
-    @trigger('change')
-
-module.exports =
-  Model: Range
-=======
-  reset: () ->
->>>>>>> 8ad8cee3
+    @trigger('change')