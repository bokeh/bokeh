--- conflicted
+++ resolved
@@ -254,15 +254,8 @@
     tick_coords = @model._tick_coordinates()
     [sx, sy] = tick_coords.coords.major
 
-<<<<<<< HEAD
     formatted_labels = tick_coords.labels.major
-=======
-    ticks = @model._tick_coordinates().major_ticks
-    for i in [0...ticks.length]
-      if ticks[i] of @model.major_label_overrides
-        formatted_labels[i] = @model.major_label_overrides[ticks[i]]
-
->>>>>>> 6660ccff
+
     @visuals.major_label_text.set_value(ctx)
 
     ctx.save()
@@ -507,14 +500,10 @@
     # will not function properly in conjunction with colorbars
     ticks = @ticker.get_ticks(start, end, null, null, @ticker.desired_num_ticks)
 
-<<<<<<< HEAD
     coords =
       major: [[], []]
       minor: [[], []]
 
-=======
-    major_ticks = ticks.major
->>>>>>> 6660ccff
     majors = ticks.major
     minors = ticks.minor
 
@@ -546,14 +535,7 @@
       minor_coords[i] = new Float64Array((scale_length - coord for coord in minor_coords[i]))
 
     return {
-<<<<<<< HEAD
       "ticks":ticks
       "coords":coords
       "labels":labels
-=======
-      "major_ticks": major_ticks
-      "major": major_coords
-      "minor": minor_coords
-      "major_labels": major_labels
->>>>>>> 6660ccff
     }