_ = require "underscore"

Annotation = require "./annotation"
BasicTicker = require "../tickers/basic_ticker"
BasicTickFormatter = require "../formatters/basic_tick_formatter"
LinearColorMapper = require "../mappers/linear_color_mapper"
LinearMapper = require "../mappers/linear_mapper"
LogMapper = require "../mappers/log_mapper"
Range1d = require "../ranges/range1d"

p = require "../../core/properties"
text_util = require "../../core/util/text"

SHORT_DIM = 25
LONG_DIM_MIN_SCALAR = 0.3
LONG_DIM_MAX_SCALAR = 0.8

class ColorBarView extends Annotation.View
  initialize: (options) ->
    super(options)
    @_set_canvas_image()

  bind_bokeh_events: () ->
    @listenTo(@model, 'change:visible', @plot_view.request_render)
    @listenTo(@model.ticker, 'change', @plot_view.request_render)
    @listenTo(@model.formatter, 'change', @plot_view.request_render)
    @listenTo(@model.color_mapper, 'change', () ->
      @_set_canvas_image()
      @plot_view.request_render()
      )

  _get_panel_offset: () ->
    # ColorBars draw from the top down, so set the y_panel_offset to _top
    x = @model.panel._left._value
    y = @model.panel._top._value
    return {x: x, y: -y}

  _get_size: () ->
    bbox = @compute_legend_dimensions()
    side = @model.panel.side
    if side == 'above' or side == 'below'
      return bbox.height
    if side == 'left' or side == 'right'
      return bbox.width

  _set_canvas_image: () ->
    palette = @model.color_mapper.palette

    if @model.orientation == 'vertical'
      palette = palette.slice(0).reverse()

    switch @model.orientation
      when "vertical" then [w, h] = [1, palette.length]
      when "horizontal" then [w, h] = [palette.length, 1]

    canvas = document.createElement('canvas')
    [canvas.width, canvas.height] = [w, h]
    image_ctx = canvas.getContext('2d')
    image_data = image_ctx.getImageData(0, 0, w, h)

    # We always want to draw the entire palette linearly, so we create a new
    # LinearColorMapper instance and map a monotonic range of values with
    # length = palette.length to get each palette color in order.
    cmap = new LinearColorMapper.Model({palette: palette})
    buf = cmap.v_map_screen([0...palette.length])
    buf8 = new Uint8ClampedArray(buf)
    image_data.data.set(buf8)
    image_ctx.putImageData(image_data, 0, 0)

    @image = canvas

  compute_legend_dimensions: () ->
    image_dimensions = @model._computed_image_dimensions()
    [image_height, image_width] = [image_dimensions.height, image_dimensions.width]

    label_extent = @_get_label_extent()
    title_extent = @model._title_extent()
    tick_extent = @model._tick_extent()
    legend_padding = @model.legend_padding

    switch @model.orientation
      when "vertical"
        legend_height = image_height + title_extent + legend_padding * 2
        legend_width = image_width + tick_extent + label_extent + legend_padding * 2
      when "horizontal"
        legend_height = image_height + title_extent + tick_extent + label_extent + legend_padding * 2
        legend_width = image_width + legend_padding * 2

    return {height: legend_height, width: legend_width}

  compute_legend_location: () ->
    legend_dimensions = @compute_legend_dimensions()
    [legend_height, legend_width] = [legend_dimensions.height, legend_dimensions.width]

    legend_margin = @model.legend_margin
    location = @model.location
    h_range = @plot_view.frame.get('h_range')
    v_range = @plot_view.frame.get('v_range')

    if _.isString(location)
      switch location
        when 'top_left'
          x = h_range.get('start') + legend_margin
          y = v_range.get('end') - legend_margin
        when 'top_center'
          x = (h_range.get('end') + h_range.get('start'))/2 - legend_width/2
          y = v_range.get('end') - legend_margin
        when 'top_right'
          x = h_range.get('end') - legend_margin - legend_width
          y = v_range.get('end') - legend_margin
        when 'right_center'
          x = h_range.get('end') - legend_margin - legend_width
          y = (v_range.get('end') + v_range.get('start'))/2 + legend_height/2
        when 'bottom_right'
          x = h_range.get('end') - legend_margin - legend_width
          y = v_range.get('start') + legend_margin + legend_height
        when 'bottom_center'
          x = (h_range.get('end') + h_range.get('start'))/2 - legend_width/2
          y = v_range.get('start') + legend_margin + legend_height
        when 'bottom_left'
          x = h_range.get('start') + legend_margin
          y = v_range.get('start') + legend_margin + legend_height
        when 'left_center'
          x = h_range.get('start') + legend_margin
          y = (v_range.get('end') + v_range.get('start'))/2 + legend_height/2
        when 'center'
          x = (h_range.get('end') + h_range.get('start'))/2 - legend_width/2
          y = (v_range.get('end') + v_range.get('start'))/2 + legend_height/2
    else if _.isArray(location) and location.length == 2
      [x, y] = location

    sx = @plot_view.canvas.vx_to_sx(x)
    sy = @plot_view.canvas.vy_to_sy(y)

    return {sx: sx, sy: sy}

  render: () ->
    if @model.visible == false
      return

    ctx = @plot_view.canvas_view.ctx
    ctx.save()

    if @model.panel?
      panel_offset = @_get_panel_offset()
      ctx.translate(panel_offset.x, panel_offset.y)
      frame_offset = @_get_frame_offset()
      ctx.translate(frame_offset.x, frame_offset.y)

    location = @compute_legend_location()
    ctx.translate(location.sx, location.sy)
    @_draw_bbox(ctx)

    image_offset = @_get_image_offset()
    ctx.translate(image_offset.x, image_offset.y)

    @_draw_image(ctx)

    if @model.color_mapper.low? and @model.color_mapper.high?
      @_draw_major_ticks(ctx)
      @_draw_minor_ticks(ctx)
      @_draw_major_labels(ctx)

    if @model.title
      @_draw_title(ctx)
    ctx.restore()

  _draw_bbox: (ctx) ->
    bbox = @compute_legend_dimensions()
    ctx.save()
    if @visuals.background_fill.doit
      @visuals.background_fill.set_value(ctx)
      ctx.fillRect(0, 0, bbox.width, bbox.height)
    if @visuals.border_line.doit
      @visuals.border_line.set_value(ctx)
      ctx.strokeRect(0, 0, bbox.width, bbox.height)
    ctx.restore()

  _draw_image: (ctx) ->
    image = @model._computed_image_dimensions()
    ctx.save()
    ctx.setImageSmoothingEnabled(false)
    ctx.globalAlpha = @model.scale_alpha
    ctx.drawImage(@image, 0, 0, image.width, image.height)
    if @visuals.bar_line.doit
        @visuals.bar_line.set_value(ctx)
        ctx.strokeRect(0, 0, image.width, image.height)
    ctx.restore()

  _draw_major_ticks: (ctx) ->
    if not @visuals.major_tick_line.doit
      return

    [nx, ny] = @model._normals()
    image = @model._computed_image_dimensions()
    [x_offset, y_offset] = [image.width * nx, image.height * ny]

    [sx, sy] = @model._tick_coordinates().major
    tin = @model.major_tick_in
    tout = @model.major_tick_out

    ctx.save()
    ctx.translate(x_offset, y_offset)
    @visuals.major_tick_line.set_value(ctx)
    for i in [0...sx.length]
      ctx.beginPath()
      ctx.moveTo(Math.round(sx[i]+nx*tout), Math.round(sy[i]+ny*tout))
      ctx.lineTo(Math.round(sx[i]-nx*tin), Math.round(sy[i]-ny*tin))
      ctx.stroke()
    ctx.restore()

  _draw_minor_ticks: (ctx) ->
    if not @visuals.minor_tick_line.doit
      return

    [nx, ny] = @model._normals()
    image = @model._computed_image_dimensions()
    [x_offset, y_offset] = [image.width * nx, image.height * ny]

    [sx, sy] = @model._tick_coordinates().minor
    tin = @model.minor_tick_in
    tout = @model.minor_tick_out

    ctx.save()
    ctx.translate(x_offset, y_offset)
    @visuals.minor_tick_line.set_value(ctx)
    for i in [0...sx.length]
      ctx.beginPath()
      ctx.moveTo(Math.round(sx[i]+nx*tout), Math.round(sy[i]+ny*tout))
      ctx.lineTo(Math.round(sx[i]-nx*tin), Math.round(sy[i]-ny*tin))
      ctx.stroke()
    ctx.restore()

  _draw_major_labels: (ctx) ->
    if not @visuals.major_label_text.doit
      return

    [nx, ny] = @model._normals()
    image = @model._computed_image_dimensions()
    [x_offset, y_offset] = [image.width * nx, image.height * ny]
    standoff = (@model.label_standoff + @model._tick_extent())
    [x_standoff, y_standoff] = [standoff*nx, standoff*ny]

    [sx, sy] = @model._tick_coordinates().major

    labels = @model._tick_coordinates().major_labels
    formatted_labels = @mget('formatter').doFormat(labels)

    @visuals.major_label_text.set_value(ctx)

    ctx.save()
    ctx.translate(x_offset + x_standoff, y_offset + y_standoff)
    for i in [0...sx.length]
      ctx.fillText(formatted_labels[i],
                   Math.round(sx[i]+nx*@model.label_standoff),
                   Math.round(sy[i]+ny*@model.label_standoff))
    ctx.restore()

  _draw_title: (ctx) ->
    if not @visuals.title_text.doit
      return

    ctx.save()
    @visuals.title_text.set_value(ctx)
    ctx.fillText(@model.title, 0, -@model.title_standoff)
    ctx.restore()

  _get_label_extent: () ->
    if @model.color_mapper.low? and @model.color_mapper.high?
      ctx = @plot_view.canvas_view.ctx
      ctx.save()
      @visuals.major_label_text.set_value(ctx)

      switch @model.orientation
        when "vertical"
          formatted_labels = @model.formatter.doFormat(@model._tick_coordinates().major_labels)
          label_extent = _.max((ctx.measureText(label.toString()).width for label in formatted_labels))
        when "horizontal"
          label_extent = text_util.get_text_height(@visuals.major_label_text.font_value()).height

      label_extent += @model.label_standoff
      ctx.restore()
    else
      label_extent = 0
    return label_extent

  _get_frame_offset: () ->
    # Return frame offset relative to plot so that colorbar can align with frame
    [xoff, yoff] = [0, 0]
    panel = @model.panel
    frame = @plot_view.frame

    switch panel.side
      when "left", "right" then yoff = Math.abs(panel.get("top") - frame.get("top"))
      when "above", "below" then xoff = Math.abs(frame.get("left"))

    return {x: xoff, y: yoff}

  _get_image_offset: () ->
    # Returns image offset relative to legend bounding box
    x = @model.legend_padding
    y = @model.legend_padding + @model._title_extent()
    return {x: x, y: y}

class ColorBar extends Annotation.Model
  default_view: ColorBarView
  type: 'ColorBar'

  @mixins [
      'text:major_label_',
      'text:title_',
      'line:major_tick_',
      'line:minor_tick_',
      'line:border_',
      'line:bar_',
      'fill:background_',
  ]

  @define {
      location:       [ p.Any,            'top_right' ]
      orientation:    [ p.Orientation,    'vertical'  ]
      title:          [ p.String,                     ]
      title_standoff: [ p.Number,         2           ]
      legend_height:  [ p.Any,            'auto'      ]
      legend_width:   [ p.Any,            'auto'      ]
      scale_alpha:    [ p.Number,         1.0         ]
      ticker:         [ p.Instance,    () -> new BasicTicker.Model()         ]
      formatter:      [ p.Instance,    () -> new BasicTickFormatter.Model()  ]
      color_mapper:   [ p.Instance                    ]
      label_standoff: [ p.Number,         5           ]
      legend_margin:  [ p.Number,         30          ]
      legend_padding: [ p.Number,         10          ]
      major_tick_in:  [ p.Number,         5           ]
      major_tick_out: [ p.Number,         0           ]
      minor_tick_in:  [ p.Number,         0           ]
      minor_tick_out: [ p.Number,         0           ]
  }

  @override {
      background_fill_color: "#ffffff"
      background_fill_alpha: 0.95
      bar_line_color: null
      border_line_color: null
      major_label_text_align: "center"
      major_label_text_baseline: "middle"
      major_label_text_font_size: "8pt"
      major_tick_line_color: "#ffffff"
      minor_tick_line_color: null
      title_text_font_size: "10pt"
      title_text_font_style: "italic"
  }

  initialize: (attrs, options) ->
    super(attrs, options)

  _normals: () ->
    if @orientation == 'vertical'
      [i, j] = [1, 0]
    else
      [i, j] = [0, 1]
    return [i, j]

  _title_extent: () ->
    font_value = @title_text_font + " " + @title_text_font_size + " " + @title_text_font_style
    title_extent = if @title then text_util.get_text_height(font_value).height + @title_standoff else 0
    return title_extent

  _tick_extent: () ->
    if @color_mapper.low? and @color_mapper.high?
      tick_extent = _.max([@major_tick_out, @minor_tick_out])
    else
      tick_extent = 0
    return tick_extent

  _computed_image_dimensions: () ->
    ###
    Heuristics to determine ColorBar image dimensions if set to "auto"

    Note: Returns the height/width values for the ColorBar's scale image, not
    the dimensions of the entire ColorBar.

    If the short dimension (the width of a vertical bar or height of a
    horizontal bar) is set to "auto", the resulting dimension will be set to
    25 px.

    For a ColorBar in a side panel with the long dimension (the height of a
    vertical bar or width of a horizontal bar) set to "auto", the
    resulting dimension will be as long as the adjacent frame edge, so that the
    bar "fits" to the plot.

    For a ColorBar in the plot frame with the long dimension set to "auto", the
    resulting dimension will be the greater of:
      * The length of the color palette * 25px
      * The parallel frame dimension * 0.30
        (i.e the frame height for a vertical ColorBar)
    But not greater than:
      * The parallel frame dimension * 0.80
    ###

    frame_height = @plot.plot_canvas.frame.get('height')
    frame_width = @plot.plot_canvas.frame.get('width')
    title_extent = @_title_extent()

    switch @orientation
      when "vertical"
        if @legend_height == 'auto'
          if @panel?
            height = frame_height - 2 * @legend_padding - title_extent
          else
            height = _.max([@color_mapper.palette.length * SHORT_DIM,
                            frame_height * LONG_DIM_MIN_SCALAR])
            height = _.min([height,
                            frame_height * LONG_DIM_MAX_SCALAR - 2 * @legend_padding - title_extent])
        else
          height = @legend_height

        width = if @legend_width == 'auto' then SHORT_DIM else @legend_width

      when "horizontal"
        height = if @legend_height == 'auto' then SHORT_DIM else @legend_height

        if @legend_width == 'auto'
          if @panel?
            width = frame_width - 2 * @legend_padding
          else
            width = _.max([@color_mapper.palette.length * SHORT_DIM,
                           frame_width * LONG_DIM_MIN_SCALAR])
            width = _.min([width,
                           frame_width * LONG_DIM_MAX_SCALAR - 2 * @legend_padding])
        else
          width = @legend_width

    return {"height": height, "width": width}

  _tick_coordinate_mapper: (scale_length) ->
    ###
    Creates and returns a mapper instance that maps the `color_mapper` range
    (low to high) to a screen space range equal to the length of the ColorBar's
    scale image. The mapper is used to calculate the tick coordinates in screen
    coordinates for plotting purposes.

    Note: the type of color_mapper has to match the type of mapper (i.e.
    a LinearColorMapper will require a corresponding LinearMapper instance).
    ###

    mapping = {
      'source_range': new Range1d.Model({
        start: @color_mapper.low
        end: @color_mapper.high
      })
      'target_range': new Range1d.Model({
        start: 0
        end: scale_length})
    }

    switch @color_mapper.type
      when "LinearColorMapper" then mapper = new LinearMapper.Model(mapping)
      when "LogColorMapper" then mapper = new LogMapper.Model(mapping)

    return mapper

  _tick_coordinates: () ->
    image_dimensions = @_computed_image_dimensions()
    switch @orientation
      when "vertical" then scale_length = image_dimensions.height
      when "horizontal" then scale_length = image_dimensions.width

    mapper = @_tick_coordinate_mapper(scale_length)

    [i, j] = @_normals()

    [start, end] = [@color_mapper.low, @color_mapper.high]
    ticks = @ticker.get_ticks(start, end, null, @ticker.desired_num_ticks)

    majors = ticks.major
    minors = ticks.minor

    major_coords = [[], []]
    minor_coords = [[], []]

    for ii in [0...majors.length]
      if majors[ii] < start or majors[ii] > end
        continue
      major_coords[i].push(majors[ii])
      major_coords[j].push(0)

    for ii in [0...minors.length]
      if minors[ii] < start or minors[ii] > end
        continue
      minor_coords[i].push(minors[ii])
      minor_coords[j].push(0)

    major_labels = major_coords[i].slice(0) # make deep copy

    major_coords[i] = mapper.v_map_to_target(major_coords[i])
    minor_coords[i] = mapper.v_map_to_target(minor_coords[i])
<<<<<<< HEAD

    # Because we want the scale to be reversed
    if @orientation == 'vertical'
      major_coords[i] = major_coords[i].map((coord) -> return scale_length - coord)
      minor_coords[i] = minor_coords[i].map((coord) -> return scale_length - coord)
=======
>>>>>>> 5e15e6f0

    return {
      "major": major_coords
      "minor": minor_coords
      "major_labels": major_labels
    }

module.exports =
  Model: ColorBar
  View: ColorBarView<|MERGE_RESOLUTION|>--- conflicted
+++ resolved
@@ -494,14 +494,11 @@
 
     major_coords[i] = mapper.v_map_to_target(major_coords[i])
     minor_coords[i] = mapper.v_map_to_target(minor_coords[i])
-<<<<<<< HEAD
 
     # Because we want the scale to be reversed
     if @orientation == 'vertical'
       major_coords[i] = major_coords[i].map((coord) -> return scale_length - coord)
       minor_coords[i] = minor_coords[i].map((coord) -> return scale_length - coord)
-=======
->>>>>>> 5e15e6f0
 
     return {
       "major": major_coords
