--- conflicted
+++ resolved
@@ -9,13 +9,8 @@
   initialize: (options) ->
     super(options)
 
-
   compute_legend_bbox: () ->
-<<<<<<< HEAD
     legend_names = @model.get_legend_names()
-=======
-    legend_names = (legend_name for [legend_name, glyphs] in @model.legends)
->>>>>>> cbb1d3a8
 
     glyph_height = @model.glyph_height
     glyph_width = @model.glyph_width
@@ -53,13 +48,8 @@
       legend_height = @max_label_height + 2 * legend_padding
 
     location = @model.location
-<<<<<<< HEAD
-    h_range = @plot_view.frame.get('h_range')
-    v_range = @plot_view.frame.get('v_range')
-=======
     h_range = @plot_view.frame.h_range
     v_range = @plot_view.frame.v_range
->>>>>>> cbb1d3a8
 
     if _.isString(location)
       switch location
@@ -98,7 +88,6 @@
 
     return {x: x, y: y, width: legend_width, height: legend_height}
 
-
   render: () ->
     if @model.legends.length == 0
       return
@@ -106,14 +95,6 @@
     ctx = @plot_view.canvas_view.ctx
     bbox = @compute_legend_bbox()
 
-<<<<<<< HEAD
-=======
-    glyph_height = @model.glyph_height
-    glyph_width = @model.glyph_width
-    orientation = @model.orientation
-
-    ctx = @plot_view.canvas_view.ctx
->>>>>>> cbb1d3a8
     ctx.save()
     @_draw_legend_box(ctx, bbox)
     if @model.legends[0] instanceof GlyphRenderer.Model
@@ -134,7 +115,6 @@
       @visuals.border_line.set_value(ctx)
       ctx.stroke()
 
-<<<<<<< HEAD
   _draw_legends_from_renderers: (ctx, bbox) ->
     glyph_height = @model.glyph_height
     glyph_width = @model.glyph_width
@@ -172,13 +152,6 @@
     xoffset = yoffset = @model.legend_padding
 
     for [legend_name, glyph_renderers], idx in @model.legends
-=======
-    N = @model.legends.length
-    legend_spacing = @model.legend_spacing
-    label_standoff = @model.label_standoff
-    xoffset = yoffset = @model.legend_padding
-    for [legend_name, glyphs], idx in @model.legends
->>>>>>> cbb1d3a8
       x1 = bbox.x + xoffset
       y1 = bbox.y + yoffset
       x2 = x1 + glyph_width
