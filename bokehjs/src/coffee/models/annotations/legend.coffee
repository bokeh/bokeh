import {Annotation, AnnotationView} from "./annotation"
<<<<<<< HEAD
import * as p from "../../core/properties"
import {get_text_height} from "../../core/util/text"
import {BBox} from "../../core/util/bbox"
import {max} from "../../core/util/array"
import {values} from "../../core/util/object"
import {isString, isArray} from "../../core/util/types"
=======
import * as p from "core/properties"
import {get_text_height} from "core/util/text"
import {max} from "core/util/array"
import {values} from "core/util/object"
import {isString, isArray} from "core/util/types"
>>>>>>> 83737283

export class LegendView extends AnnotationView
  initialize: (options) ->
    super(options)

  compute_legend_bbox: () ->
    legend_names = @model.get_legend_names()

    glyph_height = @model.glyph_height
    glyph_width = @model.glyph_width

    label_height = @model.label_height
    label_width = @model.label_width

    @max_label_height = max(
      [get_text_height(@visuals.label_text.font_value()).height, label_height, glyph_height]
    )

    # this is to measure text properties
    ctx = @plot_view.canvas_view.ctx
    ctx.save()
    @visuals.label_text.set_value(ctx)
    @text_widths = {}
    for name in legend_names
      @text_widths[name] = max([ctx.measureText(name).width, label_width])
    ctx.restore()

    max_label_width = max(values(@text_widths))

    legend_margin = @model.margin
    legend_padding = @model.padding
    legend_spacing = @model.spacing
    label_standoff =  @model.label_standoff

    if @model.orientation == "vertical"
      legend_height = legend_names.length * @max_label_height + (legend_names.length - 1) * legend_spacing + 2 * legend_padding
      legend_width = max_label_width + glyph_width + label_standoff + 2 * legend_padding
    else
      legend_width = 2 * legend_padding + (legend_names.length - 1) * legend_spacing
      for name, width of @text_widths
        legend_width += max([width, label_width]) + glyph_width + label_standoff
      legend_height = @max_label_height + 2 * legend_padding

    panel = @model.panel ? @plot_view.frame
    h_range = {start: panel.left, end: panel.right}
    v_range = {start: panel.bottom, end: panel.top}

    location = @model.location
    if isString(location)
      switch location
        when 'top_left'
          x = h_range.start + legend_margin
          y = v_range.end - legend_margin
        when 'top_center'
          x = (h_range.end + h_range.start)/2 - legend_width/2
          y = v_range.end - legend_margin
        when 'top_right'
          x = h_range.end - legend_margin - legend_width
          y = v_range.end - legend_margin
        when 'center_right'
          x = h_range.end - legend_margin - legend_width
          y = (v_range.end + v_range.start)/2 + legend_height/2
        when 'bottom_right'
          x = h_range.end - legend_margin - legend_width
          y = v_range.start + legend_margin + legend_height
        when 'bottom_center'
          x = (h_range.end + h_range.start)/2 - legend_width/2
          y = v_range.start + legend_margin + legend_height
        when 'bottom_left'
          x = h_range.start + legend_margin
          y = v_range.start + legend_margin + legend_height
        when 'center_left'
          x = h_range.start + legend_margin
          y = (v_range.end + v_range.start)/2 + legend_height/2
        when 'center'
          x = (h_range.end + h_range.start)/2 - legend_width/2
          y = (v_range.end + v_range.start)/2 + legend_height/2
    else if isArray(location) and location.length == 2
      [x, y] = location   # left, bottom wrt panel
      x += h_range.start
      y += v_range.start + legend_height

    x = @plot_view.canvas.vx_to_sx(x)
    y = @plot_view.canvas.vy_to_sy(y)

    return {x: x, y: y, width: legend_width, height: legend_height}

  bbox: () ->
    {x, y, width, height} = @compute_legend_bbox()
    return new BBox(x, y, x+width, y+height)

  on_hit: (hx, hy) ->
    glyph_height = @model.glyph_height
    glyph_width = @model.glyph_width
    legend_spacing = @model.spacing
    label_standoff = @model.label_standoff
    xoffset = yoffset = @model.padding

    legend_bbox = @compute_legend_bbox()
    vertical = @model.orientation == "vertical"

    for item in @model.items
      labels = item.get_labels_list_from_label_prop()
      field = item.get_field_from_label_prop()

      for label in labels
        x1 = legend_bbox.x + xoffset
        y1 = legend_bbox.y + yoffset
        x2 = x1 + glyph_width
        y2 = y1 + glyph_height

        if vertical
           [w, h] = [legend_bbox.width-2*@model.padding, @max_label_height]
        else
           [w, h] = [@text_widths[label] + glyph_width + label_standoff, @max_label_height]

        bbox = new BBox(x1, y1, x1+w, y1+h)

        if bbox.contains(hx, hy)
          switch @model.click_policy
            when "hide"
              for r in item.renderers
                r.visible = not r.visible
            when "mute"
              for r in item.renderers
                r.muted = not r.muted
          return true

        if vertical
          yoffset += @max_label_height + legend_spacing
        else
          xoffset += @text_widths[label] + glyph_width + label_standoff + legend_spacing

    return false

  render: () ->
    if @model.items.length == 0
      return

    ctx = @plot_view.canvas_view.ctx
    bbox = @compute_legend_bbox()

    ctx.save()
    @_draw_legend_box(ctx, bbox)
    @_draw_legend_items(ctx, bbox)
    ctx.restore()

  _draw_legend_box: (ctx, bbox) ->
    ctx.beginPath()
    ctx.rect(bbox.x, bbox.y, bbox.width, bbox.height)
    @visuals.background_fill.set_value(ctx)
    ctx.fill()
    if @visuals.border_line.doit
      @visuals.border_line.set_value(ctx)
      ctx.stroke()

  _draw_legend_items: (ctx, bbox) ->
    glyph_height = @model.glyph_height
    glyph_width = @model.glyph_width
    legend_spacing = @model.spacing
    label_standoff = @model.label_standoff
    xoffset = yoffset = @model.padding
    vertical = @model.orientation == "vertical"

    for item in @model.items
      labels = item.get_labels_list_from_label_prop()
      field = item.get_field_from_label_prop()

      if labels.length == 0
        continue

      active = switch @model.click_policy
        when "none" then true
        when "hide" then _.every(item.renderers, (r) -> r.visible)
        when "mute" then _.every(item.renderers, (r) -> not r.muted)

      for label in labels
        x1 = bbox.x + xoffset
        y1 = bbox.y + yoffset
        x2 = x1 + glyph_width
        y2 = y1 + glyph_height
        if vertical
          yoffset += @max_label_height + legend_spacing
        else
          xoffset += @text_widths[label] + glyph_width + label_standoff + legend_spacing

        @visuals.label_text.set_value(ctx)
        ctx.fillText(label, x2 + label_standoff, y1 + @max_label_height / 2.0)
        for r in item.renderers
          view = @plot_view.renderer_views[r.id]
          view.draw_legend(ctx, x1, x2, y1, y2, field, label)

        if not active
          if vertical
             [w, h] = [bbox.width-2*@model.padding, @max_label_height]
          else
             [w, h] = [@text_widths[label] + glyph_width + label_standoff, @max_label_height]
          ctx.beginPath()
          ctx.rect(x1, y1, w, h)
          @visuals.inactive_fill.set_value(ctx)
          ctx.fill()

    return null

  _get_size: () ->
    bbox = @compute_legend_bbox()
    side = @model.panel.side
    if side == 'above' or side == 'below'
      return bbox.height
    if side == 'left' or side == 'right'
      return bbox.width

export class Legend extends Annotation
  default_view: LegendView

  type: 'Legend'

  cursor: "pointer"

  get_legend_names: () ->
    legend_names = []
    for item in @items
      labels = item.get_labels_list_from_label_prop()
      legend_names = legend_names.concat(labels)
    return legend_names

  @mixins ['text:label_', 'fill:inactive_', 'line:border_', 'fill:background_']

  @define {
      orientation:      [ p.Orientation,    'vertical'  ]
      location:         [ p.Any,            'top_right' ] # TODO (bev)
      label_standoff:   [ p.Number,         5           ]
      glyph_height:     [ p.Number,         20          ]
      glyph_width:      [ p.Number,         20          ]
      label_height:     [ p.Number,         20          ]
      label_width:      [ p.Number,         20          ]
      margin:           [ p.Number,         10          ]
      padding:          [ p.Number,         10          ]
      spacing:          [ p.Number,         3           ]
      items:            [ p.Array,          []          ]
      click_policy:     [ p.Any,            "none"      ]
      hover_fill_color: [ p.Color,          "gray"      ]
      hover_fill_alpha: [ p.Number,         1           ]
  }

  @override {
    border_line_color: "#e5e5e5"
    border_line_alpha: 0.5
    border_line_width: 1
    background_fill_color: "#ffffff"
    background_fill_alpha: 0.95
    inactive_fill_color: "lightgrey"
    inactive_fill_alpha: 0.4
    label_text_font_size: "10pt"
    label_text_baseline: "middle"
  }<|MERGE_RESOLUTION|>--- conflicted
+++ resolved
@@ -1,18 +1,10 @@
 import {Annotation, AnnotationView} from "./annotation"
-<<<<<<< HEAD
-import * as p from "../../core/properties"
-import {get_text_height} from "../../core/util/text"
-import {BBox} from "../../core/util/bbox"
-import {max} from "../../core/util/array"
-import {values} from "../../core/util/object"
-import {isString, isArray} from "../../core/util/types"
-=======
 import * as p from "core/properties"
 import {get_text_height} from "core/util/text"
+import {BBox} from "core/util/bbox"
 import {max} from "core/util/array"
 import {values} from "core/util/object"
 import {isString, isArray} from "core/util/types"
->>>>>>> 83737283
 
 export class LegendView extends AnnotationView
   initialize: (options) ->
