--- conflicted
+++ resolved
@@ -78,8 +78,9 @@
     return renderers
 
   @getters {
-<<<<<<< HEAD
-    computed_renderers: () -> @_get_computed('computed_renderers')
+    computed_renderers: () ->
+      if not @_computed_renderers? then @_computed_renderers = @_compute_renderers()
+      return @_computed_renderers
   }
 
   _computed_renderers_by_data_source: () ->
@@ -89,10 +90,4 @@
         renderers_by_source[r.data_source.id] = [r]
       else
         renderers_by_source[r.data_source.id] = renderers_by_source[r.data_source.id].concat([r])
-    return renderers_by_source
-=======
-    computed_renderers: () ->
-      if not @_computed_renderers? then @_computed_renderers = @_compute_renderers()
-      return @_computed_renderers
-  }
->>>>>>> c349f8a0
+    return renderers_by_source