--- conflicted
+++ resolved
@@ -70,20 +70,13 @@
       vy: vy
     }
 
-<<<<<<< HEAD
     if not append
       @model._clear_current_selection()
 
-    for r in @mget('computed_renderers')
-      ds = r.get('data_source')
-      sm = ds.get('selection_manager')
-      sm.select(@, @plot_view.renderer_views[r.id], geometry, final, true)
-=======
     for r in @model.computed_renderers
       ds = r.data_source
       sm = ds.selection_manager
       sm.select(@, @plot_view.renderer_views[r.id], geometry, final, append)
->>>>>>> 1da7451f
 
     if @model.callback?
       @_emit_callback(geometry)
