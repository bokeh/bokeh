--- conflicted
+++ resolved
@@ -73,54 +73,24 @@
       vy: vy
     }
 
-<<<<<<< HEAD
     if not append
       @model._clear_current_selection()
 
-    for r in @model.computed_renderers
+    for r in @model._get_selectable_renderers()
       ds = r.data_source
       sm = ds.selection_manager
-      sm.select(@, @plot_view.renderer_views[r.id], geometry, final, append)
-
-    if @model.callback?
-      @_emit_callback(geometry)
-=======
-    for r in @model._get_selectable_renderers()
-      ds = r.get('data_source')
-      sm = ds.get('selection_manager')
-      sm.select(@, @plot_view.renderer_views[r.id], geometry, final, append)
+      sm.select(@, @plot_view.renderer_views[r.id], geometry, final, true)
 
     cb_data = @_get_cb_data(geometry)
 
-    if @mget('callback')?
+    if @model.callback?
       @_emit_callback(cb_data)
->>>>>>> 336b6609
 
     if final
       @_save_geometry(cb_data, append)
 
     return null
 
-<<<<<<< HEAD
-  _emit_callback: (geometry) ->
-    r = @model.computed_renderers[0]
-    canvas = @plot_model.canvas
-    frame = @plot_model.frame
-
-    geometry['sx'] = canvas.v_vx_to_sx(geometry.vx)
-    geometry['sy'] = canvas.v_vy_to_sy(geometry.vy)
-
-    xmapper = frame.x_mappers[r.x_range_name]
-    ymapper = frame.y_mappers[r.y_range_name]
-    geometry['x'] = xmapper.v_map_from_target(geometry.vx)
-    geometry['y'] = ymapper.v_map_from_target(geometry.vy)
-
-    @model.callback.execute(@model, {geometry: geometry})
-
-    return
-
-=======
->>>>>>> 336b6609
 DEFAULT_POLY_OVERLAY = () -> new PolyAnnotation.Model({
   level: "overlay"
   xs_units: "screen"
