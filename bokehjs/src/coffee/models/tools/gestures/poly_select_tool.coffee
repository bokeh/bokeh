_ = require "underscore"

SelectTool = require "./select_tool"
PolyAnnotation = require "../../annotations/poly_annotation"
p = require "../../../core/properties"

class PolySelectToolView extends SelectTool.View

  initialize: (options) ->
    super(options)
    @listenTo(@model, 'change:active', @_active_change)
    @data = null

  _active_change: () ->
    if not @model.active
      @_clear_data()

  _keyup: (e) ->
    if e.keyCode == 13
      @_clear_data()

  _doubletap: (e)->
    append = e.srcEvent.shiftKey ? false
    @_select(@data.vx, @data.vy, true, append)
    @plot_view.push_state('poly_select', {selection: @plot_view.get_selection()})
    @_clear_data()
    return null

  _clear_data: () ->
    @data = null
    @model.overlay.update({xs:[], ys:[]})

  _tap: (e) ->
    canvas = @plot_view.canvas
    vx = canvas.sx_to_vx(e.bokeh.sx)
    vy = canvas.sy_to_vy(e.bokeh.sy)

    if not @data?
      @data = {vx: [vx], vy: [vy]}
      return null

    @data.vx.push(vx)
    @data.vy.push(vy)

<<<<<<< HEAD
    overlay = @model.overlay
    new_data = {}
    new_data.vx = _.clone(@data.vx)
    new_data.vy = _.clone(@data.vy)
=======
    overlay = @mget('overlay')
>>>>>>> 336b6609
    overlay.update({xs: @data.vx, ys: @data.vy})

    return null

  _select: (vx, vy, final, append) ->
    geometry = {
      type: 'poly'
      vx: vx
      vy: vy
    }

<<<<<<< HEAD
    if not append
      @model._clear_current_selection()

    for r in @model.computed_renderers
      ds = r.data_source
      sm = ds.selection_manager
=======
    for r in @model._get_selectable_renderers()
      ds = r.get('data_source')
      sm = ds.get('selection_manager')
>>>>>>> 336b6609
      sm.select(@, @plot_view.renderer_views[r.id], geometry, final, append)

    cb_data = @_get_cb_data(geometry)

    if @mget('callback')?
      @_emit_callback(cb_data)

    if final
      @_save_geometry(cb_data, append)

    return null

DEFAULT_POLY_OVERLAY = () -> new PolyAnnotation.Model({
  level: "overlay"
  xs_units: "screen"
  ys_units: "screen"
  fill_color: "lightgrey"
  fill_alpha: 0.5
  line_color: "black"
  line_alpha: 1.0
  line_width: 2
  line_dash: [4, 4]
})

class PolySelectTool extends SelectTool.Model
  default_view: PolySelectToolView
  type: "PolySelectTool"
  tool_name: "Poly Select"
  icon: "bk-tool-icon-polygon-select"
  event_type: "tap"
  default_order: 11

  @define {
      overlay: [ p.Instance, DEFAULT_POLY_OVERLAY ]
    }

module.exports =
  Model: PolySelectTool
  View: PolySelectToolView<|MERGE_RESOLUTION|>--- conflicted
+++ resolved
@@ -42,14 +42,7 @@
     @data.vx.push(vx)
     @data.vy.push(vy)
 
-<<<<<<< HEAD
     overlay = @model.overlay
-    new_data = {}
-    new_data.vx = _.clone(@data.vx)
-    new_data.vy = _.clone(@data.vy)
-=======
-    overlay = @mget('overlay')
->>>>>>> 336b6609
     overlay.update({xs: @data.vx, ys: @data.vy})
 
     return null
@@ -61,19 +54,13 @@
       vy: vy
     }
 
-<<<<<<< HEAD
     if not append
       @model._clear_current_selection()
 
-    for r in @model.computed_renderers
+    for r in @model._get_selectable_renderers()
       ds = r.data_source
       sm = ds.selection_manager
-=======
-    for r in @model._get_selectable_renderers()
-      ds = r.get('data_source')
-      sm = ds.get('selection_manager')
->>>>>>> 336b6609
-      sm.select(@, @plot_view.renderer_views[r.id], geometry, final, append)
+      sm.select(@, @plot_view.renderer_views[r.id], geometry, final, true)
 
     cb_data = @_get_cb_data(geometry)
 
