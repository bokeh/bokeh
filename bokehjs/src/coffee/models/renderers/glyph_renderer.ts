/* XXX: partial */
import {Renderer, RendererView} from "./renderer";
<<<<<<< HEAD
import {Line, LineView} from "../glyphs/line";
=======
import {Glyph} from "../glyphs/glyph";
import {LineView} from "../glyphs/line";
import {DataSource} from "../sources/data_source";
>>>>>>> 25ed9f47
import {RemoteDataSource} from "../sources/remote_data_source";
import {CDSView} from "../sources/cds_view";
import {logger} from "core/logging";
import * as p from "core/properties";
import {difference, includes, range} from "core/util/array";
import {extend, clone} from "core/util/object";
import * as hittest from "core/hittest";

export class GlyphRendererView extends RendererView {

  initialize(options: any): void {
    super.initialize(options);

    const base_glyph = this.model.glyph;
    const has_fill = includes(base_glyph.mixins, "fill");
    const has_line = includes(base_glyph.mixins, "line");
    const glyph_attrs = clone(base_glyph.attributes);
    delete glyph_attrs.id;

    const mk_glyph = function(defaults) {
      const attrs = clone(glyph_attrs);
      if (has_fill) { extend(attrs, defaults.fill); }
      if (has_line) { extend(attrs, defaults.line); }
      return new (base_glyph.constructor)(attrs);
    };

    this.glyph = this.build_glyph_view(base_glyph);

    let { selection_glyph } = this.model;
    if ((selection_glyph == null)) {
      selection_glyph = mk_glyph({fill: {}, line: {}});
    } else if (selection_glyph === "auto") {
      selection_glyph = mk_glyph(this.model.selection_defaults);
    }
    this.selection_glyph = this.build_glyph_view(selection_glyph);

    let { nonselection_glyph } = this.model;
    if ((nonselection_glyph == null)) {
      nonselection_glyph = mk_glyph({fill: {}, line: {}});
    } else if (nonselection_glyph === "auto") {
      nonselection_glyph = mk_glyph(this.model.nonselection_defaults);
    }
    this.nonselection_glyph = this.build_glyph_view(nonselection_glyph);

    const { hover_glyph } = this.model;
    if (hover_glyph != null) {
      this.hover_glyph = this.build_glyph_view(hover_glyph);
    }

    const { muted_glyph } = this.model;
    if (muted_glyph != null) {
      this.muted_glyph = this.build_glyph_view(muted_glyph);
    }

    const decimated_glyph = mk_glyph(this.model.decimated_defaults);
    this.decimated_glyph = this.build_glyph_view(decimated_glyph);

    this.xscale = this.plot_view.frame.xscales[this.model.x_range_name];
    this.yscale = this.plot_view.frame.yscales[this.model.y_range_name];

    this.set_data(false);

    if (this.model.data_source instanceof RemoteDataSource) {
      return this.model.data_source.setup();
    }
  }

  build_glyph_view(model) {
    return new model.default_view({model, renderer: this, plot_view: this.plot_view, parent: this});
  }

  connect_signals(): void {
    super.connect_signals();

    this.connect(this.model.change, () => this.request_render())
    this.connect(this.model.glyph.change, () => this.set_data())
    this.connect(this.model.data_source.change, () => this.set_data())
    this.connect(this.model.data_source.streaming, () => this.set_data())
    this.connect(this.model.data_source.patching, (indices) => this.set_data(true, indices))
    this.connect(this.model.data_source._select, () => this.request_render())
    if (this.hover_glyph != null) {
      this.connect(this.model.data_source.inspect, () => this.request_render())
    }
    this.connect(this.model.properties.view.change, () => this.set_data())
    this.connect(this.model.view.change, () => this.set_data())

    const {x_ranges, y_ranges} = this.plot_model.frame

    for (const name in x_ranges) {
      const rng = x_ranges[name];
      this.connect(rng.change, () => this.set_data())
    }

    for (const name in y_ranges) {
      const rng = y_ranges[name];
      this.connect(rng.change, () => this.set_data())
    }

    this.connect(this.model.glyph.transformchange, () => this.set_data())
  }

  have_selection_glyphs() { return (this.selection_glyph != null) && (this.nonselection_glyph != null); }

  // in case of partial updates like patching, the list of indices that actually
  // changed may be passed as the "indices" parameter to afford any optional optimizations
  set_data(request_render = true, indices = null) { // XXX: indices
    const t0 = Date.now();
    const source = this.model.data_source;

    this.all_indices = this.model.view.indices;

    // TODO (bev) this is a bit clunky, need to make sure glyphs use the correct ranges when they call
    // mapping functions on the base Renderer class
    this.glyph.model.setv({x_range_name: this.model.x_range_name, y_range_name: this.model.y_range_name}, {silent: true});
    this.glyph.set_data(source, this.all_indices, indices);

    this.glyph.set_visuals(source);
    this.decimated_glyph.set_visuals(source);
    if (this.have_selection_glyphs()) {
      this.selection_glyph.set_visuals(source);
      this.nonselection_glyph.set_visuals(source);
    }
    if (this.hover_glyph != null) {
      this.hover_glyph.set_visuals(source);
    }
    if (this.muted_glyph != null) {
      this.muted_glyph.set_visuals(source);
    }

    const { lod_factor } = this.plot_model.plot;
    this.decimated = [];
    for (let i = 0, end = Math.floor(this.all_indices.length/lod_factor), asc = 0 <= end; asc ? i < end : i > end; asc ? i++ : i--) {
      this.decimated.push(i*lod_factor);
    }

    const dt = Date.now() - t0;
    logger.debug(`${this.glyph.model.type} GlyphRenderer (${this.model.id}): set_data finished in ${dt}ms`);

    this.set_data_timestamp = Date.now();

    if (request_render) {
      return this.request_render();
    }
  }

  render() {
    let dtrender, dtselect, glyph, nonselection_glyph, selection_glyph, trender;
    let i;
    if (!this.model.visible) {
      return;
    }

    const t0 = Date.now();

    const glsupport = this.glyph.glglyph;

    this.glyph.map_data();
    const dtmap = Date.now() - t0;

    const tmask = Date.now();
    // all_indices is in full data space, indices is converted to subset space
    // either by mask_data (that uses the spatial index) or manually
    let indices = this.glyph.mask_data(this.all_indices);
    if (indices.length === this.all_indices.length) {
      indices = range(0, this.all_indices.length);
    }
    const dtmask = Date.now() - tmask;

    const { ctx } = this.plot_view.canvas_view;
    ctx.save();

    // selected is in full set space
    let { selected } = this.model.data_source;
    if (!selected || selected.is_empty()) {
      selected = [];
    } else {
      if (this.glyph instanceof LineView && selected.selected_glyph === this.glyph.model) {
        selected = this.model.view.convert_indices_from_subset(indices);
      } else {
        selected = selected.indices;
      }
    }

    // inspected is in full set space
    let { inspected } = this.model.data_source;
    if (!inspected || (inspected.length === 0)) {
      inspected = [];
    } else {
      if (inspected['0d'].glyph) {
        inspected = this.model.view.convert_indices_from_subset(indices);
      } else if (inspected['1d'].indices.length > 0) {
        inspected = inspected['1d'].indices;
      } else {
        inspected = ((() => {
          const result1 = [];
          for (i of Object.keys(inspected["2d"].indices)) {             result1.push(parseInt(i));
          }
          return result1;
        })());
      }
    }

    // inspected is transformed to subset space
    inspected = ((() => {
      const result2 = [];
      for (i of indices) {         if (includes(inspected, this.all_indices[i])) {
          result2.push(i);
        }
      }
      return result2;
    })());

    const { lod_threshold } = this.plot_model.plot;
    if (((this.model.document != null ? this.model.document.interactive_duration() : undefined) > 0) && !glsupport && (lod_threshold != null) && (this.all_indices.length > lod_threshold)) {
      // Render decimated during interaction if too many elements and not using GL
      indices = this.decimated;
      glyph = this.decimated_glyph;
      nonselection_glyph = this.decimated_glyph;
      ({ selection_glyph } = this);
    } else {
      glyph = this.model.muted && (this.muted_glyph != null) ? this.muted_glyph : this.glyph;
      ({ nonselection_glyph } = this);
      ({ selection_glyph } = this);
    }

    if ((this.hover_glyph != null) && inspected.length) {
      indices = difference(indices, inspected);
    }

    // Render with no selection
    if (!(selected.length && this.have_selection_glyphs())) {
        trender = Date.now();
        if (this.glyph instanceof LineView) {
          if (this.hover_glyph && inspected.length) {
            this.hover_glyph.render(ctx, this.model.view.convert_indices_from_subset(inspected), this.glyph);
          } else {
            glyph.render(ctx, this.all_indices, this.glyph);
          }
        } else {
          glyph.render(ctx, indices, this.glyph);
          if (this.hover_glyph && inspected.length) {
            this.hover_glyph.render(ctx, inspected, this.glyph);
          }
        }
        dtrender = Date.now() - trender;

    // Render with selection
    } else {
      // reset the selection mask
      const tselect = Date.now();
      const selected_mask = {};
      for (i of selected) {
        selected_mask[i] = true;
      }

      // intersect/different selection with render mask
      selected = new Array();
      const nonselected = new Array();

      // now, selected is changed to subset space, except for Line glyph
      if (this.glyph instanceof LineView) {
        for (i of this.all_indices) {
          if (selected_mask[i] != null) {
            selected.push(i);
          } else {
            nonselected.push(i);
          }
        }
      } else {
        for (i of indices) {
          if (selected_mask[this.all_indices[i]] != null) {
            selected.push(i);
          } else {
            nonselected.push(i);
          }
        }
      }
      dtselect = Date.now() - tselect;

      trender = Date.now();
      nonselection_glyph.render(ctx, nonselected, this.glyph);
      selection_glyph.render(ctx, selected, this.glyph);
      if (this.hover_glyph != null) {
        if (this.glyph instanceof LineView) {
          this.hover_glyph.render(ctx, this.model.view.convert_indices_from_subset(inspected), this.glyph);
        } else {
          this.hover_glyph.render(ctx, inspected, this.glyph);
        }
      }
      dtrender = Date.now() - trender;
    }

    this.last_dtrender = dtrender;

    const dttot = Date.now() - t0;
    logger.debug(`${this.glyph.model.type} GlyphRenderer (${this.model.id}): render finished in ${dttot}ms`);
    logger.trace(` - map_data finished in       : ${dtmap}ms`);
    if (dtmask != null) {
      logger.trace(` - mask_data finished in      : ${dtmask}ms`);
    }
    if (dtselect != null) {
      logger.trace(` - selection mask finished in : ${dtselect}ms`);
    }
    logger.trace(` - glyph renders finished in  : ${dtrender}ms`);

    return ctx.restore();
  }

  draw_legend(ctx, x0, x1, y0, y1, field, label) {
    const index = this.model.get_reference_point(field, label);
    return this.glyph.draw_legend_for_index(ctx, x0, x1, y0, y1, index);
  }

<<<<<<< HEAD
  hit_test(geometry) {
    return this.model.hit_test_helper(geometry, this);
=======
  hit_test(geometry, final, append, mode = "select") {
    return this.model.hit_test_helper(geometry, this, final, append, mode);
>>>>>>> 25ed9f47
  }
}

export class GlyphRenderer extends Renderer {

  x_range_name: string
  y_range_name: string
  data_source: DataSource
  view: CDSView
  glyph: Glyph
  hover_glyph: Glyph
  nonselection_glyph: Glyph | "auto"
  selection_glyph: Glyph | "auto"
  muted_glyph: Glyph
  muted: boolean

  static initClass() {
    this.prototype.default_view = GlyphRendererView;

    this.prototype.type = 'GlyphRenderer';

    this.define({
        x_range_name:       [ p.String,  'default' ],
        y_range_name:       [ p.String,  'default' ],
        data_source:        [ p.Instance           ],
        view:               [ p.Instance, () => new CDSView() ],
        glyph:              [ p.Instance           ],
        hover_glyph:        [ p.Instance           ],
        nonselection_glyph: [ p.Any,      'auto'   ], // Instance or "auto"
        selection_glyph:    [ p.Any,      'auto'   ], // Instance or "auto"
        muted_glyph:        [ p.Instance           ],
        muted:              [ p.Bool,        false ]
      });

    this.override({
      level: 'glyph'
    });

    this.prototype.selection_defaults = {fill: {}, line: {}};
    this.prototype.decimated_defaults = {fill: {fill_alpha: 0.3, fill_color: "grey"}, line: {line_alpha: 0.3, line_color: "grey"}};
    this.prototype.nonselection_defaults = {fill: {fill_alpha: 0.2, line_alpha: 0.2}, line: {}};
  }

  initialize(options: any): void {
    super.initialize(options);

    if ((this.view.source == null)) {
      this.view.source = this.data_source;
      this.view.compute_indices();
    }
  }

  get_reference_point(field, value) {
    let index = 0;  // This is the default to return
    if ((field != null) && (this.data_source.get_column != null)) {
      const data = this.data_source.get_column(field);
      if (data) {
        const i = data.indexOf(value);
        if (i > 0) {
          index = i;
        }
      }
    }
    return index;
  }

  hit_test_helper(geometry, renderer_view) {
    if (!this.visible) {
      return null;
    }

    const hit_test_result = renderer_view.glyph.hit_test(geometry);

    // glyphs that don't have hit-testing implemented will return null
    if (hit_test_result === null) {
<<<<<<< HEAD
      return null;
=======
      return false;
    }

    const indices = this.view.convert_selection_from_subset(hit_test_result);

    if (mode === "select") {
      const { selector } = this.data_source.selection_manager;
      selector.update(indices, final, append);
      this.data_source.selected = selector.indices;
      this.data_source._select.emit(undefined);
    } else { // mode == "inspect"
      const inspector = this.data_source.selection_manager.get_or_create_inspector(this);
      inspector.update(indices, true, false, true);
      // silently set inspected attr to avoid triggering data_source.change event and rerender
      this.data_source.setv({inspected: inspector.indices}, {silent: true});
      this.data_source.inspect.emit([renderer_view, {geometry}]);
>>>>>>> 25ed9f47
    }

    const selection = this.view.convert_selection_from_subset(hit_test_result);
    return selection
  }

  get_selection_manager() {
    return this.data_source.selection_manager;
  }
}
GlyphRenderer.initClass();<|MERGE_RESOLUTION|>--- conflicted
+++ resolved
@@ -1,12 +1,8 @@
 /* XXX: partial */
 import {Renderer, RendererView} from "./renderer";
-<<<<<<< HEAD
-import {Line, LineView} from "../glyphs/line";
-=======
+import {LineView} from "../glyphs/line";
 import {Glyph} from "../glyphs/glyph";
-import {LineView} from "../glyphs/line";
 import {DataSource} from "../sources/data_source";
->>>>>>> 25ed9f47
 import {RemoteDataSource} from "../sources/remote_data_source";
 import {CDSView} from "../sources/cds_view";
 import {logger} from "core/logging";
@@ -14,6 +10,7 @@
 import {difference, includes, range} from "core/util/array";
 import {extend, clone} from "core/util/object";
 import * as hittest from "core/hittest";
+import {Geometry} from "core/geometry"
 
 export class GlyphRendererView extends RendererView {
 
@@ -320,13 +317,8 @@
     return this.glyph.draw_legend_for_index(ctx, x0, x1, y0, y1, index);
   }
 
-<<<<<<< HEAD
-  hit_test(geometry) {
+  hit_test(geometry: Geometry): hittest.HitTestResult {
     return this.model.hit_test_helper(geometry, this);
-=======
-  hit_test(geometry, final, append, mode = "select") {
-    return this.model.hit_test_helper(geometry, this, final, append, mode);
->>>>>>> 25ed9f47
   }
 }
 
@@ -393,7 +385,7 @@
     return index;
   }
 
-  hit_test_helper(geometry, renderer_view) {
+  hit_test_helper(geometry: Geometry, renderer_view): hittest.HitTestResult {
     if (!this.visible) {
       return null;
     }
@@ -402,26 +394,7 @@
 
     // glyphs that don't have hit-testing implemented will return null
     if (hit_test_result === null) {
-<<<<<<< HEAD
       return null;
-=======
-      return false;
-    }
-
-    const indices = this.view.convert_selection_from_subset(hit_test_result);
-
-    if (mode === "select") {
-      const { selector } = this.data_source.selection_manager;
-      selector.update(indices, final, append);
-      this.data_source.selected = selector.indices;
-      this.data_source._select.emit(undefined);
-    } else { // mode == "inspect"
-      const inspector = this.data_source.selection_manager.get_or_create_inspector(this);
-      inspector.update(indices, true, false, true);
-      // silently set inspected attr to avoid triggering data_source.change event and rerender
-      this.data_source.setv({inspected: inspector.indices}, {silent: true});
-      this.data_source.inspect.emit([renderer_view, {geometry}]);
->>>>>>> 25ed9f47
     }
 
     const selection = this.view.convert_selection_from_subset(hit_test_result);
