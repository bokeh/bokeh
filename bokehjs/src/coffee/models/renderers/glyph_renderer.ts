--- conflicted
+++ resolved
@@ -182,17 +182,7 @@
       if (this.glyph instanceof LineView && selected.selected_glyph === this.glyph.model) {
         selected = this.model.view.convert_indices_from_subset(indices);
       } else {
-<<<<<<< HEAD
         selected = selected.indices;
-=======
-        selected = ((() => {
-          const result = [];
-          for (const i of Object.keys(selected["2d"].indices)) {
-            result.push(parseInt(i));
-          }
-          return result;
-        })());
->>>>>>> 7e2c4d39
       }
     }
 
