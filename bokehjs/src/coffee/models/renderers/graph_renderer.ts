/* XXX: partial */
<<<<<<< HEAD
import {Renderer, RendererView} from "../renderers/renderer";
import {GlyphRenderer, GlyphRendererView} from "../renderers/glyph_renderer"
import {NodesOnly} from "../graphs/graph_hit_test_policy";
import {SelectionManager} from "core/selection_manager"

=======
import {Renderer, RendererView} from "./renderer"
import {GlyphRenderer} from "./glyph_renderer"
import {LayoutProvider} from "../graphs/layout_provider"
import {GraphHitTestPolicy, NodesOnly} from "../graphs/graph_hit_test_policy";
>>>>>>> 34800c47
import * as p from "core/properties";
import {build_views} from "core/build_views";
import {SelectionManager} from "core/selection_manager"

export class GraphRendererView extends RendererView {
<<<<<<< HEAD
  node_view: GlyphRendererView
  edge_view: GlyphRendererView
=======
>>>>>>> 34800c47
  model: GraphRenderer

  initialize(options: any): void {
    super.initialize(options);

    this.xscale = this.plot_view.frame.xscales["default"];
    this.yscale = this.plot_view.frame.yscales["default"];

    this._renderer_views = {};
    [this.node_view, this.edge_view] = build_views(this._renderer_views,
      [this.model.node_renderer, this.model.edge_renderer], this.plot_view.view_options());

    this.set_data();
  }

  connect_signals(): void {
    super.connect_signals();

    this.connect(this.model.layout_provider.change, () => this.set_data())
    this.connect(this.model.node_renderer.data_source._select, () => this.set_data())
    this.connect(this.model.node_renderer.data_source.inspect, () => this.set_data())
    this.connect(this.model.node_renderer.data_source.change, () => this.set_data())
    this.connect(this.model.edge_renderer.data_source._select, () => this.set_data())
    this.connect(this.model.edge_renderer.data_source.inspect, () => this.set_data())
    this.connect(this.model.edge_renderer.data_source.change, () => this.set_data())

    const {x_ranges, y_ranges} = this.plot_model.frame

    for (const  name in x_ranges) {
      const rng = x_ranges[name];
      this.connect(rng.change, () => this.set_data())
    }

    for (const name in y_ranges) {
      const rng = y_ranges[name];
      this.connect(rng.change, () => this.set_data())
    }
  }

  set_data(request_render: boolean = true) {
    // TODO (bev) this is a bit clunky, need to make sure glyphs use the correct ranges when they call
    // mapping functions on the base Renderer class
    if (request_render == null) { request_render = true; }
    this.node_view.glyph.model.setv({x_range_name: this.model.x_range_name, y_range_name: this.model.y_range_name}, {silent: true});
    this.edge_view.glyph.model.setv({x_range_name: this.model.x_range_name, y_range_name: this.model.y_range_name}, {silent: true});

    [this.node_view.glyph._x, this.node_view.glyph._y] = this.model.layout_provider.get_node_coordinates(this.model.node_renderer.data_source);
    [this.edge_view.glyph._xs, this.edge_view.glyph._ys] = this.model.layout_provider.get_edge_coordinates(this.model.edge_renderer.data_source);
    this.node_view.glyph.index = this.node_view.glyph._index_data();
    this.edge_view.glyph.index = this.edge_view.glyph._index_data();

    if (request_render) {
      this.request_render();
    }
  }

  render() {
    this.edge_view.render();
    return this.node_view.render();
  }

}

export namespace GraphRenderer {
  export interface Attrs extends Renderer.Attrs {
    x_range_name: string;
    y_range_name: string
    layout_provider: LayoutProvider
    node_renderer: GlyphRenderer
    edge_renderer: GlyphRenderer
    selection_policy: GraphHitTestPolicy
    inspection_policy: GraphHitTestPolicy
  }

  export interface Opts extends Renderer.Opts {}
}

export interface GraphRenderer extends GraphRenderer.Attrs {}

export class GraphRenderer extends Renderer {

<<<<<<< HEAD
  x_range_name: string;
  y_range_name: string
  node_renderer: GlyphRenderer
  edge_renderer: GlyphRenderer
  /*
  layout_provider:
  selection_policy:
  inspection_policy:
  */
  ;
=======
  constructor(attrs?: Partial<GraphRenderer.Attrs>, opts?: GraphRenderer.Opts) {
    super(attrs, opts)
  }
>>>>>>> 34800c47

  static initClass() {
    this.prototype.type = 'GraphRenderer';
    this.prototype.default_view = GraphRendererView;

    this.define({
      x_range_name:       [ p.String,        'default'              ],
      y_range_name:       [ p.String,        'default'              ],
      layout_provider:    [ p.Instance                              ],
      node_renderer:      [ p.Instance                              ],
      edge_renderer:      [ p.Instance                              ],
      selection_policy:   [ p.Instance,      () => new NodesOnly()  ],
      inspection_policy:  [ p.Instance,      () => new NodesOnly()  ],
    });

    this.override({
      level: 'glyph',
    });
  }

  get_selection_manager(): SelectionManager {
    return this.node_renderer.data_source.selection_manager;
  }
}
GraphRenderer.initClass();<|MERGE_RESOLUTION|>--- conflicted
+++ resolved
@@ -1,26 +1,15 @@
 /* XXX: partial */
-<<<<<<< HEAD
-import {Renderer, RendererView} from "../renderers/renderer";
-import {GlyphRenderer, GlyphRendererView} from "../renderers/glyph_renderer"
-import {NodesOnly} from "../graphs/graph_hit_test_policy";
-import {SelectionManager} from "core/selection_manager"
-
-=======
 import {Renderer, RendererView} from "./renderer"
-import {GlyphRenderer} from "./glyph_renderer"
+import {GlyphRenderer, GlyphRendererView} from "./glyph_renderer"
 import {LayoutProvider} from "../graphs/layout_provider"
 import {GraphHitTestPolicy, NodesOnly} from "../graphs/graph_hit_test_policy";
->>>>>>> 34800c47
 import * as p from "core/properties";
 import {build_views} from "core/build_views";
 import {SelectionManager} from "core/selection_manager"
 
 export class GraphRendererView extends RendererView {
-<<<<<<< HEAD
   node_view: GlyphRendererView
   edge_view: GlyphRendererView
-=======
->>>>>>> 34800c47
   model: GraphRenderer
 
   initialize(options: any): void {
@@ -102,22 +91,9 @@
 
 export class GraphRenderer extends Renderer {
 
-<<<<<<< HEAD
-  x_range_name: string;
-  y_range_name: string
-  node_renderer: GlyphRenderer
-  edge_renderer: GlyphRenderer
-  /*
-  layout_provider:
-  selection_policy:
-  inspection_policy:
-  */
-  ;
-=======
   constructor(attrs?: Partial<GraphRenderer.Attrs>, opts?: GraphRenderer.Opts) {
     super(attrs, opts)
   }
->>>>>>> 34800c47
 
   static initClass() {
     this.prototype.type = 'GraphRenderer';
