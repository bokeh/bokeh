
define [
  "underscore",
  "renderer/properties",
  "mapper/color/linear_color_mapper",
  "palettes/palettes",
  "./glyph",
], (_, Properties, LinearColorMapper, Palettes, Glyph) ->

  all_palettes = Palettes.all_palettes

  class ImageView extends Glyph.View

    _properties: []

<<<<<<< HEAD
    setup_server_data : () ->
      serversource = @mget_obj('server_data_source')
      # hack, call set data, becuase there are some attrs that we need
      # that are in it
      data = _.extend({}, @mget_obj('data_source').get('data'), serversource.get('data'))
      @mget_obj('data_source').set('data', data)
      @set_data(false)

      serversource.listen_for_heatmap_updates(@mget_obj('data_source'),
        @plot_view.x_range,
        @plot_view.y_range,
        @plot_view.frame.get('inner_range_horizontal'),
        @plot_view.frame.get('inner_range_vertical'),
      )


=======
>>>>>>> f6cefa38
    initialize: (options) ->
      # the point of this is to support both efficient ArrayBuffers as well as dumb
      # arrays of arrays that the python interface currently uses. If the glyphspec
      # contains "rows" then it is assumed to be an ArrayBuffer with explicitly
      # provided number of rows/cols, otherwise treat as a "list of lists".
      spec = @mget('glyphspec')
      if spec.rows?
        @_fields = ['image:array', 'rows', 'cols', 'x', 'y', 'dw', 'dh', 'palette:string', 'reserve_val', 'reserve_color']
      else
        @_fields = ['image:array', 'x', 'y', 'dw', 'dh', 'palette:string', 'reserve_val', 'reserve_color']
      super(options)

    _set_data: (@data) ->
      if not @image_data? or @image_data.length != @image.length
        @image_data = new Array(@image.length)

      if not @width? or @width.length != @image.length
        @width = new Array(@image.length)

      if not @height? or @height.length != @image.length
        @height = new Array(@image.length)

      for i in [0...@image.length]
        if @rows?
          @height[i] = @rows[i]
          @width[i] = @cols[i]
        else
          @height[i] = @image[i].length
          @width[i] = @image[i][0].length
        canvas = document.createElement('canvas');
        canvas.width = @width[i];
        canvas.height = @height[i];
        ctx = canvas.getContext('2d')
        image_data = ctx.getImageData(0, 0, @width[i], @height[i])
        cmap = new LinearColorMapper.Model({
          palette: all_palettes[@palette[i]]
          reserve_val: @reserve_val
          reserve_color: @reserve_color
        })
        if @rows?
          img = @image[i]
        else
          img = _.flatten(@image[i])
        buf = cmap.v_map_screen(img)
        buf8 = new Uint8ClampedArray(buf);
        image_data.data.set(buf8)
        ctx.putImageData(image_data, 0, 0);
        @image_data[i] = canvas

    _map_data: () ->
      [@sx, @sy] = @plot_view.map_to_screen(@x, @glyph_props.x.units, @y, @glyph_props.y.units)
      @sw = @distance_vector('x', 'dw', 'edge',  @mget('glyphspec')['dilate'])
      @sh = @distance_vector('y', 'dh', 'edge',  @mget('glyphspec')['dilate'])

    _render: (ctx, indices, glyph_props) ->
      old_smoothing = ctx.getImageSmoothingEnabled()
      ctx.setImageSmoothingEnabled(false)

      for i in indices
        if not this.image_data[i]?
          continue
        if isNaN(@sx[i] + @sy[i] + @sw[i] + @sh[i])
          continue

        y_offset = @sy[i]

        ctx.translate(0, y_offset)
        ctx.scale(1, -1)
        ctx.translate(0, -y_offset)
        ctx.drawImage(@image_data[i], @sx[i]|0, @sy[i]|0, @sw[i], @sh[i])
        ctx.translate(0, y_offset)
        ctx.scale(1, -1)
        ctx.translate(0, -y_offset)

      ctx.setImageSmoothingEnabled(old_smoothing)

  # name Image conflicts with js Image
  class ImageGlyph extends Glyph.Model
    default_view: ImageView
    type: 'Glyph'

    display_defaults: () ->
      return _.extend(super(), {
        level: 'underlay'
        dilate: false
      })

  return {
    "Model": ImageGlyph,
    "View": ImageView,
  }<|MERGE_RESOLUTION|>--- conflicted
+++ resolved
@@ -13,25 +13,6 @@
 
     _properties: []
 
-<<<<<<< HEAD
-    setup_server_data : () ->
-      serversource = @mget_obj('server_data_source')
-      # hack, call set data, becuase there are some attrs that we need
-      # that are in it
-      data = _.extend({}, @mget_obj('data_source').get('data'), serversource.get('data'))
-      @mget_obj('data_source').set('data', data)
-      @set_data(false)
-
-      serversource.listen_for_heatmap_updates(@mget_obj('data_source'),
-        @plot_view.x_range,
-        @plot_view.y_range,
-        @plot_view.frame.get('inner_range_horizontal'),
-        @plot_view.frame.get('inner_range_vertical'),
-      )
-
-
-=======
->>>>>>> f6cefa38
     initialize: (options) ->
       # the point of this is to support both efficient ArrayBuffers as well as dumb
       # arrays of arrays that the python interface currently uses. If the glyphspec
