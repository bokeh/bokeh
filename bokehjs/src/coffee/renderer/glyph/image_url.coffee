--- conflicted
+++ resolved
@@ -20,10 +20,7 @@
     @retries = (retry_attempts for img in @url)
 
     for i in [0...@url.length]
-<<<<<<< HEAD
       img = new window.Image()
-=======
-      img = new Image()
       img.onerror = do (i, img) =>
         return () =>
           if @retries[i] > 0
@@ -32,7 +29,6 @@
           else
             logger.warn("ImageURL unable to load #{@url[i]} image after #{retry_attempts} retries")
           @retries[i] -= 1
->>>>>>> 05162cf4
       img.onload = do (img, i) =>
         return () =>
           @image[i] = img
