
define [
  "underscore",
  "backbone",
  "common/safebind",
  "common/has_parent",
  "common/plot_widget",
  "renderer/properties",
], (_, Backbone, safebind, HasParent, PlotWidget, Properties) ->

  glyph_properties = Properties.glyph_properties
  line_properties  = Properties.line_properties
  text_properties  = Properties.text_properties

  # This table lays out the rules for configuring the baseline, alignment, etc. of
  # axis title text, based on it's location and orientation
  #
  # loc     orient        baseline   align     angle   normal-dist
  # -------------------------------------------------------------------------------
  # top     parallel      bottom     center    0       height
  #         normal        middle     left      -90     width
  #         horizontal    bottom     center    0       height
  #         [angle > 0]   middle     left              width * sin + height * cos
  #         [angle < 0]   middle     right             width * sin + height * cos
  #
  # bottom  parallel      top        center    0       height
  #         normal        middle     right     90      width
  #         horizontal    top        center    0       height
  #         [angle > 0]   middle     right             width * sin + height * cos
  #         [angle < 0]   middle     left              width * sin + height * cos
  #
  # left    parallel      bottom     center    90      height
  #         normal        middle     right     0       width
  #         horizontal    middle     right     0       width
  #         [angle > 0]   middle     right             width * cos + height * sin
  #         [angle < 0]   middle     right             width * cos + height + sin
  #
  # right   parallel      bottom     center   -90      height
  #         normal        middle     left     0        width
  #         horizontal    middle     left     0        width
  #         [angle > 0]   middle     left              width * cos + height * sin
  #         [angle < 0]   middle     left              width * cos + height + sin

  _angle_lookup = {
    top:
      parallel   : 0
      normal     : -Math.PI/2
      horizontal : 0
      vertical   : -Math.PI/2
    bottom:
      parallel   : 0
      normal     : Math.PI/2
      horizontal : 0
      vertical   : Math.PI/2
    left:
      parallel   : -Math.PI/2
      normal     : 0
      horizontal : 0
      vertical   : -Math.PI/2
    right:
      parallel   : Math.PI/2
      normal     : 0
      horizontal : 0
      vertical   : Math.PI/2
  }

  _baseline_lookup = {
    top:
      parallel   : 'alphabetic'
      normal     : 'middle'
      horizontal : 'alphabetic'
      vertical   : 'middle'
    bottom:
      parallel   : 'hanging'
      normal     : 'middle'
      horizontal : 'hanging'
      vertical   : 'middle'
    left:
      parallel   : 'alphabetic'
      normal     : 'middle'
      horizontal : 'middle'
      vertical   : 'alphabetic'
    right:
      parallel   : 'alphabetic'
      normal     : 'middle'
      horizontal : 'middle'
      vertical   : 'alphabetic'
  }

  _align_lookup = {
    top:
      parallel   : 'center'
      normal     : 'left'
      horizontal : 'center'
      vertical   : 'left'
    bottom:
      parallel   : 'center'
      normal     : 'left'
      horizontal : 'center'
      vertical   : 'right'
    left:
      parallel   : 'center'
      normal     : 'right'
      horizontal : 'right'
      vertical   : 'center'
    right:
      parallel   : 'center'
      normal     : 'left'
      horizontal : 'left'
      vertical   : 'center'
  }

  _align_lookup_negative = {
    top    : 'right'
    bottom : 'left'
    left   : 'right'
    right  : 'left'
  }

  _align_lookup_positive = {
    top    : 'left'
    bottom : 'right'
    left   : 'right'
    right  : 'left'
  }

  # lookup[axis][idir][jdir][loc]
  _normal_lookup = [
    {
      norm: {
        norm: {'min': +1, 'max': -1}
        flip: {'min': -1, 'max': +1}
      }
      flip: {
        norm: {'min': +1, 'max': -1}
        flip: {'min': -1, 'max': +1}
      }
    },
    {
      norm: {
        norm: {'min': -1, 'max': +1}
        flip: {'min': -1, 'max': +1}
      }
      flip: {
        norm: {'min': +1, 'max': -1}
        flip: {'min': +1, 'max': -1}
      }
    }
  ]

  class AxisView extends PlotWidget
    initialize: (options) ->
      super(options)

      @rule_props = new line_properties(@, null, 'axis_')
      @major_tick_props = new line_properties(@, null, 'major_tick_')
      @minor_tick_props = new line_properties(@, null, 'minor_tick_')
      @major_label_props = new text_properties(@, null, 'major_label_')
      @axis_label_props = new text_properties(@, null, 'axis_label_')

    render: () ->
      ctx = @plot_view.ctx

      ctx.save()

      @_draw_rule(ctx)
      @_draw_major_ticks(ctx)
      @_draw_minor_ticks(ctx)
      @_draw_major_labels(ctx)
      @_draw_axis_label(ctx)

      ctx.restore()

    bind_bokeh_events: () ->
      safebind(this, @model, 'change', @request_render)

    padding_request: () ->
      return @_padding_request()

    _draw_rule: (ctx) ->
      if not @rule_props.do_stroke
        return
      [x, y] = coords = @mget('rule_coords')
      [sx, sy] = @plot_view.map_to_screen(x, "data", y, "data", @mget('x_range_name'), @mget('y_range_name'))
      [nx, ny] = @mget('normals')

      @rule_props.set(ctx, @)
      ctx.beginPath()
      ctx.moveTo(Math.round(sx[0]), Math.round(sy[0]))
      for i in [1...sx.length]
        ctx.lineTo(Math.round(sx[i]), Math.round(sy[i]))
      ctx.stroke()

    _draw_major_ticks: (ctx) ->
      if not @major_tick_props.do_stroke
        return
<<<<<<< HEAD
      coords = @mget('tick_coords')
      [x, y] = coords.major
      [sx, sy] = @plot_view.map_to_screen(x, "data", y, "data")
=======
      [x, y] = coords = @mget('major_coords')
      [sx, sy] = @plot_view.map_to_screen(x, "data", y, "data", @mget('x_range_name'), @mget('y_range_name'))
>>>>>>> 60af51d1
      [nx, ny] = @mget('normals')

      tin = @mget('major_tick_in')
      tout = @mget('major_tick_out')
      @major_tick_props.set(ctx, @)
      for i in [0...sx.length]
        ctx.beginPath()
        ctx.moveTo(Math.round(sx[i]+nx*tout), Math.round(sy[i]+ny*tout))
        ctx.lineTo(Math.round(sx[i]-nx*tin),  Math.round(sy[i]-ny*tin))
        ctx.stroke()

    _draw_minor_ticks: (ctx) ->
      if not @minor_tick_props.do_stroke
        return
      coords = @mget('tick_coords')
      [x, y] = coords.minor
      [sx, sy] = @plot_view.map_to_screen(x, "data", y, "data")
      [nx, ny] = @mget('normals')

      tin = @mget('minor_tick_in')
      tout = @mget('minor_tick_out')
      @minor_tick_props.set(ctx, @)
      for i in [0...sx.length]
        ctx.beginPath()
        ctx.moveTo(Math.round(sx[i]+nx*tout), Math.round(sy[i]+ny*tout))
        ctx.lineTo(Math.round(sx[i]-nx*tin),  Math.round(sy[i]-ny*tin))
        ctx.stroke()

    _draw_major_labels: (ctx) ->
<<<<<<< HEAD
      coords = @mget('tick_coords')
      [x, y] = coords.major
      [sx, sy] = @plot_view.map_to_screen(x, "data", y, "data")
=======
      [x, y] = coords = @mget('major_coords')
      [sx, sy] = @plot_view.map_to_screen(x, "data", y, "data", @mget('x_range_name'), @mget('y_range_name'))
>>>>>>> 60af51d1
      [nx, ny] = @mget('normals')
      dim = @mget('dimension')
      side = @mget('side')
      orient = @mget('major_label_orientation')

      if _.isString(orient)
        angle = _angle_lookup[side][orient]
      else
        angle = -orient
      standoff = @_tick_extent() + @mget('major_label_standoff')

      labels = @mget_obj('formatter').format(coords.major[dim])

      # override baseline and alignment with heuristics for tick labels
      @major_label_props.set(ctx, @)
      @_apply_location_heuristics(ctx, side, orient)

      for i in [0...sx.length]
        if angle
          ctx.translate(sx[i]+nx*standoff, sy[i]+ny*standoff)
          ctx.rotate(angle)
          ctx.fillText(labels[i], 0, 0)
          ctx.rotate(-angle)
          ctx.translate(-sx[i]-nx*standoff, -sy[i]-ny*standoff)
        else
          ctx.fillText(labels[i], Math.round(sx[i] + nx*standoff), Math.round(sy[i] + ny*standoff))

    _draw_axis_label: (ctx) ->
      label = @mget('axis_label')

      if not label?
        return

      [x, y] = @mget('rule_coords')
      [sx, sy] = @plot_view.map_to_screen(x, "data", y, "data", @mget('x_range_name'), @mget('y_range_name'))
      [nx, ny] = @mget('normals')
      side = @mget('side')
      orient = 'parallel'

      angle = _angle_lookup[side][orient]
      standoff = @_tick_extent() + @_tick_label_extent() + @mget('axis_label_standoff')

      sx = (sx[0] + sx[sx.length-1])/2
      sy = (sy[0] + sy[sy.length-1])/2

      # override baseline and alignment with heuristics for axis labels
      @axis_label_props.set(ctx, @)
      @_apply_location_heuristics(ctx, side, orient)

      if angle
        ctx.translate(sx+nx*standoff, sy+ny*standoff)
        ctx.rotate(angle)
        ctx.fillText(label, 0, 0)
        ctx.rotate(-angle)
        ctx.translate(-sx-nx*standoff, -sy-ny*standoff)
      else
        ctx.fillText(label, sx+nx*standoff, sy+ny*standoff)

    _apply_location_heuristics: (ctx, side, orient) ->
      if _.isString(orient)
        baseline = _baseline_lookup[side][orient]
        align = _align_lookup[side][orient]

      else if orient == 0
        baseline = _baseline_lookup[side][orient]
        align = _align_lookup[side][orient]

      else if orient < 0
        baseline = 'middle'
        align = _align_lookup_negative[side]

      else if orient > 0
        baseline = 'middle'
        align = _align_lookup_positive[side]

      ctx.textBaseline = baseline
      ctx.textAlign = align

    _tick_extent: () ->
      return Math.max(@mget('major_tick_out'), @mget('minor_tick_out'))

    _tick_label_extent: () ->
      extent = 0
      dim = @mget('dimension')

      coords = @mget('tick_coords').major
      side = @mget('side')
      orient = @mget('major_label_orientation')

      labels = @mget_obj('formatter').format(coords[dim])

      @major_label_props.set(@plot_view.ctx, @)

      if _.isString(orient)
        factor = 1
        angle = _angle_lookup[side][orient]
      else
        factor = 2
        angle = -orient
      angle = Math.abs(angle)
      c = Math.cos(angle)
      s = Math.sin(angle)

      if side == "top" or side == "bottom"
        for i in [0...labels.length]
          if not labels[i]?
            continue
          w = @plot_view.ctx.measureText(labels[i]).width * 1.1
          h = @plot_view.ctx.measureText(labels[i]).ascent * 0.9
          val = w*s + (h/factor)*c
          if val > extent
            extent = val
      else
        for i in [0...labels.length]
          if not labels[i]?
            continue
          w = @plot_view.ctx.measureText(labels[i]).width * 1.1
          h = @plot_view.ctx.measureText(labels[i]).ascent * 0.9
          val = w*c + (h/factor)*s
          if val > extent
            extent = val

      if extent > 0
        extent += @mget('major_label_standoff')

      return extent

    _axis_label_extent: () ->
      extent = 0

      side = @mget('side')
      orient = 'parallel'

      @major_label_props.set(@plot_view.ctx, @)

      angle = Math.abs(_angle_lookup[side][orient])
      c = Math.cos(angle)
      s = Math.sin(angle)

      if @mget('axis_label')
        extent += @mget('axis_label_standoff')
        @axis_label_props.set(@plot_view.ctx, @)
        w = @plot_view.ctx.measureText(@mget('axis_label')).width * 1.1
        h = @plot_view.ctx.measureText(@mget('axis_label')).ascent * 0.9
        if side == "top" or side == "bottom"
          extent += w*s + h*c
        else
          extent += w*c + h*s

      return extent

    _padding_request: () ->
      req = {}

      side = @mget('side')
      loc = @mget('location') ? 'min'

      if not _.isString(loc)
        return req

      padding = 0
      padding += @_tick_extent()
      padding += @_tick_label_extent()
      padding += @_axis_label_extent()

      req[side] = padding

      return req

  class Axis extends HasParent
    default_view: AxisView
    type: 'Axis'

    initialize: (attrs, options)->
      super(attrs, options)

      @register_property('computed_bounds', @_bounds, false)
      @add_dependencies('computed_bounds', this, ['bounds'])

      @register_property('rule_coords', @_rule_coords, false)
      @add_dependencies('rule_coords', this, ['computed_bounds', 'dimension', 'location'])

      @register_property('tick_coords', @_tick_coords, false)
      @add_dependencies('tick_coords', this, ['computed_bounds', 'dimension', 'location'])

      @register_property('normals', @_normals, true)
      @add_dependencies('normals', this, ['computed_bounds', 'dimension', 'location'])

      @register_property('side', @_side, false)
      @add_dependencies('side', this, ['normals'])

      @register_property('padding_request', @_padding_request, false)

    dinitialize: (attrs, options)->
      @add_dependencies('computed_bounds', @get_obj('plot'), ['x_range', 'y_range'])

    _bounds: () ->
      i = @get('dimension')
      j = (i + 1) % 2

      # TODO (bev) this is crap
      if @get('x_range_name') != "default"
        xr = @get_obj('plot').get('extra_x_ranges')[@get('x_range_name')]
      else
        xr = @get_obj('plot').get_obj('x_range')

      if @get('y_range_name') != "default"
        yr = @get_obj('plot').get('extra_y_ranges')[@get('y_range_name')]
      else
        yr = @get_obj('plot').get_obj('y_range')

      ranges = [ xr, yr ]

      user_bounds = @get('bounds') ? 'auto'
      range_bounds = [ranges[i].get('min'), ranges[i].get('max')]

      if _.isArray(user_bounds)
        if Math.abs(user_bounds[0]-user_bounds[1]) > Math.abs(range_bounds[0]-range_bounds[1])
          start = Math.max(Math.min(user_bounds[0], user_bounds[1]), range_bounds[0])
          end = Math.min(Math.max(user_bounds[0], user_bounds[1]), range_bounds[1])
        else
          start = Math.min(user_bounds[0], user_bounds[1])
          end = Math.max(user_bounds[0], user_bounds[1])
      else
        [start, end] = range_bounds

      return [start, end]

    _rule_coords: () ->
      i = @get('dimension')
      j = (i + 1) % 2

      # TODO (bev) this is crap
      if @get('x_range_name') != "default"
        xr = @get_obj('plot').get('extra_x_ranges')[@get('x_range_name')]
      else
        xr = @get_obj('plot').get_obj('x_range')

      if @get('y_range_name') != "default"
        yr = @get_obj('plot').get('extra_y_ranges')[@get('y_range_name')]
      else
        yr = @get_obj('plot').get_obj('y_range')

      ranges = [ xr, yr ]

      range = ranges[i]
      cross_range = ranges[j]

      [start, end] = @get('computed_bounds')

      xs = new Array(2)
      ys = new Array(2)
      coords = [xs, ys]

      cstart = cross_range.get('start')
      cend = cross_range.get('end')

      loc = @get('location') ? 'min'
      if _.isString(loc)
        if loc == 'left' or loc == 'bottom'
          if cstart < cend
            loc = 'start'
          else
            loc = 'end'
        else if loc == 'right' or loc == 'top'
          if cstart < cend
            loc = 'end'
          else
            loc = 'start'
        loc = cross_range.get(loc)

      coords[i][0] = Math.max(start, range.get('min'))
      coords[i][1] = Math.min(end, range.get('max'))
      if coords[i][0] > coords[i][1]
        coords[i][0] = coords[i][1] = NaN

      coords[j][0] = loc
      coords[j][1] = loc

      return coords

    _tick_coords: () ->
      i = @get('dimension')
      j = (i + 1) % 2

      # TODO (bev) this is crap
      if @get('x_range_name') != "default"
        xr = @get_obj('plot').get('extra_x_ranges')[@get('x_range_name')]
      else
        xr = @get_obj('plot').get_obj('x_range')

      if @get('y_range_name') != "default"
        yr = @get_obj('plot').get('extra_y_ranges')[@get('y_range_name')]
      else
        yr = @get_obj('plot').get_obj('y_range')

      ranges = [ xr, yr ]

      range = ranges[i]
      cross_range = ranges[j]

      [start, end] = @get('computed_bounds')

      ticks = @get_obj('ticker').get_ticks(start, end, range, {})
      majors = ticks.major
      minors = ticks.minor

      cstart = cross_range.get('start')
      cend = cross_range.get('end')

      loc = @get('location') ? 'min'
      if _.isString(loc)
        if loc == 'left' or loc == 'bottom'
          if cstart < cend
            loc = 'start'
          else
            loc = 'end'
        else if loc == 'right' or loc == 'top'
          if cstart < cend
            loc = 'end'
          else
            loc = 'start'
        loc = cross_range.get(loc)

      xs = []
      ys = []
      coords = [xs, ys]

      minor_xs = []
      minor_ys = []
      minor_coords = [minor_xs, minor_ys]

      if range.type == "FactorRange"
        for ii in [0...majors.length]
          coords[i].push(majors[ii])
          coords[j].push(loc)
      else
        [range_min, range_max] = [range.get('min'), range.get('max')]

        for ii in [0...majors.length]
          if majors[ii] < range_min or majors[ii] > range_max
            continue
          coords[i].push(majors[ii])
          coords[j].push(loc)

        for ii in [0...minors.length]
          if minors[ii] < range_min or minors[ii] > range_max
            continue
          minor_coords[i].push(minors[ii])
          minor_coords[j].push(loc)

      return {
        "major": coords,
        "minor": minor_coords
      }

    _normals: () ->
      i = @get('dimension')
      j = (i + 1) % 2

      # TODO (bev) this is crap
      if @get('x_range_name') != "default"
        xr = @get_obj('plot').get('extra_x_ranges')[@get('x_range_name')]
      else
        xr = @get_obj('plot').get_obj('x_range')

      if @get('y_range_name') != "default"
        yr = @get_obj('plot').get('extra_y_ranges')[@get('y_range_name')]
      else
        yr = @get_obj('plot').get_obj('y_range')

      ranges = [ xr, yr ]

      range = ranges[i]
      cross_range = ranges[j]

      [start, end] = @get('computed_bounds')

      cstart = cross_range.get('start')
      cend = cross_range.get('end')

      loc = @get('location') ? 'min'

      normals = [0, 0]

      if _.isString(loc)
        if start > end
          idir = "flip"
        else
          idir = "norm"

        if cstart > cend
          jdir = "flip"
          if loc in ["left", "bottom"]
            loc = "max"
          else if loc in ["top", "right"]
            loc = "max"
        else
          jdir = "norm"
          if loc in ["left", "bottom"]
            loc = "min"
          else if loc in ["top", "right"]
            loc = "max"

        normals[j] = _normal_lookup[i][idir][jdir][loc]

      else
        if i == 0
          if Math.abs(loc-cstart) <= Math.abs(loc-cend)
            normals[j] = 1
          else
            normals[j] = -1
        else
          if Math.abs(loc-cstart) <= Math.abs(loc-cend)
            normals[j] = -1
          else
            normals[j] = 1

      return normals

    _side: () ->
      n = @get('normals')
      if n[1] == -1
        side = 'top'
      else if n[1] == 1
        side = 'bottom'
      else if n[0] == -1
        side = 'left'
      else if n[0] == 1
        side = 'right'
      return side

    defaults: () ->
      return {
        x_range_name: "default"
        y_range_name: "default"
      }

    display_defaults: () ->
      return {
        level: 'overlay'
        axis_line_color: 'black'
        axis_line_width: 1
        axis_line_alpha: 1.0
        axis_line_join: 'miter'
        axis_line_cap: 'butt'
        axis_line_dash: []
        axis_line_dash_offset: 0
        major_tick_in: 2
        major_tick_out: 6
        major_tick_line_color: 'black'
        major_tick_line_width: 1
        major_tick_line_alpha: 1.0
        major_tick_line_join: 'miter'
        major_tick_line_cap: 'butt'
        major_tick_line_dash: []
        major_tick_line_dash_offset: 0
        major_label_standoff: 5
        minor_tick_in: 0
        minor_tick_out: 4
        minor_tick_line_color: 'black'
        minor_tick_line_width: 1
        minor_tick_line_alpha: 1.0
        minor_tick_line_join: 'miter'
        minor_tick_line_cap: 'butt'
        minor_tick_line_dash: []
        minor_tick_line_dash_offset: 0
        major_label_standoff: 5
        major_label_orientation: "horizontal"
        major_label_text_font: "helvetica"
        major_label_text_font_size: "10pt"
        major_label_text_font_style: "normal"
        major_label_text_color: "#444444"
        major_label_text_alpha: 1.0
        major_label_text_align: "center"
        major_label_text_baseline: "alphabetic"
        axis_label: ""
        axis_label_standoff: 5
        axis_label_text_font: "helvetica"
        axis_label_text_font_size: "16pt"
        axis_label_text_font_style: "normal"
        axis_label_text_color: "#444444"
        axis_label_text_alpha: 1.0
        axis_label_text_align: "center"
        axis_label_text_baseline: "alphabetic"
      }

  return {
    "Model": Axis,
    "View": AxisView
  }<|MERGE_RESOLUTION|>--- conflicted
+++ resolved
@@ -194,14 +194,10 @@
     _draw_major_ticks: (ctx) ->
       if not @major_tick_props.do_stroke
         return
-<<<<<<< HEAD
       coords = @mget('tick_coords')
       [x, y] = coords.major
-      [sx, sy] = @plot_view.map_to_screen(x, "data", y, "data")
-=======
-      [x, y] = coords = @mget('major_coords')
       [sx, sy] = @plot_view.map_to_screen(x, "data", y, "data", @mget('x_range_name'), @mget('y_range_name'))
->>>>>>> 60af51d1
+
       [nx, ny] = @mget('normals')
 
       tin = @mget('major_tick_in')
@@ -231,14 +227,10 @@
         ctx.stroke()
 
     _draw_major_labels: (ctx) ->
-<<<<<<< HEAD
       coords = @mget('tick_coords')
-      [x, y] = coords.major
-      [sx, sy] = @plot_view.map_to_screen(x, "data", y, "data")
-=======
-      [x, y] = coords = @mget('major_coords')
+      [x, y] =  coords.major
       [sx, sy] = @plot_view.map_to_screen(x, "data", y, "data", @mget('x_range_name'), @mget('y_range_name'))
->>>>>>> 60af51d1
+
       [nx, ny] = @mget('normals')
       dim = @mget('dimension')
       side = @mget('side')
