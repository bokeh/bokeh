--- conflicted
+++ resolved
@@ -74,12 +74,5 @@
   lod_interval?: Int;
   lod_timeout?: Int;
 
-<<<<<<< HEAD
-        hidpi?: boolean;
-    }
-=======
-  webgl?: boolean;
   hidpi?: boolean;
- }
->>>>>>> 19f62812
 }