--- conflicted
+++ resolved
@@ -144,15 +144,9 @@
     const {hit_dilation} = this.model
 
     let x0, x1, y0, y1
-<<<<<<< HEAD
-    if (this._radius != null && this.model.properties.radius.units == "data") {
+    if (this.use_radius && this.model.properties.radius.units == "data") {
       x0 = x - this.max_radius*hit_dilation
       x1 = x + this.max_radius*hit_dilation
-=======
-    if (this.use_radius && this.model.properties.radius.units == "data") {
-      x0 = x - this.max_radius
-      x1 = x + this.max_radius
->>>>>>> 8319fd5a
 
       y0 = y - this.max_radius*hit_dilation
       y1 = y + this.max_radius*hit_dilation
