--- conflicted
+++ resolved
@@ -30,21 +30,13 @@
     })
   }
 
-<<<<<<< HEAD
-  execute(_cb_obj: unknown, cb_data: {[key: string]: unknown} = {}): void {
-    for (const i of get_indices(cb_data.source)) {
-      const url = replace_placeholders(this.url, (cb_data as any).source, i) // XXX
-      if (this.same_tab) {
-          window.open(url)
-      } else {
-          window.location.href = url
-      }
-=======
   execute(_cb_obj: unknown, {source}: {source: ColumnarDataSource}): void {
     const open_url = (i: number) => {
       const url = replace_placeholders(this.url, source, i)
-      window.open(url)
->>>>>>> 211a9ebf
+      if (this.same_tab)
+        window.open(url)
+      else
+        window.location.href = url
     }
 
     const {selected} = source
