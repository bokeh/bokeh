--- conflicted
+++ resolved
@@ -186,15 +186,10 @@
         this.model.value = (low!=null)? low : (high!=null)? min(0, high) : 0
       } else if (step < 0) {
         this.model.value = (high!=null)? high : (low!=null)? max(low, 0) : 0
-<<<<<<< HEAD
-    } else
+      }
+    } else {
       this.model.value = this.bound_value(this.model.value + step)
-=======
-      }
-    } else {
-      this.model.value = this.adjust_to_precision(this.model.value + step)
-    }
->>>>>>> d6201574
+    }
   }
 
   override change_input(): void {
@@ -204,8 +199,12 @@
 
   override bound_value(value: number): number {
     const {low, high} = this.model
-    if (low != null && value < low) return this.model.value ?? 0
-    if (high != null && value > high) return this.model.value ?? 0
+    if (low != null && value < low) {
+      return this.model.value ?? 0
+    }
+    if (high != null && value > high) {
+      return this.model.value ?? 0
+    }
     return value
   }
 }
