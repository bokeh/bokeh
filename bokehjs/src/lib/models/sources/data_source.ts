import {Model} from "../../model"
import {Selection} from "../selections/selection"
import {CallbackLike} from "../callbacks/callback"
import * as p from "core/properties"

export namespace DataSource {
  export interface Attrs extends Model.Attrs {
    selected: Selection
    callback: CallbackLike<DataSource> | null
  }

  export interface Props extends Model.Props {
    selected: p.Property<Selection>
    callback: p.Property<CallbackLike<DataSource> | null>
  }
}

export interface DataSource extends DataSource.Attrs {}

export abstract class DataSource extends Model {

  properties: DataSource.Props

  constructor(attrs?: Partial<DataSource.Attrs>) {
    super(attrs)
  }

  static initClass(): void {
    this.prototype.type = "DataSource"

    this.define({
      selected: [ p.Instance, () => new Selection() ], // TODO (bev)
      callback: [ p.Any                             ], // TODO: p.Either(p.Instance(Callback), p.Function) ]
    })
  }

  connect_signals(): void {
    super.connect_signals()
<<<<<<< HEAD
    this.connect(this.properties.selected.change, () => {
      if (this.callback != null)
        this.callback.execute(this)
=======
    this.connect(this.selected.change, () => {
      const {callback} = this
      if (callback != null) {
        if (isFunction(callback))
          callback(this)
        else
          callback.execute(this)
      }
>>>>>>> 9b598f86
    })
  }

  setup?(): void
}
DataSource.initClass()<|MERGE_RESOLUTION|>--- conflicted
+++ resolved
@@ -36,20 +36,9 @@
 
   connect_signals(): void {
     super.connect_signals()
-<<<<<<< HEAD
-    this.connect(this.properties.selected.change, () => {
+    this.connect(this.selected.change, () => {
       if (this.callback != null)
         this.callback.execute(this)
-=======
-    this.connect(this.selected.change, () => {
-      const {callback} = this
-      if (callback != null) {
-        if (isFunction(callback))
-          callback(this)
-        else
-          callback.execute(this)
-      }
->>>>>>> 9b598f86
     })
   }
 
