--- conflicted
+++ resolved
@@ -227,21 +227,6 @@
     }
 
     // inspected is in full set space
-<<<<<<< HEAD
-    const inspected_full_indices = new Set((() => {
-      const {inspected} = this.model.data_source
-      if (!inspected || inspected.is_empty())
-        return []
-      else {
-        if (inspected['0d'].glyph)
-          return this.model.view.convert_indices_from_subset(indices)
-        else if (inspected['1d'].indices.length > 0)
-          return inspected['1d'].indices
-        else
-          return map(Object.keys(inspected["2d"].indices), (i) => parseInt(i))
-      }
-    })())
-=======
     const {inspected} = this.model.data_source
     let inspected_full_indices: number[]
     if (!inspected || inspected.is_empty())
@@ -254,7 +239,6 @@
       else
         inspected_full_indices = map(Object.keys(inspected.multiline_indices), (i) => parseInt(i))
     }
->>>>>>> d4dbd879
 
     // inspected is transformed to subset space
     const inspected_subset_indices = filter(indices, (i) => inspected_full_indices.has(this.all_indices[i]))
