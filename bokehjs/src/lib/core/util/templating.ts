import {sprintf} from "sprintf-js"
import * as Numbro from "numbro"
import tz = require("timezone")

import {escape} from "./string"
<<<<<<< HEAD
import {isNumber, isArray, isTypedArray} from "./types"

import {ColumnarDataSource} from "models/sources/columnar_data_source"
import {ImageIndex} from "../../models/glyphs/image"

=======
import {isNumber, isString} from "./types"

import {ColumnarDataSource} from "models/sources/columnar_data_source"
import {CustomJSHover} from 'models/tools/inspectors/customjs_hover'
>>>>>>> e17dcb37

function _format_number(num: string | number): string {
  if (isNumber(num)) {
    const format = (() => {
      switch (false) {
        case Math.floor(num) != num:
          return "%d"
        case !(Math.abs(num) > 0.1) || !(Math.abs(num) < 1000):
          return "%0.3f"
        default:
          return "%0.3e"
      }
    })()

    return sprintf(format, num)
  } else
    return `${num}`  // get strings for categorical types
}

<<<<<<< HEAD

export function replace_placeholders(str: string, data_source: ColumnarDataSource, i : number | ImageIndex,
    formatters: {[key: string]: "numeral" | "printf" | "datetime"} | null = null, special_vars: {[key: string]: any} = {}): string {
=======
export function replace_placeholders(str: string, data_source: ColumnarDataSource, i: number,
    formatters: {[key: string]: CustomJSHover | "numeral" | "printf" | "datetime"} | null = null, special_vars: {[key: string]: any} = {}): string {
>>>>>>> e17dcb37

  str = str.replace(/(^|[^\$])\$(\w+)/g, (_match, prefix, name) => `${prefix}@$${name}`)

  str = str.replace(/(^|[^@])@(?:(\$?\w+)|{([^{}]+)})(?:{([^{}]+)})?/g, (_match, prefix, name, long_name, format) => {
    name = long_name != null ? long_name : name

    let value: any
    if (name[0] == "$")
      value = special_vars[name.substring(1)]

    const column = data_source.get_column(name)

    if (!isNumber(i)) { // An ImageIndex
      if (column != null) {
        const data = column[i['index']]
        if (isTypedArray(data) || isArray(data)) {
          if (isArray(data[0])) { // Array of arrays format
            let row : any
            row = data[i['dim2']]
            value = row[i['dim1']]
          }
          else {
            value = data[i['flat_index']]
          }
        }
        else {
          value = data
        }
      }
    }
    else {
      if (column != null)
        value = column[i]
    }

    let replacement = null
    if (value == null)
      replacement = "???"
    else {
      // 'safe' format, just return the value as is
      if (format == 'safe')
        return `${prefix}${value}`
      else if (format != null) {
        // see if the field has an entry in the formatters dict
        if (formatters != null && name in formatters) {
          const formatter = formatters[name]
          if (isString(formatter)) {
            switch (formatter) {
              case "numeral":
                replacement = Numbro.format(value, format)
                break
              case "datetime":
                replacement = tz(value, format)
                break
              case "printf":
                replacement = sprintf(format, value)
                break
              default:
                throw new Error(`Unknown tooltip field formatter type '${formatter}'`)
            }
          } else {
            replacement = formatter.format(value, format, special_vars)
          }
        // if not assume the format string is Numbro
        } else
          replacement = Numbro.format(value, format)
      // no format supplied, just use a basic default numeric format
      } else
        replacement = _format_number(value)
    }

    return `${prefix}${escape(replacement)}`
  })

  return str
}<|MERGE_RESOLUTION|>--- conflicted
+++ resolved
@@ -3,18 +3,11 @@
 import tz = require("timezone")
 
 import {escape} from "./string"
-<<<<<<< HEAD
-import {isNumber, isArray, isTypedArray} from "./types"
+import {isNumber, isString, isArray, isTypedArray} from "./types"
 
 import {ColumnarDataSource} from "models/sources/columnar_data_source"
 import {ImageIndex} from "../../models/glyphs/image"
-
-=======
-import {isNumber, isString} from "./types"
-
-import {ColumnarDataSource} from "models/sources/columnar_data_source"
 import {CustomJSHover} from 'models/tools/inspectors/customjs_hover'
->>>>>>> e17dcb37
 
 function _format_number(num: string | number): string {
   if (isNumber(num)) {
@@ -34,14 +27,9 @@
     return `${num}`  // get strings for categorical types
 }
 
-<<<<<<< HEAD
 
-export function replace_placeholders(str: string, data_source: ColumnarDataSource, i : number | ImageIndex,
-    formatters: {[key: string]: "numeral" | "printf" | "datetime"} | null = null, special_vars: {[key: string]: any} = {}): string {
-=======
-export function replace_placeholders(str: string, data_source: ColumnarDataSource, i: number,
+export function replace_placeholders(str: string, data_source: ColumnarDataSource, i: number | ImageIndex,
     formatters: {[key: string]: CustomJSHover | "numeral" | "printf" | "datetime"} | null = null, special_vars: {[key: string]: any} = {}): string {
->>>>>>> e17dcb37
 
   str = str.replace(/(^|[^\$])\$(\w+)/g, (_match, prefix, name) => `${prefix}@$${name}`)
 
