import {unreachable} from "./assert"

export type BoxMetrics = {
  width: number
  height: number
  ascent: number
  descent: number
}

export type FontMetrics = {
  height: number
  ascent: number
  descent: number
  cap_height: number
  x_height: number
}

<<<<<<< HEAD
type char = string

const _glyph_metrics_cache: Map<string, Map<char, BoxMetrics>> = new Map()

export function glyph_metrics(glyph: char, font: string, scale?: number): BoxMetrics {
  let font_metrics = _glyph_metrics_cache.get(font)
  if (font_metrics == null) {
    font_metrics = new Map()
    _glyph_metrics_cache.set(font, font_metrics)
  }

  let glyph_metrics = font_metrics.get(glyph)
  if (glyph_metrics == null) {
    glyph_metrics = _glyph_metrics(glyph, font, scale)
    // TODO: adjust?
    font_metrics.set(glyph, glyph_metrics)
  }

  return glyph_metrics
}

/** @internal */
export const _glyph_metrics = (() => {
=======
const has_OffscreenCanvas = (() => {
  try {
    return typeof OffscreenCanvas !== "undefined" && new OffscreenCanvas(0, 0).getContext("2d") != null
  } catch {
    return false
  }
})()

const _offscreen_canvas = (() => {
  if (has_OffscreenCanvas)
    return (w: number, h: number) => new OffscreenCanvas(w, h)
  else {
    return (w: number, h: number) => {
      const canvas = document.createElement("canvas")
      canvas.width = w
      canvas.height = h
      return canvas
    }
  }
})()

const metrics_text = "ÅŚg|"

const _native_font_metrics = (() => {
  const canvas = _offscreen_canvas(0, 0)
  const ctx = canvas.getContext("2d")!

  return (font: string): FontMetrics => {
    ctx.font = font
    const metrics = ctx.measureText(metrics_text)

    const font_ascent = metrics.fontBoundingBoxAscent
    const font_descent = metrics.fontBoundingBoxDescent

    if (font_ascent != null && font_descent != null) {
      return {height: font_ascent + font_descent, ascent: font_ascent, descent: font_descent}
    }

    const text_ascent = metrics.actualBoundingBoxAscent
    const text_descent = metrics.actualBoundingBoxDescent

    if (text_ascent != null && text_descent != null) {
      return {height: text_ascent + text_descent, ascent: text_ascent, descent: text_descent}
    }

    unreachable()
  }
})()

function _internal_font_metrics(font: string): FontMetrics {
>>>>>>> 8fa7493e
  const canvas = document.createElement("canvas")
  const ctx = canvas.getContext("2d")!

  let cwidth = -1
  let cheight = -1

  return (glyph: char, font: string, scale: number = 1): BoxMetrics => {
    ctx.font = font
    const {width: _em} = ctx.measureText("M")
    const em = _em*scale

    const width = Math.ceil(em)
    const height = Math.ceil(2.0*em)
    const baseline = Math.ceil(1.5*em)

    if (cwidth < width || cheight < height) {
      cwidth = width
      canvas.width = width
      cheight = height
      canvas.height = height
    }

    ctx.save()
    ctx.scale(scale, scale)

    ctx.fillStyle = "#f00"
    ctx.fillRect(0, 0, width, height)

    const measure_ascent = (data: Uint8ClampedArray) => {
      let k = 0
      for (let i = 0; i <= baseline; i++) {
        for (let j = 0; j < width; j++, k += 4)
          if (data[k] != 255)
            return baseline - i
      }
      return 0
    }

    const measure_descent = (data: Uint8ClampedArray) => {
      let k = data.length - 4
      for (let i = height; i >= baseline; i--) {
        for (let j = 0; j < width; j++, k -= 4)
          if (data[k] != 255)
            return i - baseline
      }
      return 0
    }

    ctx.font = font
    ctx.fillStyle = "#000"

    ctx.fillText(glyph, 0, baseline/scale)
    const size = ctx.measureText(glyph)

    const {data} = ctx.getImageData(0, 0, width, height)
    const ascent = measure_ascent(data)/scale
    const descent = measure_descent(data)/scale

    ctx.restore()

    return {width: size.width, height: ascent + descent, ascent, descent}
  }
})()


/** @internal */
export const _font_metrics = (() => {
  const canvas = document.createElement("canvas")
  const ctx = canvas.getContext("2d")!

  let cwidth = -1
  let cheight = -1

  return (font: string, scale: number = 1): FontMetrics => {
    ctx.font = font
    const {width: _em} = ctx.measureText("M")
    const em = _em*scale

    const width = Math.ceil(em)
    const height = Math.ceil(2.0*em)
    const baseline = Math.ceil(1.5*em)

    if (cwidth < width) {
      cwidth = width
      canvas.width = width
    }
    if (cheight < height) {
      cheight = height
      canvas.height = height
    }

    ctx.save()
    ctx.scale(scale, scale)

    ctx.fillStyle = "#f00"
    ctx.fillRect(0, 0, width, height)

    const measure_ascent = (data: Uint8ClampedArray) => {
      let k = 0
      for (let i = 0; i <= baseline; i++) {
        for (let j = 0; j < width; j++, k += 4)
          if (data[k] != 255)
            return baseline - i
      }
      return 0
    }

    const measure_descent = (data: Uint8ClampedArray) => {
      let k = data.length - 4
      for (let i = height; i >= baseline; i--) {
        for (let j = 0; j < width; j++, k -= 4)
          if (data[k] != 255)
            return i - baseline
      }
      return 0
    }

    ctx.font = font
    ctx.fillStyle = "#000"

    for (const c of "xa") {
      ctx.fillText(c, 0, baseline/scale)
    }

    const {data: data0} = ctx.getImageData(0, 0, width, height)
    const x_height = measure_ascent(data0)/scale

    for (const c of "ASQ") {
      ctx.fillText(c, 0, baseline/scale)
    }

    const {data: data1} = ctx.getImageData(0, 0, width, height)
    const cap_height = measure_ascent(data1)/scale

    for (const c of "ÅŚgy") {
      ctx.fillText(c, 0, baseline/scale)
    }

    const {data: data2} = ctx.getImageData(0, 0, width, height)
    const ascent = measure_ascent(data2)/scale
    const descent = measure_descent(data2)/scale

    ctx.restore()

    return {height: ascent + descent, ascent, cap_height, x_height, descent}
  }
})()

const _font_metrics = (() => {
  try {
    _native_font_metrics("normal 10px sans-serif")
    return _native_font_metrics
  } catch {
    return _internal_font_metrics
  }
})()

const _metrics_cache: Map<string, FontMetrics> = new Map()

export function font_metrics(font: string, scale?: number): FontMetrics {
  let metrics = _metrics_cache.get(font)
  if (metrics == null) {
<<<<<<< HEAD
    metrics = _font_metrics(font, scale)
    _adjust_metrics(font, metrics)
=======
    // TODO: document.fonts.check(font)
    metrics = _font_metrics(font)
>>>>>>> 8fa7493e
    _metrics_cache.set(font, metrics)
  }
  return metrics
}<|MERGE_RESOLUTION|>--- conflicted
+++ resolved
@@ -1,4 +1,6 @@
 import {unreachable} from "./assert"
+
+type char = string
 
 export type BoxMetrics = {
   width: number
@@ -15,31 +17,6 @@
   x_height: number
 }
 
-<<<<<<< HEAD
-type char = string
-
-const _glyph_metrics_cache: Map<string, Map<char, BoxMetrics>> = new Map()
-
-export function glyph_metrics(glyph: char, font: string, scale?: number): BoxMetrics {
-  let font_metrics = _glyph_metrics_cache.get(font)
-  if (font_metrics == null) {
-    font_metrics = new Map()
-    _glyph_metrics_cache.set(font, font_metrics)
-  }
-
-  let glyph_metrics = font_metrics.get(glyph)
-  if (glyph_metrics == null) {
-    glyph_metrics = _glyph_metrics(glyph, font, scale)
-    // TODO: adjust?
-    font_metrics.set(glyph, glyph_metrics)
-  }
-
-  return glyph_metrics
-}
-
-/** @internal */
-export const _glyph_metrics = (() => {
-=======
 const has_OffscreenCanvas = (() => {
   try {
     return typeof OffscreenCanvas !== "undefined" && new OffscreenCanvas(0, 0).getContext("2d") != null
@@ -61,36 +38,154 @@
   }
 })()
 
-const metrics_text = "ÅŚg|"
-
 const _native_font_metrics = (() => {
   const canvas = _offscreen_canvas(0, 0)
   const ctx = canvas.getContext("2d")!
 
   return (font: string): FontMetrics => {
     ctx.font = font
-    const metrics = ctx.measureText(metrics_text)
+
+    const cap_metrics = ctx.measureText("M")
+    const x_metrics = ctx.measureText("x")
+    const metrics = ctx.measureText("ÅŚg|")
 
     const font_ascent = metrics.fontBoundingBoxAscent
     const font_descent = metrics.fontBoundingBoxDescent
 
     if (font_ascent != null && font_descent != null) {
-      return {height: font_ascent + font_descent, ascent: font_ascent, descent: font_descent}
+      return {
+        height: font_ascent + font_descent,
+        ascent: font_ascent,
+        descent: font_descent,
+        cap_height: cap_metrics.actualBoundingBoxAscent,
+        x_height: x_metrics.actualBoundingBoxAscent,
+      }
     }
 
     const text_ascent = metrics.actualBoundingBoxAscent
     const text_descent = metrics.actualBoundingBoxDescent
 
     if (text_ascent != null && text_descent != null) {
-      return {height: text_ascent + text_descent, ascent: text_ascent, descent: text_descent}
+      return {
+        height: text_ascent + text_descent,
+        ascent: text_ascent,
+        descent: text_descent,
+        cap_height: cap_metrics.actualBoundingBoxAscent,
+        x_height: x_metrics.actualBoundingBoxAscent,
+      }
     }
 
     unreachable()
   }
 })()
 
-function _internal_font_metrics(font: string): FontMetrics {
->>>>>>> 8fa7493e
+const _native_glyph_metrics = (() => {
+  const canvas = _offscreen_canvas(0, 0)
+  const ctx = canvas.getContext("2d")!
+
+  return (glyph: char, font: string): BoxMetrics => {
+    ctx.font = font
+    const metrics = ctx.measureText(glyph)
+
+    const glyph_ascent = metrics.actualBoundingBoxAscent
+    const glyph_descent = metrics.actualBoundingBoxDescent
+
+    if (glyph_ascent != null && glyph_descent != null) {
+      return {
+        width: metrics.width,
+        height: glyph_ascent + glyph_descent,
+        ascent: glyph_ascent,
+        descent: glyph_descent,
+      }
+    }
+
+    unreachable()
+  }
+})()
+
+const _internal_font_metrics = (() => {
+  const canvas = document.createElement("canvas")
+  const ctx = canvas.getContext("2d")!
+
+  let cwidth = -1
+  let cheight = -1
+
+  return (font: string, scale: number = 1): FontMetrics => {
+    ctx.font = font
+    const {width: _em} = ctx.measureText("M")
+    const em = _em*scale
+
+    const width = Math.ceil(em)
+    const height = Math.ceil(2.0*em)
+    const baseline = Math.ceil(1.5*em)
+
+    if (cwidth < width) {
+      cwidth = width
+      canvas.width = width
+    }
+    if (cheight < height) {
+      cheight = height
+      canvas.height = height
+    }
+
+    ctx.save()
+    ctx.scale(scale, scale)
+
+    ctx.fillStyle = "#f00"
+    ctx.fillRect(0, 0, width, height)
+
+    const measure_ascent = (data: Uint8ClampedArray) => {
+      let k = 0
+      for (let i = 0; i <= baseline; i++) {
+        for (let j = 0; j < width; j++, k += 4)
+          if (data[k] != 255)
+            return baseline - i
+      }
+      return 0
+    }
+
+    const measure_descent = (data: Uint8ClampedArray) => {
+      let k = data.length - 4
+      for (let i = height; i >= baseline; i--) {
+        for (let j = 0; j < width; j++, k -= 4)
+          if (data[k] != 255)
+            return i - baseline
+      }
+      return 0
+    }
+
+    ctx.font = font
+    ctx.fillStyle = "#000"
+
+    for (const c of "xa") {
+      ctx.fillText(c, 0, baseline/scale)
+    }
+
+    const {data: data0} = ctx.getImageData(0, 0, width, height)
+    const x_height = measure_ascent(data0)/scale
+
+    for (const c of "ASQ") {
+      ctx.fillText(c, 0, baseline/scale)
+    }
+
+    const {data: data1} = ctx.getImageData(0, 0, width, height)
+    const cap_height = measure_ascent(data1)/scale
+
+    for (const c of "ÅŚgy") {
+      ctx.fillText(c, 0, baseline/scale)
+    }
+
+    const {data: data2} = ctx.getImageData(0, 0, width, height)
+    const ascent = measure_ascent(data2)/scale
+    const descent = measure_descent(data2)/scale
+
+    ctx.restore()
+
+    return {height: ascent + descent, ascent, cap_height, x_height, descent}
+  }
+})()
+
+const _internal_glyph_metrics = (() => {
   const canvas = document.createElement("canvas")
   const ctx = canvas.getContext("2d")!
 
@@ -152,90 +247,6 @@
     ctx.restore()
 
     return {width: size.width, height: ascent + descent, ascent, descent}
-  }
-})()
-
-
-/** @internal */
-export const _font_metrics = (() => {
-  const canvas = document.createElement("canvas")
-  const ctx = canvas.getContext("2d")!
-
-  let cwidth = -1
-  let cheight = -1
-
-  return (font: string, scale: number = 1): FontMetrics => {
-    ctx.font = font
-    const {width: _em} = ctx.measureText("M")
-    const em = _em*scale
-
-    const width = Math.ceil(em)
-    const height = Math.ceil(2.0*em)
-    const baseline = Math.ceil(1.5*em)
-
-    if (cwidth < width) {
-      cwidth = width
-      canvas.width = width
-    }
-    if (cheight < height) {
-      cheight = height
-      canvas.height = height
-    }
-
-    ctx.save()
-    ctx.scale(scale, scale)
-
-    ctx.fillStyle = "#f00"
-    ctx.fillRect(0, 0, width, height)
-
-    const measure_ascent = (data: Uint8ClampedArray) => {
-      let k = 0
-      for (let i = 0; i <= baseline; i++) {
-        for (let j = 0; j < width; j++, k += 4)
-          if (data[k] != 255)
-            return baseline - i
-      }
-      return 0
-    }
-
-    const measure_descent = (data: Uint8ClampedArray) => {
-      let k = data.length - 4
-      for (let i = height; i >= baseline; i--) {
-        for (let j = 0; j < width; j++, k -= 4)
-          if (data[k] != 255)
-            return i - baseline
-      }
-      return 0
-    }
-
-    ctx.font = font
-    ctx.fillStyle = "#000"
-
-    for (const c of "xa") {
-      ctx.fillText(c, 0, baseline/scale)
-    }
-
-    const {data: data0} = ctx.getImageData(0, 0, width, height)
-    const x_height = measure_ascent(data0)/scale
-
-    for (const c of "ASQ") {
-      ctx.fillText(c, 0, baseline/scale)
-    }
-
-    const {data: data1} = ctx.getImageData(0, 0, width, height)
-    const cap_height = measure_ascent(data1)/scale
-
-    for (const c of "ÅŚgy") {
-      ctx.fillText(c, 0, baseline/scale)
-    }
-
-    const {data: data2} = ctx.getImageData(0, 0, width, height)
-    const ascent = measure_ascent(data2)/scale
-    const descent = measure_descent(data2)/scale
-
-    ctx.restore()
-
-    return {height: ascent + descent, ascent, cap_height, x_height, descent}
   }
 })()
 
@@ -248,19 +259,39 @@
   }
 })()
 
-const _metrics_cache: Map<string, FontMetrics> = new Map()
-
-export function font_metrics(font: string, scale?: number): FontMetrics {
+const _glyph_metrics = (() => {
+  try {
+    _native_glyph_metrics("A", "normal 10px sans-serif")
+    return _native_glyph_metrics
+  } catch {
+    return _internal_glyph_metrics
+  }
+})()
+
+const _metrics_cache: Map<string, {font: FontMetrics, glyphs: Map<char, BoxMetrics>}> = new Map()
+
+export function font_metrics(font: string): FontMetrics {
   let metrics = _metrics_cache.get(font)
   if (metrics == null) {
-<<<<<<< HEAD
-    metrics = _font_metrics(font, scale)
-    _adjust_metrics(font, metrics)
-=======
     // TODO: document.fonts.check(font)
-    metrics = _font_metrics(font)
->>>>>>> 8fa7493e
+    metrics = {font: _font_metrics(font), glyphs: new Map()}
     _metrics_cache.set(font, metrics)
   }
-  return metrics
+  return metrics.font
+}
+
+export function glyph_metrics(glyph: char, font: string): BoxMetrics {
+  let metrics = _metrics_cache.get(font)
+  if (metrics == null) {
+    font_metrics(font)
+    metrics = _metrics_cache.get(font)!
+  }
+
+  let glyph_metrics = metrics.glyphs.get(glyph)
+  if (glyph_metrics == null) {
+    glyph_metrics = _glyph_metrics(glyph, font)
+    metrics.glyphs.set(glyph, glyph_metrics)
+  }
+
+  return glyph_metrics
 }