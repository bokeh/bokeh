--- conflicted
+++ resolved
@@ -1,5 +1,4 @@
 .bk-root {
-<<<<<<< HEAD
   // XXX: this is necessary to make bokehjs embeddable in web pages using
   // bootstrap (that includes jupyter-notebook), which is very insisting
   // on setting the right defaults globally and breaking the world.
@@ -7,16 +6,6 @@
     box-sizing: content-box;
   }
 
-  // Only import the bits of bootstrap we need for toolbar
-  @bootstrap: "../vendor/bootstrap-3.1.1/less";
-  @import "@{bootstrap}/variables.less";
-  @import "@{bootstrap}/mixins.less";
-  @import "@{bootstrap}/buttons.less";
-  @import "@{bootstrap}/button-groups.less";
-  @import "@{bootstrap}/dropdowns.less";
-
-=======
->>>>>>> ebf85467
   @import "main.less";
   @import "icons.less";
   @import "layout.less";
