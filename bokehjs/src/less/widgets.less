<<<<<<< HEAD
@import "bk.less";

.bk-hbox{
  .bk .hbox; 
}

.bk-vbox{
  .bk .vbox;
=======
@import "bootstrap.less";
@import "pivot.less";
@import (reference) "flexbox.less";

.bk-hbox {
  .hbox;
}

.bk-vbox {
  .vbox;
>>>>>>> 6ca27fba
}

.bk-widget-form {
  padding: 30px 30px 30px 30px;
  overflow: hidden;
}
<<<<<<< HEAD
.bk-widget-form-group{
    .bk .form-group;
}

.bk-widget-form-input{
    .bk .form-control;
=======

.bk-widget-form-group {
  .bk-bs-form-group;
}

.bk-widget-form-input {
  .bk-bs-form-control;
>>>>>>> 6ca27fba
}

.bk-slider-horizontal {
  width: 100%;
  height: 50px;
  min-width: 200px;
}
<<<<<<< HEAD
.bk-slider-vertical{
    height : 100%;
    min-height : 200px;
    width : 50px;
}

=======

.bk-slider-vertical {
  height: 100%;
  width: 50px;
  min-height: 200px;
}
>>>>>>> 6ca27fba
<|MERGE_RESOLUTION|>--- conflicted
+++ resolved
@@ -1,13 +1,3 @@
-<<<<<<< HEAD
-@import "bk.less";
-
-.bk-hbox{
-  .bk .hbox; 
-}
-
-.bk-vbox{
-  .bk .vbox;
-=======
 @import "bootstrap.less";
 @import "pivot.less";
 @import (reference) "flexbox.less";
@@ -18,21 +8,12 @@
 
 .bk-vbox {
   .vbox;
->>>>>>> 6ca27fba
 }
 
 .bk-widget-form {
   padding: 30px 30px 30px 30px;
   overflow: hidden;
 }
-<<<<<<< HEAD
-.bk-widget-form-group{
-    .bk .form-group;
-}
-
-.bk-widget-form-input{
-    .bk .form-control;
-=======
 
 .bk-widget-form-group {
   .bk-bs-form-group;
@@ -40,7 +21,6 @@
 
 .bk-widget-form-input {
   .bk-bs-form-control;
->>>>>>> 6ca27fba
 }
 
 .bk-slider-horizontal {
@@ -48,18 +28,9 @@
   height: 50px;
   min-width: 200px;
 }
-<<<<<<< HEAD
-.bk-slider-vertical{
-    height : 100%;
-    min-height : 200px;
-    width : 50px;
-}
-
-=======
 
 .bk-slider-vertical {
   height: 100%;
   width: 50px;
   min-height: 200px;
-}
->>>>>>> 6ca27fba
+}