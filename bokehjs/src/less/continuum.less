--- conflicted
+++ resolved
@@ -24,15 +24,6 @@
   display: block;
   clear: both;
 }
-<<<<<<< HEAD
-/* .bokeh_canvas_wrapper { */
-/* 	margin: 0 0 0 45px; */
-/* } */
-=======
-.bokeh_canvas_wrapper_outer, .bokeh_canvas_wrapper {
-  overflow: auto;
-}
->>>>>>> dcb590b8
 .bokeh_canvas_wrapper .resize_bokeh_plot {
   position: absolute;
   right: 40px;
@@ -60,18 +51,12 @@
   clear: both;
 }
 .bk-logo {
-<<<<<<< HEAD
-	margin: 0 auto;
-	display: block;
-	background-repeat: no-repeat;
-=======
   display: block;
   float: left;
   background-repeat: no-repeat;
 }
 .bk-logo-notebook {
   margin-right: 10px;
->>>>>>> dcb590b8
 }
 .bk-logo-small {
   width: 20px;
@@ -119,26 +104,6 @@
   z-index: 10;
 }
 .bk-toolbar-button > span.tip {
-<<<<<<< HEAD
-	position: absolute;
-	top: 0;
-	left: 100%;
-	transition:  all 0.6s ease;
-	-webkit-transition:  all 0.6s ease;
-	-moz-transition:   all 0.6s ease;
-	-o-transition:  all 0.6s ease;
-	height: inherit;
-	z-index: -1;
-	line-height: 36px;
-	font-family: Helvetica, sans-serif;
-	font-size: 0;
-	white-space: nowrap;
-}
-.bk-toolbar-button:hover > span.tip {
-	left: 60px;
-	z-index: 20;
-	font-size: 125%;
-=======
   position: absolute;
   top: 0;
   left: 100%;
@@ -146,7 +111,7 @@
   -webkit-transition:  all 0.6s ease;
   -moz-transition:   all 0.6s ease;
   -o-transition:  all 0.6s ease;
-  height: inherit; 
+  height: inherit;
   z-index: -1;
   line-height: 36px;
   font-family: Helvetica, sans-serif;
@@ -154,7 +119,7 @@
   white-space: nowrap;
 }
 .bk-toolbar-button:hover > span.tip {
-  left: 60px; 
+  left: 60px;
   z-index: 20;
   font-size: 125%;
 }
@@ -164,5 +129,4 @@
 
 .slides .bk-toolbar-button > span.tip {
   color: #fff;
->>>>>>> dcb590b8
 }