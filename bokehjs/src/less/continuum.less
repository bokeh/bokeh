--- conflicted
+++ resolved
@@ -4,25 +4,9 @@
 @buttonWidth: 30px;
 @buttonColor: lightgray;
 
-<<<<<<< HEAD
-
-/* table element cleanup */
-
-.tableelem {
-  padding: 2px 10px;
-  border: 2px white;
-  background-color: #E0E0E0;
-}
-
-.tableheader {
-  background-color: #C0C0C0;
-}
 .bk-plot table {
   border-collapse: collapse;
   border-spacing: 0;
-=======
-.bk-plot-wrapper table {
->>>>>>> f151f99d
   border: none;
   padding: 0;
   tr {
