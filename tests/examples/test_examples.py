--- conflicted
+++ resolved
@@ -34,22 +34,13 @@
 
 
 @pytest.mark.examples
-<<<<<<< HEAD
-def test_server_examples(selenium, server_example, bokeh_server, diff):
-=======
-def test_server_examples(server_example, bokeh_server, diff, log_file):
->>>>>>> f2bb3632
+def test_server_examples(selenium, server_example, bokeh_server, diff, log_file):
     # Note this is currently broken - server uses random sessions but we're
     # calling for "default" here - this has been broken for a while.
     # https://github.com/bokeh/bokeh/issues/3897
     url = '%s/?bokeh-session-id=%s' % (bokeh_server, basename(no_ext(server_example)))
-<<<<<<< HEAD
-    assert _run_example(server_example) == 0, 'Example did not run'
+    assert _run_example(server_example, log_file) == 0, 'Example did not run'
     _assert_snapshot(selenium, server_example, url, 'server', diff)
-=======
-    assert _run_example(server_example, log_file) == 0, 'Example did not run'
-    _assert_snapshot(server_example, url, 'server', diff)
->>>>>>> f2bb3632
     if diff:
         _get_pdiff(server_example, diff)
 
@@ -66,19 +57,11 @@
 
 
 @pytest.mark.examples
-<<<<<<< HEAD
-def test_file_examples(selenium, file_example, diff):
-    html_file = "%s.html" % no_ext(file_example)
-    url = 'file://' + html_file
-    assert _run_example(file_example) == 0, 'Example did not run'
-    _assert_snapshot(selenium, file_example, url, 'file', diff)
-=======
-def test_file_examples(file_example, diff, log_file):
+def test_file_examples(selenium, file_example, diff, log_file):
     html_file = "%s.html" % no_ext(file_example)
     url = 'file://' + html_file
     assert _run_example(file_example, log_file) == 0, 'Example did not run'
-    _assert_snapshot(file_example, url, 'file', diff)
->>>>>>> f2bb3632
+    _assert_snapshot(selenium, file_example, url, 'file', diff)
     if diff:
         _get_pdiff(file_example, diff)
 
