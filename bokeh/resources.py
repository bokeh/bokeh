''' The resources module provides the Resources class for easily configuring
how BokehJS code and CSS resources should be located, loaded, and embedded in
Bokeh documents.

Also provides some pre-configured Resources objects:

Attributes:
    CDN : load minified BokehJS from CDN
    INLINE : provide minified BokehJS from library static directory

'''

from __future__ import absolute_import

import logging
logger = logging.getLogger(__name__)
from os.path import join, relpath
import re
import copy

from . import __version__
from .settings import settings
from .util.paths import bokehjsdir
from .templates import JS_RESOURCES, CSS_RESOURCES


<<<<<<< HEAD
DEFAULT_SERVER_HOST = "localhost"
DEFAULT_SERVER_PORT = 5006
DEFAULT_SERVER_HTTP_URL = "http://%s:%d/" % (DEFAULT_SERVER_HOST, DEFAULT_SERVER_PORT)

def websocket_url_for_server_url(url):
    if url.startswith("http:"):
        reprotocoled = "ws" + url[4:]
    elif url.startswith("https:"):
        reprotocoled = "wss" + url[5:]
    else:
        raise ValueError("URL has unknown protocol " + url)
    if reprotocoled.endswith("/"):
        return reprotocoled + "ws"
    else:
        return reprotocoled + "/ws"

DEFAULT_SERVER_WEBSOCKET_URL = websocket_url_for_server_url(DEFAULT_SERVER_HTTP_URL)

_DEV_PAT = re.compile(r"^(\d)+\.(\d)+\.(\d)+(dev|rc)")

=======
>>>>>>> 3711adfd
def _cdn_base_url():
    return "http://cdn.pydata.org"

def _get_cdn_urls(components, version=None, minified=True):
    if version is None:
        if settings.docs_cdn():
            version = settings.docs_cdn()
        else:
            version = __version__.split('-')[0]

    # check if we want minified js and css
    _min = ".min" if minified else ""

    base_url = _cdn_base_url()
    dev_container = 'bokeh/dev'
    rel_container = 'bokeh/release'

    # check the 'dev' fingerprint
    container = dev_container if _DEV_PAT.match(version) else rel_container

    if version.endswith(('dev', 'rc')):
        logger.debug("Getting CDN URL for local dev version will not produce usable URL")

    def mk_url(comp, kind):
        return '%s/%s/%s-%s%s.%s' % (base_url, container, comp, version, _min, kind)

    result = {
        'urls'     : lambda kind: [ mk_url(component, kind) for component in components ],
        'messages' : [],
    }

    if len(__version__.split('-')) > 1:
        result['messages'].append({
            "type" : "warn",
            "text" : ("Requesting CDN BokehJS version '%s' from Bokeh development version '%s'. "
                      "This configuration is unsupported and may not work!" % (version, __version__))
        })

    return result

def _get_server_urls(components, root_url, minified=True):
    _min = ".min" if minified else ""

    def mk_url(comp, kind):
        return '%sbokehjs/static/%s/%s%s.%s' % (root_url, kind, comp, _min, kind)

    return {
        'urls'     : lambda kind: [ mk_url(component, kind)  for component in components ],
        'messages' : [],
    }

class BaseResources(object):
    _default_root_dir = "."
    _default_root_url = DEFAULT_SERVER_HTTP_URL

    logo_url = "http://bokeh.pydata.org/static/bokeh-transparent.png"

    def __init__(self, mode='inline', version=None, root_dir=None,
                 minified=True, log_level="info", root_url=None):
        self.components = ["bokeh", "bokeh-widgets"]

        self.mode = settings.resources(mode)
        self.root_dir = settings.rootdir(root_dir)
        self.version = settings.version(version)
        self.minified = settings.minified(minified)
        self.log_level = settings.log_level(log_level)

        if root_url and not root_url.endswith("/"):
            logger.warning("root_url should end with a /, adding one")
            root_url = root_url + "/"
        self._root_url = root_url
        if mode not in ['inline', 'cdn', 'server', 'server-dev', 'relative', 'relative-dev', 'absolute', 'absolute-dev']:
            raise ValueError("wrong value for 'mode' parameter, expected "
                             "'inline', 'cdn', 'server(-dev)', 'relative(-dev)' or 'absolute(-dev)', got %r" % self.mode)

        if self.root_dir and not mode.startswith("relative"):
            raise ValueError("setting 'root_dir' makes sense only when 'mode' is set to 'relative'")

        if self.version and not mode.startswith('cdn'):
            raise ValueError("setting 'version' makes sense only when 'mode' is set to 'cdn'")

        if root_url and not mode.startswith('server'):
            raise ValueError("setting 'root_url' makes sense only when 'mode' is set to 'server'")

        self.dev = self.mode.endswith('-dev')
        if self.dev:
            self.mode = self.mode[:-4]

        self.messages = []

        if self.mode == "cdn":
            cdn = self._cdn_urls()
            self.messages.extend(cdn['messages'])
        elif self.mode == "server":
            server = self._server_urls()
            self.messages.extend(server['messages'])

    @property
    def log_level(self):
        return self._log_level

    @log_level.setter
    def log_level(self, level):
        valid_levels = [
            "trace", "debug", "info", "warn", "error", "fatal"
        ]
        if level not in valid_levels:
            raise ValueError("Unknown log level '%s', valid levels are: %s", str(valid_levels))
        self._log_level = level

    @property
    def root_url(self):
        if self._root_url:
            return self._root_url
        else:
            return self._default_root_url

    def _file_paths(self, kind):
        bokehjs_dir = bokehjsdir(self.dev)
        minified = ".min" if not self.dev and self.minified else ""
        files = [ "%s%s.%s" % (component, minified, kind) for component in self.components ]
        paths = [ join(bokehjs_dir, kind, file) for file in files ]
        return paths

    def _cdn_urls(self):
        return _get_cdn_urls(self.components, self.version, self.minified)

    def _server_urls(self):
        return _get_server_urls(self.components, self.root_url, self.minified)

    def _resolve(self, kind):
        paths = self._file_paths(kind)
        files, raw = [], []

        if self.mode == "inline":
            raw = [ self._inline(path) for path in paths ]
        elif self.mode == "relative":
            root_dir = self.root_dir or self._default_root_dir
            files = [ relpath(path, root_dir) for path in paths ]
        elif self.mode == "absolute":
            files = list(paths)
        elif self.mode == "cdn":
            cdn = self._cdn_urls()
            files = list(cdn['urls'](kind))
        elif self.mode == "server":
            server = self._server_urls()
            files = list(server['urls'](kind))

        return (files, raw)

    def _inline(self, path):
        begin = "/* BEGIN %s */" % path
        middle = open(path, 'rb').read().decode("utf-8")
        end = "/* END %s */" % path
        return "%s\n%s\n%s" % (begin, middle, end)

    def _use_component(self, component, use):
        obj = copy.deepcopy(self)

        if use:
            if component not in obj.components:
                try:
                    i = obj.components.index("bokeh")
                except ValueError:
                    i = 0

                obj.components.insert(i, component)
        else:
            try:
                obj.components.remove(component)
            except ValueError:
                pass

        return obj

    def use_widgets(self, use):
        return self._use_component("bokeh-widgets", use)

class JSResources(BaseResources):

    def _autoload_path(self, elementid):
        return self.root_url + "bokeh/autoload.js/%s" % elementid

    @property
    def js_files(self):
        files, _ = self._resolve('js')
        return files

    @property
    def js_raw(self):
        _, raw = self._resolve('js')
        return raw + ['Bokeh.set_log_level("%s");' % self.log_level]

    def render_js(self):
        return JS_RESOURCES.render(js_raw=self.js_raw, js_files=self.js_files)

class CSSResources(BaseResources):

    @property
    def css_files(self):
        files, _ = self._resolve('css')
        return files

    @property
    def css_raw(self):
        _, raw = self._resolve('css')
        return raw

    def render_css(self):
        return CSS_RESOURCES.render(css_raw=self.css_raw, css_files=self.css_files)

class Resources(JSResources, CSSResources):
    ''' The Resources class encapsulates information relating to loading or
    embedding BokehJS code and CSS.

    Args:
        mode (str) : how should BokehJS be included in output

            See below for descriptions of available modes

        version (str, optional) : what version of BokejJS to load

            Only valid with the ``'cdn'`` mode

        root_dir (str, optional) : root directory for loading BokehJS resources

            Only valid with ``'relative'`` and ``'relative-dev'`` modes

        minified (bool, optional) : whether JavaScript and CSS should be minified or not (default: True)

        root_url (str, optional) : URL and port of Bokeh Server to load resources from

            Only valid with ``'server'`` and ``'server-dev'`` modes

    The following **mode** values are available for configuring a Resource object:

    * ``'inline'`` configure to provide entire BokehJS code and CSS inline
    * ``'cdn'`` configure to load BokehJS code and CS from ``http://cdn.pydata.org``
    * ``'server'`` configure to load from a Bokeh Server
    * ``'server-dev'`` same as ``server`` but supports non-minified JS
    * ``'relative'`` configure to load relative to the given directory
    * ``'relative-dev'`` same as ``relative`` but supports non-minified JS
    * ``'absolute'`` configure to load from the installed Bokeh library static directory
    * ``'absolute-dev'`` same as ``absolute`` but supports non-minified JS

    Once configured, a Resource object exposes the following public attributes:

    Attributes:
        logo_url : location of the BokehJS logo image
        js_raw : any raw JS that needs to be placed inside ``<script>`` tags
        css_raw : any raw CSS that needs to be places inside ``<style>`` tags
        js_files : URLs of any JS files that need to be loaded by ``<script>`` tags
        css_files : URLS od any CSS files that need to be loaed by ``<link>`` tags
        messages : any informational messages concering this configuration

    These attributes are often useful as template parameters when embedding
    Bokeh plots.

    '''

    def render(self):
        return "%s\n%s" % (self.render_css(), self.render_js())

CDN = Resources(mode="cdn")

INLINE = Resources(mode="inline")<|MERGE_RESOLUTION|>--- conflicted
+++ resolved
@@ -23,8 +23,6 @@
 from .util.paths import bokehjsdir
 from .templates import JS_RESOURCES, CSS_RESOURCES
 
-
-<<<<<<< HEAD
 DEFAULT_SERVER_HOST = "localhost"
 DEFAULT_SERVER_PORT = 5006
 DEFAULT_SERVER_HTTP_URL = "http://%s:%d/" % (DEFAULT_SERVER_HOST, DEFAULT_SERVER_PORT)
@@ -45,8 +43,6 @@
 
 _DEV_PAT = re.compile(r"^(\d)+\.(\d)+\.(\d)+(dev|rc)")
 
-=======
->>>>>>> 3711adfd
 def _cdn_base_url():
     return "http://cdn.pydata.org"
 
