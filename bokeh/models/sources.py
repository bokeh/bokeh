--- conflicted
+++ resolved
@@ -435,21 +435,6 @@
 
         self.data._patch(self.document, self, patches, setter)
 
-<<<<<<< HEAD
-class CDSView(Model):
-    ''' A view into a ColumnDataSource that represents a row-wise subset.
-
-    '''
-
-    filters = List(Instance(Filter), default=[], help="""
-    List of filters that the view comprises.
-    """)
-
-    source = Instance(ColumnDataSource, help="""
-    The ColumnDataSource associated with this view. Used to determine
-    the length of the columns.
-    """)
-=======
 def _check_slice(s):
     if (s.start is not None and s.stop is not None and s.start > s.stop):
         raise ValueError("Patch slices must have start < end, got %s" % s)
@@ -457,7 +442,20 @@
        (s.stop  is not None and s.stop < 1) or \
        (s.step  is not None and s.step < 1):
         raise ValueError("Patch slices must have positive (start, stop, step) values, got %s" % s)
->>>>>>> e7159671
+
+class CDSView(Model):
+    ''' A view into a ColumnDataSource that represents a row-wise subset.
+
+    '''
+
+    filters = List(Instance(Filter), default=[], help="""
+    List of filters that the view comprises.
+    """)
+
+    source = Instance(ColumnDataSource, help="""
+    The ColumnDataSource associated with this view. Used to determine
+    the length of the columns.
+    """)
 
 class GeoJSONDataSource(ColumnarDataSource):
     '''
