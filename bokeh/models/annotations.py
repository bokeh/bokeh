--- conflicted
+++ resolved
@@ -562,11 +562,7 @@
 
     """)
 
-<<<<<<< HEAD
     offset = Float(default=0, help="""
-    Offset value to apply to the title alignment coordinate.
-=======
-    title_padding = Float(default=0, help="""
     Offset the text by a number of pixels (can be positive or negative). Shifts the text in
     different directions based on the location of the title:
         * above: shifts title right
@@ -574,7 +570,6 @@
         * below: shifts title right
         * left: shifts title up
 
->>>>>>> 84561c8e
     """)
 
     text_font = String(default="helvetica", help="""
