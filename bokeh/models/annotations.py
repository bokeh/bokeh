--- conflicted
+++ resolved
@@ -8,11 +8,8 @@
 
 from ..core.enums import (
     Orientation, LegendLocation, SpatialUnits, Dimension, RenderMode,
-<<<<<<< HEAD
     AngleUnits, TextAlign, FontStyle, LegendClickPolicy,
-=======
-    AngleUnits, TextAlign, FontStyle, DeprecatedLegendLocation, accept_left_right_center,
->>>>>>> ca3f13df
+    DeprecatedLegendLocation, accept_left_right_center,
 )
 from ..core.property_mixins import LineProps, FillProps, TextProps
 from ..core.properties import abstract, value
