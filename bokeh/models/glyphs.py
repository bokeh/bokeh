# -*- coding: utf-8 -*-
""" Models for display visual shapes whose attributes can be associated
with data columns from data sources.

"""
from __future__ import absolute_import

from ..enums import Direction, Anchor
from ..mixins import FillProps, LineProps, TextProps
from ..plot_object import PlotObject
from ..properties import (abstract, AngleSpec, Bool, DistanceSpec, Enum, Float,
                          Include, Instance, NumberSpec, StringSpec)

from .mappers import LinearColorMapper

@abstract
class Glyph(PlotObject):
    """ Base class for all glyph models. """

    visible = Bool(help="""
    Whether the glyph should render or not.
    """)

class AnnularWedge(Glyph):
    """ Render annular wedges. """

    __example__ = "tests/glyphs/AnnularWedge.py"

    # a canonical order for positional args that can be used for any
    # functions derived from this class
    _args = ('x', 'y', 'inner_radius', 'outer_radius', 'start_angle', 'end_angle', 'direction')

    x = NumberSpec("x", help="""
    The x-coordinates of the center of the annular wedges.
    """)

    y = NumberSpec("y", help="""
    The y-coordinates of the center of the annular wedges.
    """)

    inner_radius = DistanceSpec("inner_radius", help="""
    The inner radii of the annular wedges.
    """)

    outer_radius = DistanceSpec("outer_radius", help="""
    The outer radii of the annular wedges.
    """)

    start_angle = AngleSpec("start_angle", help="""
    The angles to start the annular wedges, as measured from the horizontal.
    """)

    end_angle = AngleSpec("end_angle", help="""
    The angles to end the annular wedges, as measured from the horizontal.
    """)

    direction = Enum(Direction, help="""
    Which direction to stroke between the start and end angles.
    """)

    line_props = Include(LineProps, use_prefix=False, help="""
    The %s values for the annular wedges.
    """)

    fill_props = Include(FillProps, use_prefix=False, help="""
    The %s values for the annular wedges.
    """)

class Annulus(Glyph):
    """ Render annuli. """

    __example__ = "tests/glyphs/Annulus.py"

    # a canonical order for positional args that can be used for any
    # functions derived from this class
    _args = ('x', 'y', 'inner_radius', 'outer_radius')

    x = NumberSpec("x", help="""
    The x-coordinates of the center of the annuli.
    """)

    y = NumberSpec("y", help="""
    The y-coordinates of the center of the annuli.
    """)

    inner_radius = DistanceSpec("inner_radius", help="""
    The inner radii of the annuli.
    """)

    outer_radius = DistanceSpec("outer_radius", help="""
    The outer radii of the annuli.
    """)

    line_props = Include(LineProps, use_prefix=False, help="""
    The %s values for the annuli.
    """)

    fill_props = Include(FillProps, use_prefix=False, help="""
    The %s values for the annuli.
    """)

class Arc(Glyph):
    """ Render arcs. """

    __example__ = "tests/glyphs/Arc.py"

    # a canonical order for positional args that can be used for any
    # functions derived from this class
    _args = ('x', 'y', 'radius', 'start_angle', 'end_angle', 'direction')

    x = NumberSpec("x", help="""
    The x-coordinates of the center of the arcs.
    """)

    y = NumberSpec("y", help="""
    The y-coordinates of the center of the arcs.
    """)

    radius = DistanceSpec("radius", help="""
    Radius of the arc.
    """)

    start_angle = AngleSpec("start_angle", help="""
    The angles to start the arcs, as measured from the horizontal.
    """)

    end_angle = AngleSpec("end_angle", help="""
    The angles to end the arcs, as measured from the horizontal.
    """)

    direction = Enum(Direction, help="""
    Which direction to stroke between the start and end angles.
    """)

    line_props = Include(LineProps, use_prefix=False, help="""
    The %s values for the arcs.
    """)

class Bezier(Glyph):
    u""" Render Bézier curves.

    For more information consult the `Wikipedia article for Bézier curve`_.

    .. _Wikipedia article for Bézier curve: http://en.wikipedia.org/wiki/Bézier_curve
    """

<<<<<<< HEAD
    __example__ = "tests/glyphs/Bezier.py"
=======
    # a canonical order for positional args that can be used for any
    # functions derived from this class
    _args = ('x0', 'y0', 'x1', 'y1', 'cx0', 'cy0', 'cx1', 'cy1')
>>>>>>> 25cf53dc

    x0 = NumberSpec("x0", help="""
    The x-coordinates of the starting points.
    """)

    y0 = NumberSpec("y0", help="""
    The y-coordinates of the starting points.
    """)

    x1 = NumberSpec("x1", help="""
    The x-coordinates of the ending points.
    """)

    y1 = NumberSpec("y1", help="""
    The y-coordinates of the ending points.
    """)

    cx0 = NumberSpec("cx0", help="""
    The x-coordinates of first control points.
    """)

    cy0 = NumberSpec("cy0", help="""
    The y-coordinates of first control points.
    """)

    cx1 = NumberSpec("cx1", help="""
    The x-coordinates of second control points.
    """)

    cy1 = NumberSpec("cy1", help="""
    The y-coordinates of second control points.
    """)

    line_props = Include(LineProps, use_prefix=False, help=u"""
    The %s values for the Bézier curves.
    """)

class Gear(Glyph):
    """ Render gears.

    The details and nomenclature concerning gear construction can
    be quite involved. For more information, consult the `Wikipedia
    article for Gear`_.

    .. _Wikipedia article for Gear: http://en.wikipedia.org/wiki/Gear
    """

<<<<<<< HEAD
    __example__ = "tests/glyphs/Gear.py"
=======
    # a canonical order for positional args that can be used for any
    # functions derived from this class
    _args = ('x', 'y', 'angle', 'module', 'teeth', 'pressure_angle', 'shaft_size', 'internal')
>>>>>>> 25cf53dc

    x = NumberSpec("x", help="""
    The x-coordinates of the center of the gears.
    """)

    y = NumberSpec("y", help="""
    The y-coordinates of the center of the gears.
    """)

    angle = AngleSpec(default=0, help="""
    The angle the gears are rotated from horizontal. [rad]
    """)

    module = NumberSpec("module", help="""
    A scaling factor, given by::

        m = p / pi

    where *p* is the circular pitch, defined as the distance from one
    face of a tooth to the corresponding face of an adjacent tooth on
    the same gear, measured along the pitch circle. [float]
    """)

    teeth = NumberSpec("teeth", help="""
    How many teeth the gears have. [int]
    """)

    pressure_angle = NumberSpec(default=20, help= """
    The complement of the angle between the direction that the teeth
    exert force on each other, and the line joining the centers of the
    two gears. [deg]
    """)

    # TODO: (bev) evidently missing a test for default value
    shaft_size = NumberSpec(default=0.3, help="""
    The central gear shaft size as a percentage of the overall gear
    size. [float]
    """)

    # TODO: (bev) evidently missing a test for default value
    internal = NumberSpec(default=False, help="""
    Whether the gear teeth are internal. [bool]
    """)

    line_props = Include(LineProps, use_prefix=False, help="""
    The %s values for the gears.
    """)

    fill_props = Include(FillProps, use_prefix=False, help="""
    The %s values for the gears.
    """)

class Image(Glyph):
    """ Render images given as scalar data together with a color mapper. """

    def __init__(self, **kwargs):
        if 'palette' in kwargs and 'color_mapper' in kwargs:
            raise ValueError("only one of 'palette' and 'color_mapper' may be specified")
        elif 'color_mapper' not in kwargs:
            # Use a palette (given or default)
            palette = kwargs.pop('palette', 'Greys9')
            mapper = LinearColorMapper(palette)

            reserve_val = kwargs.pop('reserve_val', None)
            if reserve_val is not None:
                mapper.reserve_val = reserve_val

            reserve_color = kwargs.pop('reserve_color', None)
            if reserve_color is not None:
                mapper.reserve_color = reserve_color

            kwargs['color_mapper'] = mapper

        super(Image, self).__init__(**kwargs)

    # a canonical order for positional args that can be used for any
    # functions derived from this class
    _args = ('image', 'x', 'y', 'dw', 'dh', 'dilate')

    image = NumberSpec("image", help="""
    The arrays of scalar data for the images to be colormapped.
    """)

    x = NumberSpec("x", help="""
    The x-coordinates to locate the image anchors.
    """)

    y = NumberSpec("y", help="""
    The y-coordinates to locate the image anchors.
    """)

    dw = DistanceSpec("dw", help="""
    The widths of the plot regions that the images will occupy.

    .. note::
        This is not the number of pixels that an image is wide.
        That number is fixed by the image itself.
    """)

    dh = DistanceSpec("dh", help="""
    The height of the plot region that the image will occupy.

    .. note::
        This is not the number of pixels that an image is tall.
        That number is fixed by the image itself.
    """)

    dilate = Bool(False, help="""
    Whether to always round fractional pixel locations in such a way
    as to make the images bigger.

    This setting may be useful if pixel rounding errors are causing
    images to have a gap between them, when they should appear flush.
    """)

    color_mapper = Instance(LinearColorMapper, help="""
    A ``ColorMapper`` to use to map the scalar data from ``image``
    into RGBA values for display.

    .. note::
        The color mapping step happens on the client.
    """)

    # TODO: (bev) support anchor property for Image
    # ref: https://github.com/bokeh/bokeh/issues/1763

class ImageRGBA(Glyph):
    """ Render images given as RGBA data. """

    # a canonical order for positional args that can be used for any
    # functions derived from this class
    _args = ('image', 'x', 'y', 'dw', 'dh', 'dilate')

    image = NumberSpec("image", help="""
    The arrays of RGBA data for the images.
    """)

    x = NumberSpec("x", help="""
    The x-coordinates to locate the image anchors.
    """)

    y = NumberSpec("y", help="""
    The y-coordinates to locate the image anchors.
    """)

    rows = NumberSpec("rows", help="""
    The numbers of rows in the images
    """)

    cols = NumberSpec("cols", help="""
    The numbers of columns in the images
    """)

    dw = DistanceSpec("dw", help="""
    The widths of the plot regions that the images will occupy.

    .. note::
        This is not the number of pixels that an image is wide.
        That number is fixed by the image itself.
    """)

    dh = DistanceSpec("dh", help="""
    The height of the plot region that the image will occupy.

    .. note::
        This is not the number of pixels that an image is tall.
        That number is fixed by the image itself.
    """)

    dilate = Bool(False, help="""
    Whether to always round fractional pixel locations in such a way
    as to make the images bigger.

    This setting may be useful if pixel rounding errors are causing
    images to have a gap between them, when they should appear flush.
    """)

    # TODO: (bev) support anchor property for ImageRGBA
    # ref: https://github.com/bokeh/bokeh/issues/1763

class ImageURL(Glyph):
    """ Render images loaded from given URLs. """

    __example__ = "tests/glyphs/ImageURL.py"

    # a canonical order for positional args that can be used for any
    # functions derived from this class
    _args = ('url', 'x', 'y', 'w', 'h', 'angle', 'global_alpha', 'dilate')

    url = NumberSpec("url", help="""
    The URLs to retrieve images from.

    .. note::
        The actual retrieving and loading of the images happens on
        the client.
    """)

    x = NumberSpec("x", help="""
    The x-coordinates to locate the image anchors.
    """)

    y = NumberSpec("y", help="""
    The y-coordinates to locate the image anchors.
    """)

    # TODO: (bev) rename to "dw" for consistency
    w = DistanceSpec("w", help="""
    The widths of the plot regions that the images will occupy.

    .. note::
        This is not the number of pixels that an image is wide.
        That number is fixed by the image itself.

    .. note::
        This may be renamed to "dw" in the future.
    """)

    # TODO: (bev) rename to "dh" for consistency
    h = DistanceSpec("h", help="""
    The height of the plot region that the image will occupy.

    .. note::
        This is not the number of pixels that an image is tall.
        That number is fixed by the image itself.

    .. note::
        This may be renamed to "dh" in the future.
    """)

    angle = AngleSpec(default=0, help="""
    The angles to rotate the images, as measured from the horizontal.
    """)

    global_alpha = Float(1.0, help="""
    An overall opacity that each image is rendered with (in addition
    to any inherent alpha values in the image itself).
    """)

    dilate = Bool(False, help="""
    Whether to always round fractional pixel locations in such a way
    as to make the images bigger.

    This setting may be useful if pixel rounding errors are causing
    images to have a gap between them, when they should appear flush.
    """)

    anchor = Enum(Anchor, help="""
    What position of the image should be anchored at the `x`, `y`
    coordinates.
    """)

class Line(Glyph):
    """ Render a single line.

    .. note::
        The ``Line`` glyph is different from most other glyphs in that
        the vector of values only produces one glyph on the Plot.
    """
    # a canonical order for positional args that can be used for any
    # functions derived from this class
    _args = ('x', 'y')

    __example__ = "tests/glyphs/Line.py"

    x = NumberSpec("x", help="""
    The x-coordinates for the points of the line.
    """)

    y = NumberSpec("y", help="""
    The y-coordinates for the points of the line.
    """)

    line_props = Include(LineProps, use_prefix=False, help="""
    The %s values for the line.
    """)

class MultiLine(Glyph):
    """ Render several lines.

    .. note::
        The data for the ``MultiLine`` glyph is different in that the
        vector of values is not a vector of scalars. Rather, it is a
        "list of lists".
    """

    __example__ = "tests/glyphs/MultiLine.py"

<<<<<<< HEAD
=======
    """

    # a canonical order for positional args that can be used for any
    # functions derived from this class
    _args = ('xs', 'ys')

>>>>>>> 25cf53dc
    xs = NumberSpec("xs", help="""
    The x-coordinates for all the lines, given as a "list of lists".
    """)

    ys = NumberSpec("ys", help="""
    The x-coordinates for all the lines, given as a "list of lists".
    """)

    line_props = Include(LineProps, use_prefix=False, help="""
    The %s values for the lines.
    """)

class Oval(Glyph):
    u""" Render ovals.

    .. note::
        This glyph renders ovals using Bézier curves, which are similar,
        but not identical to ellipses.
    """

<<<<<<< HEAD
    __example__ = "tests/glyphs/Oval.py"
=======
    # a canonical order for positional args that can be used for any
    # functions derived from this class
    _args = ('x', 'y', 'width', 'height', 'angle')
>>>>>>> 25cf53dc

    x = NumberSpec("x", help="""
    The x-coordinates of the centers of the ovals.
    """)

    y = NumberSpec("y", help="""
    The y-coordinates of the centers of the ovals.
    """)

    width = DistanceSpec("width", help="""
    The overall widths of each oval.
    """)

    height = DistanceSpec("height", help="""
    The overall height of each oval.
    """)

    angle = AngleSpec("angle", help="""
    The angle the ovals are rotated from horizontal. [rad]
    """)

    line_props = Include(LineProps, use_prefix=False, help="""
    The %s values for the ovals.
    """)

    fill_props = Include(FillProps, use_prefix=False, help="""
    The %s values for the ovals.
    """)

class Patch(Glyph):
    """ Render a single patch.

    .. note::
        The ``Patch`` glyph is different from most other glyphs in that
        the vector of values only produces one glyph on the Plot.
    """

<<<<<<< HEAD
    __example__ = "tests/glyphs/Patch.py"
=======
    # a canonical order for positional args that can be used for any
    # functions derived from this class
    _args = ('x', 'y')
>>>>>>> 25cf53dc

    x = NumberSpec("x", help="""
    The x-coordinates for the points of the patch.

    .. note::
        A patch may comprise multiple polygons. In this case the
        x-coordinates for each polygon should be separated by NaN
        values in the sequence.
    """)

    y = NumberSpec("y", help="""
    The y-coordinates for the points of the patch.

    .. note::
        A patch may comprise multiple polygons. In this case the
        y-coordinates for each polygon should be separated by NaN
        values in the sequence.
    """)

    line_props = Include(LineProps, use_prefix=False, help="""
    The %s values for the patch.
    """)

    fill_props = Include(FillProps, use_prefix=False, help="""
    The %s values for the patch.
    """)

class Patches(Glyph):
    """ Render several patches.

    .. note::
        The data for the ``Patches`` glyph is different in that the
        vector of values is not a vector of scalars. Rather, it is a
        "list of lists".
    """

<<<<<<< HEAD
    __example__ = "tests/glyphs/Patches.py"
=======
    # a canonical order for positional args that can be used for any
    # functions derived from this class
    _args = ('xs', 'ys')
>>>>>>> 25cf53dc

    xs = NumberSpec("xs", help="""
    The x-coordinates for all the patches, given as a "list of lists".

    .. note::
        Individual patches may comprise multiple polygons. In this case
        the x-coordinates for each polygon should be separated by NaN
        values in the sublists.
    """)

    ys = NumberSpec("ys", help="""
    The y-coordinates for all the patches, given as a "list of lists".

    .. note::
        Individual patches may comprise multiple polygons. In this case
        the y-coordinates for each polygon should be separated by NaN
        values in the sublists.
    """)

    line_props = Include(LineProps, use_prefix=False, help="""
    The %s values for the patches.
    """)

    fill_props = Include(FillProps, use_prefix=False, help="""
    The %s values for the patches.
    """)

class Quad(Glyph):
    """ Render axis-aligned quads. """

    __example__ = "tests/glyphs/Quad.py"

    # a canonical order for positional args that can be used for any
    # functions derived from this class
    _args = ('left', 'right', 'top', 'bottom')

    left = NumberSpec("left", help="""
    The x-coordinates of the left edges.
    """)

    right = NumberSpec("right", help="""
    The x-coordinates of the right edges.
    """)

    bottom = NumberSpec("bottom", help="""
    The y-coordinates of the bottom edges.
    """)

    top = NumberSpec("top", help="""
    The y-coordinates of the top edges.
    """)

    line_props = Include(LineProps, use_prefix=False, help="""
    The %s values for the quads.
    """)

    fill_props = Include(FillProps, use_prefix=False, help="""
    The %s values for the quads.
    """)

class Quadratic(Glyph):
    """ Render parabolas. """

    __example__ = "tests/glyphs/Quadratic.py"

    # a canonical order for positional args that can be used for any
    # functions derived from this class
    _args = ('x0', 'y0', 'x1', 'y1', 'cx', 'cy')

    x0 = NumberSpec("x0", help="""
    The x-coordinates of the starting points.
    """)

    y0 = NumberSpec("y0", help="""
    The y-coordinates of the starting points.
    """)

    x1 = NumberSpec("x1", help="""
    The x-coordinates of the ending points.
    """)

    y1 = NumberSpec("y1", help="""
    The y-coordinates of the ending points.
    """)

    cx = NumberSpec("cx", help="""
    The x-coordinates of the control points.
    """)

    cy = NumberSpec("cy", help="""
    The y-coordinates of the control points.
    """)

    line_props = Include(LineProps, use_prefix=False, help="""
    The %s values for the parabolas.
    """)

class Ray(Glyph):
    """ Render rays. """

    __example__ = "tests/glyphs/Ray.py"

    # a canonical order for positional args that can be used for any
    # functions derived from this class
    _args = ('x', 'y', 'length', 'angle')

    x = NumberSpec("x", help="""
    The x-coordinates to start the rays.
    """)

    y = NumberSpec("y", help="""
    The y-coordinates to start the rays.
    """)

    angle = AngleSpec("angle", help="""
    The angles in radians to extend the rays, as measured from the horizontal.
    """)

    length = DistanceSpec("length", help="""
    The length to extend the ray. Note that this ``length`` defaults
    to screen units.
    """)

    line_props = Include(LineProps, use_prefix=False, help="""
    The %s values for the rays.
    """)

class Rect(Glyph):
    """ Render rectangles. """

    __example__ = "tests/glyphs/Rect.py"

    # a canonical order for positional args that can be used for any
    # functions derived from this class
    _args = ('x', 'y', 'width', 'height', 'angle', 'dilate')

    x = NumberSpec("x", help="""
    The x-coordinates of the centers of the rectangles.
    """)

    y = NumberSpec("y", help="""
    The y-coordinates of the centers of the rectangles.
    """)

    width = DistanceSpec("width", help="""
    The overall widths of the rectangles.
    """)

    height = DistanceSpec("height", help="""
    The overall heights of the rectangles.
    """)

    angle = AngleSpec("angle", help="""
    The angles to rotate the rectangles, as measured from the horizontal.
    """)

    dilate = Bool(False, help="""
    Whether to always round fractional pixel locations in such a way
    as to make the rectangles bigger.

    This setting may be useful if pixel rounding errors are causing
    rectangles to have a gap between them, when they should appear
    flush.
    """)

    line_props = Include(LineProps, use_prefix=False, help="""
    The %s values for the rectangles.
    """)

    fill_props = Include(FillProps, use_prefix=False, help="""
    The %s values for the rectangles.
    """)

class Segment(Glyph):
    """ Render segments. """

    __example__ = "tests/glyphs/Segment.py"

    # a canonical order for positional args that can be used for any
    # functions derived from this class
    _args = ('x0', 'y0', 'x1', 'y1')

    x0 = NumberSpec("x0", help="""
    The x-coordinates of the starting points.
    """)

    y0 = NumberSpec("y0", help="""
    The y-coordinates of the starting points.
    """)

    x1 = NumberSpec("x1", help="""
    The x-coordinates of the ending points.
    """)

    y1 = NumberSpec("y1", help="""
    The y-coordinates of the ending points.
    """)

    line_props = Include(LineProps, use_prefix=False, help="""
    The %s values for the segments.
    """)

class Text(Glyph):
    """ Render text. """

    __example__ = "tests/glyphs/Text.py"

    # a canonical order for positional args that can be used for any
    # functions derived from this class
    _args = ('x', 'y', 'text', 'angle', 'x_offset', 'y_offset')

    x = NumberSpec("x", help="""
    The x-coordinates to locate the text anchors.
    """)

    y = NumberSpec("y", help="""
    The y-coordinates to locate the text anchors.
    """)

    text = StringSpec("text", help="""
    The text values to render.
    """)

    angle = AngleSpec(default=0, help="""
    The angles to rotate the text, as measured from the horizontal.
    """)

    x_offset = NumberSpec(default=0, help="""
    Offset values to apply to the x-coordinates.

    This is useful, for instance, if it is desired to "float" text a fixed
    distance in screen units from a given data position.
    """)

    y_offset = NumberSpec(default=0, help="""
    Offset values to apply to the y-coordinates.

    This is useful, for instance, if it is desired to "float" text a fixed
    distance in screen units from a given data position.
    """)

    text_props = Include(TextProps, use_prefix=False, help="""
    The %s values for the text.
    """)

class Wedge(Glyph):
    """ Render wedges.
    """

<<<<<<< HEAD
    __example__ = "tests/glyphs/Wedge.py"
=======
    # a canonical order for positional args that can be used for any
    # functions derived from this class
    _args = ('x', 'y', 'radius', 'start_angle', 'end_angle', 'direction')
>>>>>>> 25cf53dc

    x = NumberSpec("x", help="""
    The x-coordinates of the points of the wedges.
    """)

    y = NumberSpec("y", help="""
    The y-coordinates of the points of the wedges.
    """)

    radius = DistanceSpec("radius", help="""
    Radii of the wedges.
    """)

    start_angle = AngleSpec("start_angle", help="""
    The angles to start the wedges, as measured from the horizontal.
    """)

    end_angle = AngleSpec("end_angle", help="""
    The angles to end the wedges, as measured from the horizontal.
    """)

    direction = Enum(Direction, help="""
    Which direction to stroke between the start and end angles.
    """)

    line_props = Include(LineProps, use_prefix=False, help="""
    The %s values for the wedges.
    """)

    fill_props = Include(FillProps, use_prefix=False, help="""
    The %s values for the wedges.
    """)

# XXX: allow `from bokeh.models.glyphs import *`
from .markers import (Marker, Asterisk, Circle, CircleCross, CircleX, Cross,
                      Diamond, DiamondCross, InvertedTriangle, Square,
                      SquareCross, SquareX, Triangle, X)

# Fool pyflakes
(Marker, Asterisk, Circle, CircleCross, CircleX, Cross, Diamond, DiamondCross,
InvertedTriangle, Square, SquareCross, SquareX, Triangle, X)<|MERGE_RESOLUTION|>--- conflicted
+++ resolved
@@ -144,13 +144,11 @@
     .. _Wikipedia article for Bézier curve: http://en.wikipedia.org/wiki/Bézier_curve
     """
 
-<<<<<<< HEAD
     __example__ = "tests/glyphs/Bezier.py"
-=======
+
     # a canonical order for positional args that can be used for any
     # functions derived from this class
     _args = ('x0', 'y0', 'x1', 'y1', 'cx0', 'cy0', 'cx1', 'cy1')
->>>>>>> 25cf53dc
 
     x0 = NumberSpec("x0", help="""
     The x-coordinates of the starting points.
@@ -198,13 +196,11 @@
     .. _Wikipedia article for Gear: http://en.wikipedia.org/wiki/Gear
     """
 
-<<<<<<< HEAD
     __example__ = "tests/glyphs/Gear.py"
-=======
+
     # a canonical order for positional args that can be used for any
     # functions derived from this class
     _args = ('x', 'y', 'angle', 'module', 'teeth', 'pressure_angle', 'shaft_size', 'internal')
->>>>>>> 25cf53dc
 
     x = NumberSpec("x", help="""
     The x-coordinates of the center of the gears.
@@ -492,15 +488,10 @@
 
     __example__ = "tests/glyphs/MultiLine.py"
 
-<<<<<<< HEAD
-=======
-    """
-
     # a canonical order for positional args that can be used for any
     # functions derived from this class
     _args = ('xs', 'ys')
 
->>>>>>> 25cf53dc
     xs = NumberSpec("xs", help="""
     The x-coordinates for all the lines, given as a "list of lists".
     """)
@@ -521,13 +512,11 @@
         but not identical to ellipses.
     """
 
-<<<<<<< HEAD
     __example__ = "tests/glyphs/Oval.py"
-=======
+
     # a canonical order for positional args that can be used for any
     # functions derived from this class
     _args = ('x', 'y', 'width', 'height', 'angle')
->>>>>>> 25cf53dc
 
     x = NumberSpec("x", help="""
     The x-coordinates of the centers of the ovals.
@@ -565,13 +554,11 @@
         the vector of values only produces one glyph on the Plot.
     """
 
-<<<<<<< HEAD
     __example__ = "tests/glyphs/Patch.py"
-=======
+
     # a canonical order for positional args that can be used for any
     # functions derived from this class
     _args = ('x', 'y')
->>>>>>> 25cf53dc
 
     x = NumberSpec("x", help="""
     The x-coordinates for the points of the patch.
@@ -608,13 +595,11 @@
         "list of lists".
     """
 
-<<<<<<< HEAD
     __example__ = "tests/glyphs/Patches.py"
-=======
+
     # a canonical order for positional args that can be used for any
     # functions derived from this class
     _args = ('xs', 'ys')
->>>>>>> 25cf53dc
 
     xs = NumberSpec("xs", help="""
     The x-coordinates for all the patches, given as a "list of lists".
@@ -864,13 +849,11 @@
     """ Render wedges.
     """
 
-<<<<<<< HEAD
     __example__ = "tests/glyphs/Wedge.py"
-=======
+
     # a canonical order for positional args that can be used for any
     # functions derived from this class
     _args = ('x', 'y', 'radius', 'start_angle', 'end_angle', 'direction')
->>>>>>> 25cf53dc
 
     x = NumberSpec("x", help="""
     The x-coordinates of the points of the wedges.
