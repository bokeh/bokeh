""" Client-side interactivity. """

from __future__ import absolute_import

<<<<<<< HEAD
import sys
from types import FunctionType

from ..plot_object import PlotObject
=======
from ..model import Model
>>>>>>> 2819b349
from ..properties import abstract
from ..properties import Dict, Instance, String, Enum
from ..enums import ScriptingLanguage

@abstract
class Callback(Model):
    """ Base class for interactive callback. ``Callback`` is generally
    not useful to instantiate on its own."""


class OpenURL(Callback):
    """ Open a URL in a new tab or window (browser dependent). """

    url = String("http://", help="""
    The URL to direct the web browser to. This can be a template string,
    which will be formatted with data from the data source.
    """)


class CustomJS(Callback):
    """ Execute a JavaScript function. """
    
    def __init__(self, func=None, **kwargs):
        if func is not None:
            if not isinstance(func, FunctionType):
                raise ValueError('CustomJS needs function object, or "args" and "code" properties.')
            try:
                from flexx.pyscript import py2js
            except ImportError:
                if sys.version_info < (3, ):
                    raise RuntimeError('Using Python functions for CustomJS '
                                       'is currently not supported on Python 2.x)')
                else:
                    raise RuntimeError('To use Python functions for CustomJS, '
                                       'you need Flexx (pip install flexx)')
            # Collect default values
            default_values = func.__defaults__  # Python 2.6+
            default_names = func.__code__.co_varnames[:len(default_values)]
            kwargs['args'] = dict(zip(default_names, default_values))
            # Get JS code, we could rip out the function def, or just
            # call the function. We do the latter.
            kwargs['code'] = py2js(func, 'cb') + 'cb(%s);\n' % ', '.join(default_names)

        Callback.__init__(self, **kwargs)

    args = Dict(String, Instance(Model), help="""
    A mapping of names to Bokeh plot objects. These objects are made
    available to the callback code snippet as the values of named
    parameters to the callback.
    """)

    code = String(help="""
    A snippet of JavaScript/CoffeeScript code to execute in the browser. The
    code is made into the body of a function, and all of of the named objects in
    ``args`` are available as parameters that the code can use. Additionally,
    a ``cb_obj`` parameter contains the object that triggered the callback
    and an optional ``cb_data`` parameter that contains any tool-specific data
    (i.e. mouse coordinates and hovered glyph indices for the HoverTool).
    """)

    lang = Enum(ScriptingLanguage, default="javascript", help="""
    The implementation scripting language of the snippet. This can be either
    raw JavaScript or CoffeeScript. In CoffeeScript's case, the snippet will
    be compiled at runtime (in a web browser), so you don't need to have
    node.js/io.js, etc. installed.
    """)<|MERGE_RESOLUTION|>--- conflicted
+++ resolved
@@ -2,14 +2,10 @@
 
 from __future__ import absolute_import
 
-<<<<<<< HEAD
 import sys
 from types import FunctionType
+from ..model import Model
 
-from ..plot_object import PlotObject
-=======
-from ..model import Model
->>>>>>> 2819b349
 from ..properties import abstract
 from ..properties import Dict, Instance, String, Enum
 from ..enums import ScriptingLanguage
