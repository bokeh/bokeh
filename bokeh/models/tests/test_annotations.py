--- conflicted
+++ resolved
@@ -6,16 +6,9 @@
 FILL_PROPS = ["fill_color", "fill_alpha"]
 LINE_PROPS = ["line_color", "line_width", "line_alpha", "line_join", "line_cap",
     "line_dash", "line_dash_offset"]
-<<<<<<< HEAD
 TEXT_PROPS = ["text_font", "text_font_size", "text_font_style", "text_color",
     "text_alpha", "text_align", "text_baseline"]
-PROPS = ["session", "name", "tags"]
-=======
-LABEL = ["label_text_font", "label_text_font_size", "label_text_font_style",
-    "label_text_color", "label_text_alpha", "label_text_align",
-    "label_text_baseline"]
 PROPS = ["name", "tags"]
->>>>>>> 05162cf4
 
 def check_line_properties_defaults(annotation, prefix=None, line_color="#cccccc", line_width=1.0, line_alpha=1.0):
     if prefix is None:
@@ -28,7 +21,6 @@
     assert getattr(annotation, prefix + 'line_dash') == []
     assert getattr(annotation, prefix + 'line_dash_offset') == 0
 
-<<<<<<< HEAD
 def check_text_properties_defaults(annotation, prefix=None):
     if prefix is None:
         prefix = ''
@@ -39,16 +31,6 @@
     assert getattr(annotation, prefix + 'text_alpha') == 1.0
     assert getattr(annotation, prefix + 'text_align') == TextAlign.left
     assert getattr(annotation, prefix + 'text_baseline') == TextBaseline.middle
-=======
-def check_label(annotation):
-    assert annotation.label_text_font == "Helvetica"
-    assert annotation.label_text_font_size == {"value": "10pt"}
-    assert annotation.label_text_font_style == FontStyle.normal
-    assert annotation.label_text_color == "#444444"
-    assert annotation.label_text_alpha == 1.0
-    assert annotation.label_text_align == TextAlign.left
-    assert annotation.label_text_baseline == TextBaseline.middle
->>>>>>> 05162cf4
 
 def check_fill_properties_defaults(annotation, prefix=None, fill_color='#ffffff', fill_alpha=1.0):
     if prefix is None:
