from __future__ import  absolute_import

from bokeh.models.annotations import Legend, BoxAnnotation, Label, Span
from bokeh.enums import (
    NamedColor as Color, LineJoin, LineCap, FontStyle, TextAlign,
    TextBaseline)

FILL_PROPS = ["fill_color", "fill_alpha"]
LINE_PROPS = ["line_color", "line_width", "line_alpha", "line_join", "line_cap",
    "line_dash", "line_dash_offset"]
TEXT_PROPS = ["text_font", "text_font_size", "text_font_style", "text_color",
    "text_alpha", "text_align", "text_baseline"]
PROPS = ["session", "name", "tags"]

def check_line_properties_defaults(annotation, prefix=None):
    if prefix is None:
        prefix = ''
    assert getattr(annotation, prefix + 'line_color') == Color.black
    assert getattr(annotation, prefix + 'line_width') == 1
    assert getattr(annotation, prefix + 'line_alpha') == 1.0
    assert getattr(annotation, prefix + 'line_join') == LineJoin.miter
    assert getattr(annotation, prefix + 'line_cap') == LineCap.butt
    assert getattr(annotation, prefix + 'line_dash') == []
    assert getattr(annotation, prefix + 'line_dash_offset') == 0

<<<<<<< HEAD
def check_text_properties_defaults(annotation, prefix=None):
    if prefix is None:
        prefix = ''
    assert getattr(annotation, prefix + 'text_font') == "Helvetica"
    assert getattr(annotation, prefix + 'text_font_size') == "12pt"
    assert getattr(annotation, prefix + 'text_font_style') == FontStyle.normal
    assert getattr(annotation, prefix + 'text_color') == "#444444"
    assert getattr(annotation, prefix + 'text_alpha') == 1.0
    assert getattr(annotation, prefix + 'text_align') == TextAlign.left
    assert getattr(annotation, prefix + 'text_baseline') == TextBaseline.bottom
=======
def check_label(annotation):
    assert annotation.label_text_font == "Helvetica"
    assert annotation.label_text_font_size == dict(value="10pt")
    assert annotation.label_text_font_style == FontStyle.normal
    assert annotation.label_text_color == "#444444"
    assert annotation.label_text_alpha == 1.0
    assert annotation.label_text_align == TextAlign.left
    assert annotation.label_text_baseline == TextBaseline.middle
>>>>>>> 1214c2de

def check_fill_properties_defaults(annotation, prefix=None):
    if prefix is None:
        prefix = ''
    assert getattr(annotation, prefix + 'fill_color') == Color.gray
    assert getattr(annotation, prefix + 'fill_alpha') == 1.0

def check_correct_properties_present(annotation, *props):
    expected = set(sum((PROPS,) + props, []))
    found = set(annotation.properties())
    missing = expected.difference(found)
    extra = found.difference(expected)
    assert len(missing) == 0, "Properties missing: {0}".format(", ".join(sorted(missing)))
    assert len(extra) == 0, "Extra properties: {0}".format(", ".join(sorted(extra)))

<<<<<<< HEAD
def prefix(prop, prefix=None):
    if prefix is None:
        prefix = ''
    return [prefix + p for p in prop]
=======
def check_fill(annotation):
    assert annotation.fill_color == '#fff9ba'
    assert annotation.fill_alpha == 0.4

def check_background(annotation):
    assert annotation.background_fill_color == '#ffffff'
    assert annotation.background_fill_alpha == 1.0

def check_line(annotation, line_color='#cccccc', line_width=0.3, line_alpha=1.0):
    assert annotation.line_color == line_color
    assert annotation.line_width == line_width
    assert annotation.line_alpha == line_alpha
    assert annotation.line_join == LineJoin.miter
    assert annotation.line_cap == LineCap.butt
    assert annotation.line_dash == []
    assert annotation.line_dash_offset == 0
>>>>>>> 1214c2de

def test_Legend():
    legend = Legend()
    assert legend.plot is None
    assert legend.orientation == 'top_right'
    assert legend.label_standoff == 15
    assert legend.label_height == 20
    assert legend.label_width == 50
    assert legend.glyph_height == 20
    assert legend.glyph_width == 20
    assert legend.legend_padding == 10
    assert legend.legend_spacing == 3
    assert legend.legends == []
    yield check_line_properties_defaults, legend, 'border_'
    yield check_text_properties_defaults, legend, 'label_'
    yield check_fill_properties_defaults, legend, 'background_'
    yield (check_correct_properties_present, legend, [
            "plot",
            "orientation",
            "label_standoff",
            "label_height",
            "label_width",
            "glyph_height",
            "glyph_width",
            "legend_padding",
            "legend_spacing",
            "legends"
        ],
        prefix(LINE_PROPS, 'border_'),
        prefix(TEXT_PROPS, 'label_'),
        prefix(FILL_PROPS, 'background_')
        )

def test_BoxAnnotation():
    box = BoxAnnotation()
    assert box.plot is None
    assert box.left == None
    assert box.left_units == 'data'
    assert box.right == None
    assert box.right_units == 'data'
    assert box.bottom == None
    assert box.bottom_units == 'data'
    assert box.top == None
    assert box.top_units == 'data'
    assert box.x_range_name == 'default'
    assert box.y_range_name == 'default'
    assert box.level == 'annotation'
<<<<<<< HEAD
    yield check_line_properties_defaults, box
    yield check_fill_properties_defaults, box
    yield (check_correct_properties_present, box, [
            "plot",
            "left",
            "left_units",
            "right",
            "right_units",
            "bottom",
            "bottom_units",
            "top",
            "top_units",
            "x_range_name",
            "y_range_name",
            "level",
        ],
        LINE_PROPS,
        FILL_PROPS
        )

def test_Label():
    label = Label()
    assert label.plot is None
    assert label.x is None
    assert label.x_offset is None
    assert label.x_units == 'data'
    assert label.y is None
    assert label.y_offset is None
    assert label.y_units == 'data'
    assert label.angle == 0
    assert label.angle_units == 'rad'
    assert label.x_range_name == 'default'
    assert label.y_range_name == 'default'
    assert label.level == 'overlay'
    yield check_line_properties_defaults, label, 'border_'
    yield check_text_properties_defaults, label, 'label_'
    yield check_fill_properties_defaults, label, 'background_'
    yield (check_correct_properties_present, label, [
            "plot",
            "x",
            "x_offset",
            "x_units",
            "y",
            "y_offset",
            "y_units",
            "text",
            "angle",
            "angle_units",
            "x_range_name",
            "y_range_name",
            "level",
        ],
        prefix(TEXT_PROPS, 'label_'),
        prefix(FILL_PROPS, 'background_'),
        prefix(LINE_PROPS, 'border_')
        )
=======
    yield check_line, box, '#cccccc', 1, 0.3
    yield check_fill, box
    yield (check_props, box, [
        "plot",
        "left",
        "left_units",
        "right",
        "right_units",
        "bottom",
        "bottom_units",
        "top",
        "top_units",
        "x_range_name",
        "y_range_name",
        "level",
    ], LINE, FILL)
>>>>>>> 1214c2de

def test_Span():
    line = Span()
    assert line.plot is None
    assert line.location is None
    assert line.location_units == 'data'
    assert line.dimension == 'width'
    assert line.x_range_name == 'default'
    assert line.y_range_name == 'default'
    assert line.level == 'annotation'
    assert line.render_mode == 'canvas'
<<<<<<< HEAD
    yield check_line_properties_defaults, line
    yield (check_correct_properties_present, line, [
            "plot",
            "location",
            "location_units",
            "dimension",
            "x_range_name",
            "y_range_name",
            "level",
            "render_mode"
        ],
        LINE_PROPS
        )
=======
    yield check_line, line, 'black', 1.0
    yield (check_props, line, [
        "plot",
        "location",
        "location_units",
        "dimension",
        "x_range_name",
        "y_range_name",
        "level",
        "render_mode"
    ], LINE)
>>>>>>> 1214c2de
<|MERGE_RESOLUTION|>--- conflicted
+++ resolved
@@ -12,44 +12,33 @@
     "text_alpha", "text_align", "text_baseline"]
 PROPS = ["session", "name", "tags"]
 
-def check_line_properties_defaults(annotation, prefix=None):
+def check_line_properties_defaults(annotation, prefix=None, line_color="#cccccc", line_width=1.0, line_alpha=1.0):
     if prefix is None:
         prefix = ''
-    assert getattr(annotation, prefix + 'line_color') == Color.black
-    assert getattr(annotation, prefix + 'line_width') == 1
-    assert getattr(annotation, prefix + 'line_alpha') == 1.0
+    assert getattr(annotation, prefix + 'line_color') == line_color
+    assert getattr(annotation, prefix + 'line_width') == line_width
+    assert getattr(annotation, prefix + 'line_alpha') == line_alpha
     assert getattr(annotation, prefix + 'line_join') == LineJoin.miter
     assert getattr(annotation, prefix + 'line_cap') == LineCap.butt
     assert getattr(annotation, prefix + 'line_dash') == []
     assert getattr(annotation, prefix + 'line_dash_offset') == 0
 
-<<<<<<< HEAD
 def check_text_properties_defaults(annotation, prefix=None):
     if prefix is None:
         prefix = ''
     assert getattr(annotation, prefix + 'text_font') == "Helvetica"
-    assert getattr(annotation, prefix + 'text_font_size') == "12pt"
+    assert getattr(annotation, prefix + 'text_font_size') == dict(value="10pt")
     assert getattr(annotation, prefix + 'text_font_style') == FontStyle.normal
     assert getattr(annotation, prefix + 'text_color') == "#444444"
     assert getattr(annotation, prefix + 'text_alpha') == 1.0
     assert getattr(annotation, prefix + 'text_align') == TextAlign.left
-    assert getattr(annotation, prefix + 'text_baseline') == TextBaseline.bottom
-=======
-def check_label(annotation):
-    assert annotation.label_text_font == "Helvetica"
-    assert annotation.label_text_font_size == dict(value="10pt")
-    assert annotation.label_text_font_style == FontStyle.normal
-    assert annotation.label_text_color == "#444444"
-    assert annotation.label_text_alpha == 1.0
-    assert annotation.label_text_align == TextAlign.left
-    assert annotation.label_text_baseline == TextBaseline.middle
->>>>>>> 1214c2de
+    assert getattr(annotation, prefix + 'text_baseline') == TextBaseline.middle
 
-def check_fill_properties_defaults(annotation, prefix=None):
+def check_fill_properties_defaults(annotation, prefix=None, fill_color='#ffffff', fill_alpha=1.0):
     if prefix is None:
         prefix = ''
-    assert getattr(annotation, prefix + 'fill_color') == Color.gray
-    assert getattr(annotation, prefix + 'fill_alpha') == 1.0
+    assert getattr(annotation, prefix + 'fill_color') == fill_color
+    assert getattr(annotation, prefix + 'fill_alpha') == fill_alpha
 
 def check_correct_properties_present(annotation, *props):
     expected = set(sum((PROPS,) + props, []))
@@ -59,29 +48,10 @@
     assert len(missing) == 0, "Properties missing: {0}".format(", ".join(sorted(missing)))
     assert len(extra) == 0, "Extra properties: {0}".format(", ".join(sorted(extra)))
 
-<<<<<<< HEAD
 def prefix(prop, prefix=None):
     if prefix is None:
         prefix = ''
     return [prefix + p for p in prop]
-=======
-def check_fill(annotation):
-    assert annotation.fill_color == '#fff9ba'
-    assert annotation.fill_alpha == 0.4
-
-def check_background(annotation):
-    assert annotation.background_fill_color == '#ffffff'
-    assert annotation.background_fill_alpha == 1.0
-
-def check_line(annotation, line_color='#cccccc', line_width=0.3, line_alpha=1.0):
-    assert annotation.line_color == line_color
-    assert annotation.line_width == line_width
-    assert annotation.line_alpha == line_alpha
-    assert annotation.line_join == LineJoin.miter
-    assert annotation.line_cap == LineCap.butt
-    assert annotation.line_dash == []
-    assert annotation.line_dash_offset == 0
->>>>>>> 1214c2de
 
 def test_Legend():
     legend = Legend()
@@ -95,7 +65,7 @@
     assert legend.legend_padding == 10
     assert legend.legend_spacing == 3
     assert legend.legends == []
-    yield check_line_properties_defaults, legend, 'border_'
+    yield check_line_properties_defaults, legend, 'border_', "black", 1.0
     yield check_text_properties_defaults, legend, 'label_'
     yield check_fill_properties_defaults, legend, 'background_'
     yield (check_correct_properties_present, legend, [
@@ -129,9 +99,8 @@
     assert box.x_range_name == 'default'
     assert box.y_range_name == 'default'
     assert box.level == 'annotation'
-<<<<<<< HEAD
-    yield check_line_properties_defaults, box
-    yield check_fill_properties_defaults, box
+    yield check_line_properties_defaults, box, None, "#cccccc", 1.0, 0.3
+    yield check_fill_properties_defaults, box, None, "#fff9ba", 0.4
     yield (check_correct_properties_present, box, [
             "plot",
             "left",
@@ -163,10 +132,10 @@
     assert label.angle_units == 'rad'
     assert label.x_range_name == 'default'
     assert label.y_range_name == 'default'
-    assert label.level == 'overlay'
-    yield check_line_properties_defaults, label, 'border_'
+    assert label.level == 'annotation'
+    yield check_line_properties_defaults, label, 'border_', "#cccccc", 1, 0.0
     yield check_text_properties_defaults, label, 'label_'
-    yield check_fill_properties_defaults, label, 'background_'
+    yield check_fill_properties_defaults, label, 'background_', '#fff9ba', 0.0
     yield (check_correct_properties_present, label, [
             "plot",
             "x",
@@ -186,24 +155,6 @@
         prefix(FILL_PROPS, 'background_'),
         prefix(LINE_PROPS, 'border_')
         )
-=======
-    yield check_line, box, '#cccccc', 1, 0.3
-    yield check_fill, box
-    yield (check_props, box, [
-        "plot",
-        "left",
-        "left_units",
-        "right",
-        "right_units",
-        "bottom",
-        "bottom_units",
-        "top",
-        "top_units",
-        "x_range_name",
-        "y_range_name",
-        "level",
-    ], LINE, FILL)
->>>>>>> 1214c2de
 
 def test_Span():
     line = Span()
@@ -215,8 +166,7 @@
     assert line.y_range_name == 'default'
     assert line.level == 'annotation'
     assert line.render_mode == 'canvas'
-<<<<<<< HEAD
-    yield check_line_properties_defaults, line
+    yield check_line_properties_defaults, line, None, 'black', 1.0
     yield (check_correct_properties_present, line, [
             "plot",
             "location",
@@ -228,17 +178,4 @@
             "render_mode"
         ],
         LINE_PROPS
-        )
-=======
-    yield check_line, line, 'black', 1.0
-    yield (check_props, line, [
-        "plot",
-        "location",
-        "location_units",
-        "dimension",
-        "x_range_name",
-        "y_range_name",
-        "level",
-        "render_mode"
-    ], LINE)
->>>>>>> 1214c2de
+        )