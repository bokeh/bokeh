--- conflicted
+++ resolved
@@ -4,42 +4,6 @@
     Arrow, BoxAnnotation, Span, LabelSet, Label, Title
 )
 from bokeh.models import ColumnDataSource, ArrowHead
-<<<<<<< HEAD
-=======
-from bokeh.core.enums import NamedColor as Color, LineJoin, LineCap, TextAlign
-
-FILL = ["fill_color", "fill_alpha"]
-LINE = ["line_color", "line_width", "line_alpha", "line_join", "line_cap",
-        "line_dash", "line_dash_offset"]
-TEXT = ["text_font", "text_font_size", "text_font_style", "text_color",
-        "text_alpha", "text_align", "text_baseline"]
-ANGLE = ["angle", "angle_units"]
-PROPS = ["name", "tags", "visible"]
-
-def prefix(prefix, props):
-    return [prefix + p for p in props]
-
-def check_props(annotation, *props):
-    expected = set(chain(PROPS, *props))
-    found = set(annotation.properties())
-    missing = expected.difference(found)
-    extra = found.difference(expected)
-    assert len(missing) == 0, "Properties missing: {0}".format(", ".join(sorted(missing)))
-    assert len(extra) == 0, "Extra properties: {0}".format(", ".join(sorted(extra)))
-
-def check_fill(annotation, prefix="", fill_color='#ffffff', fill_alpha=1.0):
-    assert getattr(annotation, prefix + "fill_color") == fill_color
-    assert getattr(annotation, prefix + "fill_alpha") == fill_alpha
-
-def check_line(annotation, prefix="", line_color=Color.black, line_width=1.0, line_alpha=1.0):
-    assert getattr(annotation, prefix + "line_color") == line_color
-    assert getattr(annotation, prefix + "line_width") == line_width
-    assert getattr(annotation, prefix + "line_alpha") == line_alpha
-    assert getattr(annotation, prefix + "line_join") == LineJoin.miter
-    assert getattr(annotation, prefix + "line_cap") == LineCap.butt
-    assert getattr(annotation, prefix + "line_dash") == []
-    assert getattr(annotation, prefix + "line_dash_offset") == 0
->>>>>>> 78ce2a47
 
 from .utils.property_utils import (
     FILL, LINE, TEXT, ANGLE, prefix,
@@ -65,6 +29,7 @@
     yield (check_properties_existence, arrow, [
         "plot",
         "level",
+        "visible",
         "x_start",
         "y_start",
         "start_units",
@@ -97,6 +62,7 @@
     yield (check_properties_existence, box, [
         "render_mode",
         "plot",
+        "visible",
         "left",
         "left_units",
         "right",
@@ -132,6 +98,7 @@
     yield (check_properties_existence, label, [
         "plot",
         "level",
+        "visible",
         "x",
         "y",
         "x_units",
@@ -171,6 +138,7 @@
     yield check_line_properties, label_set, "border_", None, 1.0, 1.0
     yield (check_properties_existence, label_set, [
         "plot",
+        "visible",
         "level",
         "x",
         "y",
@@ -203,6 +171,7 @@
     yield check_line_properties, line, "", 'black', 1.0
     yield (check_properties_existence, line, [
         "plot",
+        "visible",
         "location",
         "location_units",
         "dimension",
@@ -228,6 +197,7 @@
     yield check_line_properties, title, "border_", None, 1.0, 1.0
     yield (check_properties_existence, title, [
         "plot",
+        "visible",
         "level",
         "text",
         "align",
