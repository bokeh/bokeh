--- conflicted
+++ resolved
@@ -9,13 +9,8 @@
 
 ANGLE = ["angle", "angle_units"]
 
-<<<<<<< HEAD
-PROPS = ["name", "tags"]
+PROPS = ["name", "tags", "js_callbacks"]
 GLYPH = []
-=======
-PROPS = ["name", "tags", "js_callbacks"]
-GLYPH = ["visible"]
->>>>>>> dd5e6880
 MARKER = ["x", "y", "size", "angle", "angle_units"]
 
 def prefix(prefix, props):
