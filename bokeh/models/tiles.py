--- conflicted
+++ resolved
@@ -159,8 +159,7 @@
     '''
 
     use_latlon = Bool(default=False, help="""
-<<<<<<< HEAD
-    Flag which indicates option to output {XMIN},{YMIN},{XMAX},{YMAX} in meters or latitude and longitude.
+    Flag which indicates option to output ``{XMIN}``, ``{YMIN}``, ``{XMAX}``, ``{YMAX}`` in meters or latitude and longitude.
     """)
 
 #-----------------------------------------------------------------------------
@@ -173,8 +172,4 @@
 
 #-----------------------------------------------------------------------------
 # Code
-#-----------------------------------------------------------------------------
-=======
-    Flag which indicates option to output ``{XMIN}``, ``{YMIN}``, ``{XMAX}``, ``{YMAX}`` in meters or latitude and longitude.
-    """)
->>>>>>> ec226d67
+#-----------------------------------------------------------------------------