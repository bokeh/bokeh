""" Glyph renderer models for displaying simple scatter-type
markers on Bokeh plots.

"""
from __future__ import absolute_import

from .glyphs import Glyph
from ..enums import enumeration
from ..mixins import FillProps, LineProps
from ..properties import abstract
from ..properties import DistanceSpec, Enum, Include, NumberSpec, ScreenDistanceSpec

@abstract
class Marker(Glyph):
    """ Base class for glyphs that are simple markers with line and
    fill properties, located at an (x, y) location with a specified
    size.

    .. note::
        For simplicity, all markers have both line and fill properties
        declared, however some markers (`Asterisk`, `Cross`, `X`) only
        draw lines. For these markers, the fill values are simply
        ignored.

    """

    # a canonical order for positional args that can be used for any
    # functions derived from this class
    _args = ('x', 'y', 'size', 'angle')

    x = NumberSpec(help="""
    The x-axis coordinates for the center of the markers.
    """)

    y = NumberSpec(help="""
    The y-axis coordinates for the center of the markers.
    """)

    size = ScreenDistanceSpec(default=4, help="""
    The size (diameter) values for the markers in screen space units.
    """)

<<<<<<< HEAD
    angle = NumberSpec(0.0, help="""
=======
    angle = NumberSpec(0, help="""
>>>>>>> 8bd8d9c0
    The angles to rotate the markers.
    """)

    line_props = Include(LineProps, use_prefix=False, help="""
    The %s values for the markers.
    """)

    fill_props = Include(FillProps, use_prefix=False, help="""
    The %s values for the markers.
    """)

class Asterisk(Marker):
    """ Render asterisk '*' markers. """

    __example__ = "tests/glyphs/Asterisk.py"


class Circle(Marker):
    """ Render circle markers. """

    __example__ = "tests/glyphs/Circle.py"

    # a canonical order for positional args that can be used for any
    # functions derived from this class
    _args = ('x', 'y')

    radius = DistanceSpec(None, help="""
    The radius values for circle markers (in "data space" units, by default).

    .. note::
        Circle markers are slightly unusual in that they support specifying
        a radius in addition to a size. Only one of ``radius`` or ``size``
        should be given.

    .. warning::
        Note that ``Circle`` glyphs are always drawn as circles on the screen,
        even in cases where the data space aspect ratio is not 1-1. In all
        cases where radius values are specified, the "distance" for the radius
        is measured along the dimension specified by ``radius_dimension``. If
        the aspect ratio is very large or small, the drawn circles may appear
        much larger or smaller than expected. See :bokeh-issue:`626` for more
        information.

    """)

    radius_dimension = Enum(enumeration('x', 'y'), help="""
    What dimension to measure circle radii along.

    When the data space aspect ratio is not 1-1, then the size of the drawn
    circles depends on what direction is used to measure the "distance" of
    the radius. This property allows that direction to be controlled.
    """)

class CircleCross(Marker):
    """ Render circle markers with a '+' cross through the center. """

    __example__ = "tests/glyphs/CircleCross.py"

class CircleX(Marker):
    """ Render circle markers with an 'X' cross through the center. """

    __example__ = "tests/glyphs/CircleX.py"

class Cross(Marker):
    """ Render '+' cross markers. """

    __example__ = "tests/glyphs/Cross.py"

class Diamond(Marker):
    """ Render diamond markers. """

    __example__ = "tests/glyphs/Diamond.py"

class DiamondCross(Marker):
    """ Render diamond markers with a '+' cross through the center. """

    __example__ = "tests/glyphs/DiamondCross.py"


class InvertedTriangle(Marker):
    """ Render upside-down triangle markers. """

    __example__ = "tests/glyphs/InvertedTriangle.py"

class Square(Marker):
    """ Render a square marker, optionally rotated. """

    __example__ = "tests/glyphs/Square.py"

class SquareCross(Marker):
    """ Render square markers with a '+' cross through the center. """

    __example__ = "tests/glyphs/SquareCross.py"

class SquareX(Marker):
    """ Render square markers with an 'X' cross through the center. """

    __example__ = "tests/glyphs/SquareX.py"

class Triangle(Marker):
    """ Render triangle markers. """

    __example__ = "tests/glyphs/Triangle.py"

class X(Marker):
    """ Render a 'X' cross markers. """

    __example__ = "tests/glyphs/X.py"<|MERGE_RESOLUTION|>--- conflicted
+++ resolved
@@ -40,11 +40,7 @@
     The size (diameter) values for the markers in screen space units.
     """)
 
-<<<<<<< HEAD
-    angle = NumberSpec(0.0, help="""
-=======
-    angle = NumberSpec(0, help="""
->>>>>>> 8bd8d9c0
+    angle = NumberSpec(default=0.0, help="""
     The angles to rotate the markers.
     """)
 
