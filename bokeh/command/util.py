#-----------------------------------------------------------------------------
# Copyright (c) 2012 - 2019, Anaconda, Inc., and Bokeh Contributors.
# All rights reserved.
#
# The full license is in the file LICENSE.txt, distributed with this software.
#-----------------------------------------------------------------------------
''' Provide utility functions for implementing the ``bokeh`` command.

'''
#-----------------------------------------------------------------------------
# Boilerplate
#-----------------------------------------------------------------------------
import logging # isort:skip
log = logging.getLogger(__name__)

#-----------------------------------------------------------------------------
# Imports
#-----------------------------------------------------------------------------

# Standard library imports
import contextlib
import errno
import os
import sys
from typing import Any, Dict, Generator, List, Optional, Sequence
import warnings

# Bokeh imports
from bokeh.application import Application
<<<<<<< HEAD
from bokeh.document import Document
from bokeh.application.handlers import ScriptHandler, DirectoryHandler, NotebookHandler, Handler
=======
from bokeh.application.handlers import DirectoryHandler, NotebookHandler, ScriptHandler
>>>>>>> e1d70c77
from bokeh.models import Plot

#-----------------------------------------------------------------------------
# Globals and constants
#-----------------------------------------------------------------------------

__all__ = (
    'build_single_handler_application',
    'build_single_handler_applications',
    'die',
    'report_server_init_errors',
    'set_single_plot_width_height',
)

#-----------------------------------------------------------------------------
# General API
#-----------------------------------------------------------------------------

def die(message: str, status: int = 1) -> None:
    ''' Print an error message and exit.

    This function will call ``sys.exit`` with the given ``status`` and the
    process will terminate.

    Args:
        message (str) : error message to print

        status (int) : the exit status to pass to ``sys.exit``

    '''
    print(message, file=sys.stderr)
    sys.exit(status)

DIRSTYLE_MAIN_WARNING = """
It looks like you might be running the main.py of a directory app directly.
If this is the case, to enable the features of directory style apps, you must
call "bokeh serve" on the directory instead. For example:

    bokeh serve my_app_dir/

If this is not the case, renaming main.py will suppress this warning.
"""

def build_single_handler_application(path: str, argv: Optional[Sequence[str]] = None) -> Application:
    ''' Return a Bokeh application built using a single handler for a script,
    notebook, or directory.

    In general a Bokeh :class:`~bokeh.application.application.Application` may
    have any number of handlers to initialize :class:`~bokeh.document.Document`
    objects for new client sessions. However, in many cases only a single
    handler is needed. This function examines the ``path`` provided, and
    returns an ``Application`` initialized with one of the following handlers:

    * :class:`~bokeh.application.handlers.script.ScriptHandler` when ``path``
      is to a ``.py`` script.

    * :class:`~bokeh.application.handlers.notebook.NotebookHandler` when
      ``path`` is to an ``.ipynb`` Jupyter notebook.

    * :class:`~bokeh.application.handlers.directory.DirectoryHandler` when
      ``path`` is to a directory containing a ``main.py`` script.

    Args:
        path (str) : path to a file or directory for creating a Bokeh
            application.

        argv (seq[str], optional) : command line arguments to pass to the
            application handler

    Returns:
        :class:`~bokeh.application.application.Application`

    Raises:
        RuntimeError

    Notes:
        If ``path`` ends with a file ``main.py`` then a warning will be printed
        regarding running directory-style apps by passing the directory instead.

    '''
    argv = argv or []
    path = os.path.abspath(path)
    handler: Handler

    # There are certainly race conditions here if the file/directory is deleted
    # in between the isdir/isfile tests and subsequent code. But it would be a
    # failure if they were not there to begin with, too (just a different error)
    if os.path.isdir(path):
        handler = DirectoryHandler(filename=path, argv=argv)
    elif os.path.isfile(path):
        if path.endswith(".ipynb"):
            handler = NotebookHandler(filename=path, argv=argv)
        elif path.endswith(".py"):
            if path.endswith("main.py"):
                warnings.warn(DIRSTYLE_MAIN_WARNING)
            handler = ScriptHandler(filename=path, argv=argv)
        else:
            raise ValueError("Expected a '.py' script or '.ipynb' notebook, got: '%s'" % path)
    else:
        raise ValueError("Path for Bokeh server application does not exist: %s" % path)

    if handler.failed:
        raise RuntimeError("Error loading %s:\n\n%s\n%s " % (path, handler.error, handler.error_detail))

    application = Application(handler)

    return application

def build_single_handler_applications(paths: List[str], argvs: Optional[Dict[str, List[str]]] = None) -> Dict[str, Application]:
    ''' Return a dictionary mapping routes to Bokeh applications built using
    single handlers, for specified files or directories.

    This function iterates over ``paths`` and ``argvs`` and calls
    :func:`~bokeh.command.util.build_single_handler_application` on each
    to generate the mapping.

    Args:
        path (seq[str]) : paths to files or directories for creating Bokeh
            applications.

        argvs (dict[str, list[str]], optional) : mapping of paths to command
            line arguments to pass to the handler for each path

    Returns:
        dict[str, Application]

    Raises:
        RuntimeError

    '''
    applications: Dict[str, Application] = {}
    argvs = argvs or {}

    for path in paths:
        application = build_single_handler_application(path, argvs.get(path, []))

        route = application.handlers[0].url_path()

        if not route:
            if '/' in applications:
                raise RuntimeError("Don't know the URL path to use for %s" % (path))
            route = '/'
        applications[route] = application

    return applications


@contextlib.contextmanager
def report_server_init_errors(address: Optional[str] = None, port: Optional[int] = None, **kwargs: Optional[Any]) -> Generator:
    ''' A context manager to help print more informative error messages when a
    ``Server`` cannot be started due to a network problem.

    Args:
        address (str) : network address that the server will be listening on

        port (int) : network address that the server will be listening on

    Example:

        .. code-block:: python

            with report_server_init_errors(**server_kwargs):
                server = Server(applications, **server_kwargs)

        If there are any errors (e.g. port or address in already in use) then a
        critical error will be logged and the process will terminate with a
        call to ``sys.exit(1)``

    '''
    try:
        yield
    except EnvironmentError as e:
        if e.errno == errno.EADDRINUSE:
            log.critical("Cannot start Bokeh server, port %s is already in use", port)
        elif e.errno == errno.EADDRNOTAVAIL:
            log.critical("Cannot start Bokeh server, address '%s' not available", address)
        else:
            codename = errno.errorcode[e.errno]
            log.critical("Cannot start Bokeh server [%s]: %r", codename, e)
        sys.exit(1)

def set_single_plot_width_height(doc: Document, width: Optional[int], height: Optional[int]) -> None:
    if width is not None or height is not None:
        layout = doc.roots
        if len(layout) != 1 or not isinstance(layout[0], Plot):
            warnings.warn("Width/height arguments will be ignored for this muliple layout. (Size valus only apply when exporting single plots.)")
        else:
            plot = layout[0]
            # TODO - below fails mypy check
            # unsure how to handle with typing. width is int base type and class property getter is typing.Int
            # plot.plot_width  = width if width is not None else plot.plot_width  # doesnt solve problem
            plot.plot_height = height or plot.plot_height
            plot.plot_width  = width or plot.plot_width

#-----------------------------------------------------------------------------
# Dev API
#-----------------------------------------------------------------------------

#-----------------------------------------------------------------------------
# Private API
#-----------------------------------------------------------------------------

#-----------------------------------------------------------------------------
# Code
#-----------------------------------------------------------------------------<|MERGE_RESOLUTION|>--- conflicted
+++ resolved
@@ -22,17 +22,13 @@
 import errno
 import os
 import sys
+import warnings
 from typing import Any, Dict, Generator, List, Optional, Sequence
-import warnings
 
 # Bokeh imports
 from bokeh.application import Application
-<<<<<<< HEAD
+from bokeh.application.handlers import ScriptHandler, DirectoryHandler, NotebookHandler, Handler
 from bokeh.document import Document
-from bokeh.application.handlers import ScriptHandler, DirectoryHandler, NotebookHandler, Handler
-=======
-from bokeh.application.handlers import DirectoryHandler, NotebookHandler, ScriptHandler
->>>>>>> e1d70c77
 from bokeh.models import Plot
 
 #-----------------------------------------------------------------------------
@@ -51,7 +47,7 @@
 # General API
 #-----------------------------------------------------------------------------
 
-def die(message: str, status: int = 1) -> None:
+def die(message: str, status: Optional[int] = 1) -> None:
     ''' Print an error message and exit.
 
     This function will call ``sys.exit`` with the given ``status`` and the
