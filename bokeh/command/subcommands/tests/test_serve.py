from __future__ import absolute_import

import argparse
import re
import socket
import subprocess
import sys

import pytest
import requests

import bokeh.command.subcommands.serve as scserve


def test_create():
    import argparse
    from bokeh.command.subcommand import Subcommand

    obj = scserve.Serve(parser=argparse.ArgumentParser())
    assert isinstance(obj, Subcommand)

def test_loglevels():
    assert scserve.LOGLEVELS == ('debug', 'info', 'warning', 'error', 'critical')

def test_name():
    assert scserve.Serve.name == "serve"

def test_help():
    assert scserve.Serve.help == "Run a Bokeh server hosting one or more applications"

def test_args():
    from bokeh.util.string import nice_join

    assert scserve.Serve.args == (
        ('--port', dict(
            metavar = 'PORT',
            type    = int,
            help    = "Port to listen on",
            default = None
        )),

        ('--address', dict(
            metavar = 'ADDRESS',
            type    = str,
            help    = "Address to listen on",
            default = None,
        )),

        ('--log-level', dict(
            metavar = 'LOG-LEVEL',
            action  = 'store',
            default = 'info',
            choices = scserve.LOGLEVELS,
            help    = "One of: %s" % nice_join(scserve.LOGLEVELS),
        )),

        ('--log-format', dict(
            metavar ='LOG-FORMAT',
            action  = 'store',
            default = scserve.DEFAULT_LOG_FORMAT,
            help    = "A standard Python logging format string (default: %r)" % scserve.DEFAULT_LOG_FORMAT.replace("%", "%%"),
        )),

        ('files', dict(
            metavar='DIRECTORY-OR-SCRIPT',
            nargs='*',
            help="The app directories or scripts to serve (serve empty document if not specified)",
            default=None,
        )),

        ('--args', dict(
            metavar='COMMAND-LINE-ARGS',
            nargs=argparse.REMAINDER,
            help="Any command line arguments remaining are passed on to the application handler",
        )),

        ('--show', dict(
            action='store_true',
            help="Open server app(s) in a browser",
        )),

        ('--allow-websocket-origin', dict(
            metavar='HOST[:PORT]',
            action='append',
            type=str,
            help="Public hostnames which may connect to the Bokeh websocket",
        )),

        ('--host', dict(
            metavar='HOST[:PORT]',
            action='append',
            type=str,
            help="Public hostnames to allow in requests",
        )),

        ('--prefix', dict(
            metavar='PREFIX',
            type=str,
            help="URL prefix for Bokeh server URLs",
            default=None,
        )),

        ('--keep-alive', dict(
            metavar='MILLISECONDS',
            type=int,
            help="How often to send a keep-alive ping to clients, 0 to disable.",
            default=None,
        )),

        ('--check-unused-sessions', dict(
            metavar='MILLISECONDS',
            type=int,
            help="How often to check for unused sessions",
            default=None,
        )),

        ('--unused-session-lifetime', dict(
            metavar='MILLISECONDS',
            type=int,
            help="How long unused sessions last",
            default=None,
        )),

        ('--stats-log-frequency', dict(
            metavar='MILLISECONDS',
            type=int,
            help="How often to log stats",
            default=None,
        )),

        ('--use-xheaders', dict(
            action='store_true',
            help="Prefer X-headers for IP/protocol information",
        )),

        ('--session-ids', dict(
            metavar='MODE',
            action  = 'store',
            default = None,
            choices = scserve.SESSION_ID_MODES,
            help    = "One of: %s" % nice_join(scserve.SESSION_ID_MODES),
        )),

        ('--disable-index', dict(
            action = 'store_true',
            help    = 'Do not use the default index on the root path',
        )),

        ('--disable-index-redirect', dict(
            action = 'store_true',
            help    = 'Do not redirect to running app from root path',
        )),

        ('--num-procs', dict(
             metavar='N',
             action='store',
             help="Number of worker processes for an app. Default to one. Using "
                  "0 will autodetect number of cores",
             default=1,
             type=int,
         )),
    )


def check_error(args):
    cmd = [sys.executable, "-m", "bokeh", "serve"] + args
    try:
        subprocess.check_output(cmd, stderr=subprocess.STDOUT)
    except subprocess.CalledProcessError as e:
        assert e.returncode == 1
        out = e.output.decode()
    else:
        pytest.fail("command %s unexpected successful" % (cmd,))
    return out

def test_host_not_available():
    host = "8.8.8.8"
    out = check_error(["--address", host])
    expected = "Cannot start Bokeh server, address %r not available" % host
    assert expected in out

def test_port_not_available():
    sock = socket.socket()
    try:
        sock.bind(('0.0.0.0', 0))
        port = sock.getsockname()[1]
        out = check_error(["--port", str(port)])
        expected = "Cannot start Bokeh server, port %d is already in use" % port
        assert expected in out
<<<<<<< HEAD

def test_actual_port_printed_out():
    cmd = [sys.executable, "-m", "bokeh", "serve", "--port", "0"]
    p = subprocess.Popen(cmd, stdout=subprocess.PIPE, stderr=subprocess.STDOUT)
    try:
        pat = re.compile(r'Starting Bokeh server on port (\d+) with applications at paths')
        for line in p.stdout:
            print("child stdout:", line)
            m = pat.search(line.decode())
            if m is not None:
                break
        else:
            pytest.fail("no matching log line in process output")
        port = int(m.group(1))
        assert port > 0
        r = requests.get("http://localhost:%d/" % (port,))
        assert r.status_code == 200
    finally:
        p.terminate()
        p.wait()
=======
    finally:
        sock.close()
>>>>>>> c8b8ccd8
<|MERGE_RESOLUTION|>--- conflicted
+++ resolved
@@ -187,7 +187,8 @@
         out = check_error(["--port", str(port)])
         expected = "Cannot start Bokeh server, port %d is already in use" % port
         assert expected in out
-<<<<<<< HEAD
+    finally:
+        sock.close()
 
 def test_actual_port_printed_out():
     cmd = [sys.executable, "-m", "bokeh", "serve", "--port", "0"]
@@ -207,8 +208,4 @@
         assert r.status_code == 200
     finally:
         p.terminate()
-        p.wait()
-=======
-    finally:
-        sock.close()
->>>>>>> c8b8ccd8
+        p.wait()