--- conflicted
+++ resolved
@@ -15,27 +15,21 @@
 # Imports
 #-----------------------------------------------------------------------------
 
-<<<<<<< HEAD
 # Standard library imports
 from argparse import Namespace
 from typing import Dict
 
 # External imports
 
-=======
->>>>>>> e1d70c77
 # Bokeh imports
 from bokeh.settings import settings
 from bokeh.util.logconfig import basicConfig
 
 # Bokeh imports
+from ...application import Application
 from ..subcommand import Subcommand
 from ..util import report_server_init_errors
 from .serve import base_serve_args
-<<<<<<< HEAD
-from ...application import Application
-=======
->>>>>>> e1d70c77
 
 #-----------------------------------------------------------------------------
 # Globals and constants
