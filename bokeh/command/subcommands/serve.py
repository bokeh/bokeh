--- conflicted
+++ resolved
@@ -850,14 +850,9 @@
 # Code
 #-----------------------------------------------------------------------------
 
-<<<<<<< HEAD
 # TODO - fails mypy typechecking with "error: Incompatible types in assignment (expression has type "Optional[str]", variable has type "str")"
 # __doc__ is str and format_docstring() expects Optional[str]
-__doc__ = format_docstring(
-    __doc__,
-=======
 __doc__ = format_docstring(__doc__,
->>>>>>> e1f10dae
     DEFAULT_PORT=DEFAULT_SERVER_PORT,
     LOGLEVELS=nice_join(LOGLEVELS),
     SESSION_ID_MODES=nice_join(SESSION_ID_MODES),
