#-----------------------------------------------------------------------------
# Copyright (c) 2012 - 2019, Anaconda, Inc., and Bokeh Contributors.
# All rights reserved.
#
# The full license is in the file LICENSE.txt, distributed with this software.
#-----------------------------------------------------------------------------
''' Generate new secret keys that can be used by the Bokeh server to
cryptographically sign session IDs.

To generate a new secret key for use with Bokeh server, execute

.. code-block:: sh

    bokeh secret

on the command line. The key will be printed to standard output.

The secret key can be provided to the ``bokeh serve`` command with
the ``BOKEH_SECRET_KEY`` environment variable.

.. warning::
    You must keep the secret secret! Protect it like a root password.

'''

#-----------------------------------------------------------------------------
# Boilerplate
#-----------------------------------------------------------------------------
import logging # isort:skip
log = logging.getLogger(__name__)

#-----------------------------------------------------------------------------
# Imports
#-----------------------------------------------------------------------------

<<<<<<< HEAD
# Standard library imports
from argparse import Namespace

# External imports

=======
>>>>>>> e1d70c77
# Bokeh imports
from bokeh.util.session_id import generate_secret_key

# Bokeh imports
from ..subcommand import Subcommand

#-----------------------------------------------------------------------------
# Globals and constants
#-----------------------------------------------------------------------------

__all__ = (
    'Secret',
)

#-----------------------------------------------------------------------------
# General API
#-----------------------------------------------------------------------------

class Secret(Subcommand):
    ''' Subcommand to generate a new secret key.

    '''

    #: name for this subcommand
    name = "secret"

    help = "Create a Bokeh secret key for use with Bokeh server"

    args = (
    )

    def invoke(self, args: Namespace) -> None:
        '''

        '''
        key = generate_secret_key()
        print(key)

#-----------------------------------------------------------------------------
# Dev API
#-----------------------------------------------------------------------------

#-----------------------------------------------------------------------------
# Private API
#-----------------------------------------------------------------------------

#-----------------------------------------------------------------------------
# Code
#-----------------------------------------------------------------------------<|MERGE_RESOLUTION|>--- conflicted
+++ resolved
@@ -33,14 +33,11 @@
 # Imports
 #-----------------------------------------------------------------------------
 
-<<<<<<< HEAD
 # Standard library imports
 from argparse import Namespace
 
 # External imports
 
-=======
->>>>>>> e1d70c77
 # Bokeh imports
 from bokeh.util.session_id import generate_secret_key
 
