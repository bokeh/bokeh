"""This is the Bokeh charts interface. It gives you a high level API to build
complex plot is a simple way.

This is the Builder class, a minimal prototype class to build more chart
types on top of it.
"""
#-----------------------------------------------------------------------------
# Copyright (c) 2012 - 2014, Continuum Analytics, Inc. All rights reserved.
#
# Powered by the Bokeh Development Team.
#
# The full license is in the file LICENSE.txt, distributed with this software.
#-----------------------------------------------------------------------------

#-----------------------------------------------------------------------------
# Imports
#-----------------------------------------------------------------------------

from __future__ import absolute_import

from .attributes import AttrSpec, ColorAttr, CatAttr
from .chart import Chart
from .data_source import ChartDataSource
from .models import CompositeGlyph
from .properties import Dimension, ColumnLabel
from .utils import collect_attribute_columns
from .data_source import OrderedAssigner
from ..models.ranges import Range, Range1d, FactorRange
from ..models.sources import ColumnDataSource
<<<<<<< HEAD
from ..properties import (HasProps, Instance, List, String, Property,
                          Either, Dict, Color, Bool, Tuple)
=======
from ..properties import (HasProps, Instance, List, String, Dict)
>>>>>>> f8a72014

#-----------------------------------------------------------------------------
# Classes and functions
#-----------------------------------------------------------------------------


def create_and_build(builder_class, *data, **kws):
    """A factory function for handling Chart and Builder generation.

    Returns:
        :class:`Chart`
    """
    if getattr(builder_class, 'dimensions') is None:
        raise NotImplementedError('Each builder must specify its dimensions, %s does not.' % builder_class.__name__)

    if getattr(builder_class, 'default_attributes') is None:
        raise NotImplementedError('Each builder must specify its default_attributes, %s does not.' % builder_class.__name__)

    builder_props = set(builder_class.properties())

    # append dimensions to the builder props
    for dim in builder_class.dimensions:
        builder_props.add(dim)

    # append attributes to the builder props
    for attr_name in builder_class.default_attributes.keys():
        builder_props.add(attr_name)

    # create the new builder
    builder_kws = {k: v for k, v in kws.items() if k in builder_props}
    builder = builder_class(*data, **builder_kws)

    # create a chart to return, since there isn't one already
    chart_kws = { k:v for k,v in kws.items() if k not in builder_props}
    chart = Chart(**chart_kws)
    chart.add_builder(builder)
    chart.start_plot()

    return chart


class Builder(HasProps):
    """ A prototype class to inherit each new chart Builder type.

    It provides useful methods to be used by the inherited builder classes,
    in order to automate most of the charts creation tasks and leave the
    core customization to specialized builder classes. In that pattern
    inherited builders just need to provide the following methods:

    Required:

    * :meth:`~bokeh.charts.builder.Builder.yield_renderers`: yields the glyphs to be
      rendered into the plot. Here you should call the
      :meth:`~bokeh.charts.builder.Builder.add_glyph` method so that the builder can
      setup the legend for you.
    * :meth:`~bokeh.charts.builder.Builder.set_ranges`: setup the ranges for the
      glyphs. This is called after glyph creation, so you are able to inspect the
      comp_glyphs for their minimum and maximum values. See the
      :meth:`~bokeh.charts.builder.Builder.create` method for more information on
      when this is called and how the builder provides the ranges to the containing
      :class:`Chart` using the :meth:`Chart.add_ranges` method.

    Optional:

    * :meth:`~bokeh.charts.builder.Builder.setup`: provides an area
      where subclasses of builder can introspect properties, setup attributes, or change
      property values. This is called before
      :meth:`~bokeh.charts.builder.Builder.process_data`.
    * :meth:`~bokeh.charts.builder.Builder.process_data`: provides an area
      where subclasses of builder can manipulate the source data before renderers are
      created.

    """

    # Optional Inputs
    x_range = Instance(Range)
    y_range = Instance(Range)

    xlabel = String()
    ylabel = String()

    xscale = String()
    yscale = String()

    palette = List(Color, help="""Optional input to override the default palette used
        by any color attribute.
        """)

    # Dimension Configuration

    """
    The dimension labels that drive the position of the
    glyphs. Subclasses should implement this so that the Builder
    base class knows which dimensions it needs to operate on.
    An example for a builder working with cartesian x and y
    coordinates would be dimensions = ['x', 'y']. You should
    then instantiate the x and y dimensions as attributes of the
    subclass of builder using the :class:`Dimension
    <bokeh.charts.properties.Dimension>` class. One for x, as x
    = Dimension(...), and one as y = Dimension(...).
    """
    dimensions = None # None because it MUST be overridden

    """
    The dimension labels that must exist to produce the
    glyphs. This specifies what are the valid configurations for
    the chart, with the option of specifying the type of the
    columns. The
    :class:`~bokeh.charts.data_source.ChartDataSource` will
    inspect this property of your subclass of Builder and use
    this to fill in any required dimensions if no keyword
    arguments are used.
    """
    req_dimensions = []

    # Attribute Configuration
    attributes = Dict(String, Instance(AttrSpec), help="""
        The attribute specs used to group data. This is a mapping between the role of
        the attribute spec (e.g. 'color') and the
        :class:`~bokeh.charts.attributes.AttrSpec` class (e.g.,
        :class:`~bokeh.charts.attributes.ColorAttr`). The Builder will use this
        attributes property during runtime, which will consist of any attribute specs
        that are passed into the chart creation function (e.g.,
        :class:`~bokeh.charts.Bar`), ones that are created for the user from simple
        input types (e.g. `Bar(..., color='red')` or `Bar(..., color=<column_name>)`),
        or lastly, the attribute spec found in the default_attributes configured for
        the subclass of :class:`~bokeh.charts.builder.Builder`.
        """)

    """
    The default attribute specs used to group data. This is
    where the subclass of Builder should specify what the
    default attributes are that will yield attribute values to
    each group of data, and any specific configuration. For
    example, the :class:`ColorAttr` utilizes a default palette
    for assigning color based on groups of data. If the user
    doesn't assign a column of the data to the associated
    attribute spec, then the default attrspec is used, which
    will yield a constant color value for each group of
    data. This is by default the first color in the default
    palette, but can be customized by setting the default color
    in the ColorAttr.
    """
    default_attributes = None # None because it MUST be overridden

    # Derived properties (created by Builder at runtime)
    attribute_columns = List(ColumnLabel, help="""
        All columns used for specifying attributes for the Chart. The Builder will set
        this value on creation so that the subclasses can know the distinct set of columns
        that are being used to assign attributes.
        """)

    comp_glyphs = List(Instance(CompositeGlyph), help="""
        A list of composite glyphs, where each represents a unique subset of data. The
        composite glyph is a helper class that encapsulates all low level
        :class:`~bokeh.models.glyphs.Glyph`, that represent a higher level group of
        data. For example, the :class:`BoxGlyph` is a single class that yields
        each :class:`GlyphRenderer` needed to produce a Box on a :class:`BoxPlot`. The
        single Box represents a full array of values that are aggregated, and is made
        up of multiple :class:`~bokeh.models.glyphs.Rect` and
        :class:`~bokeh.models.glyphs.Segment` glyphs.
        """)

    labels = List(String, help="""Represents the unique labels to be used for legends.""")

    """List of attributes to use for legends."""
    label_attributes = []

    """
    Used to assign columns to dimensions when no selections have been provided. The
    default behavior is provided by the :class:`OrderedAssigner`, which assigns
    a single column to each dimension available in the `Builder`'s `dims` property.
    """
    column_selector = OrderedAssigner

    comp_glyph_types = List(Instance(CompositeGlyph))

    sort_dim = Dict(String, Bool, default={})

    sort_legend = List(Tuple(String, Bool), help="""
        List of tuples to use for sorting the legend, in order that they should be
        used for sorting. This sorting can be different than the sorting used for the
        rest of the chart. For example, you might want to sort only on the column
        assigned to the color attribute, or sort it descending. The order of each tuple
        is (Column, Ascending).
        """)

    def __init__(self, *args, **kws):
        """Common arguments to be used by all the inherited classes.

        Args:
            data (:ref:`userguide_charts_data_types`): source data for the chart
            legend (str, bool): the legend of your plot. The legend content is
                inferred from incoming input.It can be ``top_left``,
                ``top_right``, ``bottom_left``, ``bottom_right``.
                It is ``top_right`` is you set it as True.

        Attributes:
            source (obj): datasource object for your plot,
                initialized as a dummy None.
            x_range (obj): x-associated datarange object for you plot,
                initialized as a dummy None.
            y_range (obj): y-associated datarange object for you plot,
                initialized as a dummy None.
            groups (list): to be filled with the incoming groups of data.
                Useful for legend construction.
            data (dict): to be filled with the incoming data and be passed
                to the ChartDataSource for each Builder class.
            attr (list(AttrSpec)): to be filled with the new attributes created after
                loading the data dict.
        """
        data = None
        if len(args) != 0 or len(kws) != 0:

            # chart dimensions can be literal dimensions or attributes
            attrs = list(self.default_attributes.keys())
            dims = self.dimensions + attrs

            # pop the dimension inputs from kwargs
            data_args = {}
            for dim in dims:
                if dim in kws.keys():
                    data_args[dim] = kws[dim]

            # build chart data source from inputs, given the dimension configuration
            data_args['dims'] = tuple(dims)
            data_args['required_dims'] = tuple(self.req_dimensions)
            data_args['attrs'] = attrs
            data_args['column_assigner'] = self.column_selector
            data = ChartDataSource.from_data(*args, **data_args)

            # make sure that the builder dimensions have access to the chart data source
            for dim in self.dimensions:
                getattr(getattr(self, dim), 'set_data')(data)

            # handle input attrs and ensure attrs have access to data
            attributes = self._setup_attrs(data, kws)

            # remove inputs handled by dimensions and chart attributes
            for dim in dims:
                kws.pop(dim, None)
        else:
            attributes = dict()

        kws['attributes'] = attributes
        super(Builder, self).__init__(**kws)

        # collect unique columns used for attributes
        self.attribute_columns = collect_attribute_columns(**self.attributes)

        self._data = data
        self._legends = []

    def _setup_attrs(self, data, kws):
        """Handle overridden attributes and initialize them with data.

        Makes sure that all attributes have access to the data
        source, which is used for mapping attributes to groups
        of data.

        Returns:
            None

        """
        source = ColumnDataSource(data.df)
        attr_names = self.default_attributes.keys()
        custom_palette = kws.get('palette')

        attributes = dict()

        for attr_name in attr_names:

            attr = kws.pop(attr_name, None)

            # if given an attribute use it
            if isinstance(attr, AttrSpec):
                attributes[attr_name] = attr

            # if we are given columns, use those
            elif isinstance(attr, str) or isinstance(attr, list):
                attributes[attr_name] = self.default_attributes[attr_name]._clone()

                # override palette if available
                if isinstance(attributes[attr_name], ColorAttr):
                    if custom_palette is not None:
                        attributes[attr_name].iterable = custom_palette

                attributes[attr_name].setup(data=source, columns=attr)

            else:
                # override palette if available
                if (isinstance(self.default_attributes[attr_name], ColorAttr) and
                        custom_palette is not None):
                    attributes[attr_name] = self.default_attributes[attr_name]._clone()
                    attributes[attr_name].iterable = custom_palette
                else:
                    attributes[attr_name] = self.default_attributes[attr_name]._clone()

        # make sure all have access to data source
        for attr_name in attr_names:
            attributes[attr_name].data = source

        return attributes

    def setup(self):
        """Perform any initial pre-processing, attribute config.

        Returns:
            None

        """
        pass

    def process_data(self):
        """Make any global data manipulations before grouping.

        It has to be implemented by any of the inherited class
        representing each different chart type. It is the place
        where we make specific calculations for each chart.

        Returns:
            None

        """
        pass

    def yield_renderers(self):
        """ Generator that yields the glyphs to be draw on the plot

        It has to be implemented by any of the inherited class
        representing each different chart type.

        Yields:
            :class:`GlyphRenderer`
        """
        raise NotImplementedError('Subclasses of %s must implement _yield_renderers.' %
                                  self.__class__.__name__)

    def set_ranges(self):
        """Calculate and set the x and y ranges.

        It has to be implemented by any of the subclasses of builder
        representing each different chart type, and is called after
        :meth:`yield_renderers`.

        Returns:
            None

        """
        raise NotImplementedError('Subclasses of %s must implement _set_ranges.' %
                                  self.__class__.__name__)

    def get_dim_extents(self):
        """Helper method to retrieve maximum extents of all the renderers.

        Returns:
            a dict mapping between dimension and value for x_max, y_max, x_min, y_min

        """
        return {'x_max': max([renderer.x_max for renderer in self.comp_glyphs]),
                'y_max': max([renderer.y_max for renderer in self.comp_glyphs]),
                'x_min': min([renderer.x_min for renderer in self.comp_glyphs]),
                'y_min': min([renderer.y_min for renderer in self.comp_glyphs])
                }

    def add_glyph(self, group, glyph):
        """Add a composite glyph.

        Manages the legend, since the builder might not want all attribute types
        used for the legend.

        Args:
            group (:class:`DataGroup`): the data the `glyph` is associated with
            glyph (:class:`CompositeGlyph`): the glyph associated with the `group`

        Returns:
            None
        """
        if isinstance(glyph, list):
            for sub_glyph in glyph:
                self.comp_glyphs.append(sub_glyph)
        else:
            self.comp_glyphs.append(glyph)

        # handle cases where builders have specified which attributes to use for labels
        label = None
        if len(self.label_attributes) > 0:
            for attr in self.label_attributes:
                # this will get the last attribute group label for now
                if self.attributes[attr].columns is not None:
                    label = self._get_group_label(group, attr=attr)

        # if no special case for labeling, just use the group label
        if label is None:
            label = self._get_group_label(group, attr='label')

        # add to legend if new and unique label
        if str(label) not in self.labels and label is not None:
            self._legends.append((label, glyph.renderers))
            self.labels.append(label)

    def _get_group_label(self, group, attr='label'):
        """Get the label of the group by the attribute name.

        Args:
            group (:attr:`DataGroup`: the group of data
            attr (str, optional): the attribute name containing the label, defaults to
                'label'.

        Returns:
            str: the label for the group
        """
        if attr is 'label':
            label = group.label
        else:
            label = group[attr]

        return self._get_label(label)

    @staticmethod
    def _get_label(raw_label):
        """Converts a label by string or tuple to a string representation.

        Args:
            raw_label (str or tuple(any, any)): a unique identifier for the data group

        Returns:
            str: a label that is usable in charts
        """
        # don't convert None type to string so we can test for it later
        if raw_label is None:
            return None

        if (isinstance(raw_label, tuple) or isinstance(raw_label, list)) and \
                        len(raw_label) == 1:
            raw_label = raw_label[0]

        return str(raw_label)

    def collect_attr_kwargs(self):
        attrs = set(self.default_attributes.keys()) - set(
            self.__class__.default_attributes.keys())
        return attrs

    def get_group_kwargs(self, group, attrs):
        return {attr: group[attr] for attr in attrs}

    def create(self, chart=None):
        """Builds the renderers, adding them and other components to the chart.

        Args:
            chart (:class:`Chart`, optional): the chart that will contain the glyph
                renderers that the `Builder` produces.

        Returns:
            :class:`Chart`
        """
        # call methods that allow customized setup by subclasses
        self.setup()
        self.process_data()

        # create and add renderers to chart
        renderers = self.yield_renderers()
        if chart is None:
            chart = Chart()
        chart.add_renderers(self, renderers)

        # handle ranges after renders, since ranges depend on aggregations
        # ToDo: should reconsider where this occurs
        self.set_ranges()
        chart.add_ranges('x', self.x_range)
        chart.add_ranges('y', self.y_range)

        # always contribute legends, let Chart sort it out
        chart.add_legend(self._legends)

        chart.add_labels('x', self.xlabel)
        chart.add_labels('y', self.ylabel)

        chart.add_scales('x', self.xscale)
        chart.add_scales('y', self.yscale)

        return chart

    @classmethod
    def generate_help(cls):
        help_str = ''
        for comp_glyph in cls.comp_glyph_types:
            help_str += str(comp_glyph.glyph_properties())

        return help_str


class XYBuilder(Builder):
    """Implements common functionality for XY Builders."""

    x = Dimension('x')
    y = Dimension('y')

    dimensions = ['x', 'y']
    req_dimensions = [['x'],
                      ['y'],
                      ['x', 'y']]

    default_attributes = {'color': ColorAttr()}

    def set_ranges(self):
        """Calculate and set the x and y ranges."""
        # ToDo: handle when only single dimension is provided

        extents = self.get_dim_extents()

        endx = extents['x_max']
        startx = extents['x_min']
        self.x_range = self._get_range('x', startx, endx)

        endy = extents['y_max']
        starty = extents['y_min']
        self.y_range = self._get_range('y', starty, endy)

        if self.xlabel is None:
            if self.x.selection is not None:
                select = self.x.selection
                if not isinstance(select, list):
                    select = [select]
            else:
                select = ['']
            self.xlabel = ', '.join(select)

        if self.ylabel is None:
            if self.y.selection is not None:
                select = self.y.selection
                if not isinstance(select, list):
                    select = [select]
            else:
                select = ['']
            self.ylabel = ', '.join(select)

        # sort the legend if we are told to
        if len(self.sort_legend) > 0:
            for attr, asc in self.sort_legend:
                if len(self.attributes[attr].columns) > 0:
                    item_order = self.attributes[attr].items
                    self._legends = list(sorted(self._legends, key=lambda leg:
                                                item_order.index(leg[0]),
                                                reverse=~asc))

    def _get_range(self, dim, start, end):
        """Create a :class:`Range` for the :class:`Chart`.

        Args:
            dim (str): the name of the dimension, which is an attribute of the builder
            start: the starting value of the range
            end: the ending value of the range

        Returns:
            :class:`Range`
        """
        dim_ref = getattr(self, dim)
        values = dim_ref.data
        dtype = dim_ref.dtype.name

        sort = self.sort_dim.get(dim)

        # object data or single value
        if dtype == 'object':
            factors = values.drop_duplicates()
            if sort:
                factors.sort(inplace=True)
            setattr(self, dim + 'scale', 'categorical')
            return FactorRange(factors=factors.tolist())
        elif 'datetime' in dtype:
            setattr(self, dim + 'scale', 'datetime')
            return Range1d(start=start, end=end)
        else:

            if end == 'None' or (end - start) == 0:
                setattr(self, dim + 'scale', 'categorical')
                return FactorRange(factors=['None'])
            else:
                diff = end - start
                setattr(self, dim + 'scale', 'linear')
                return Range1d(start=start - 0.1 * diff, end=end + 0.1 * diff)


class AggregateBuilder(Builder):
    """A base class for deriving specific builders performing aggregation with stats.

    The typical AggregateBuilder takes a single dimension of values.
    """

    values = Dimension('values')

    default_attributes = {'label': CatAttr(),
                          'color': ColorAttr()}<|MERGE_RESOLUTION|>--- conflicted
+++ resolved
@@ -27,12 +27,8 @@
 from .data_source import OrderedAssigner
 from ..models.ranges import Range, Range1d, FactorRange
 from ..models.sources import ColumnDataSource
-<<<<<<< HEAD
 from ..properties import (HasProps, Instance, List, String, Property,
                           Either, Dict, Color, Bool, Tuple)
-=======
-from ..properties import (HasProps, Instance, List, String, Dict)
->>>>>>> f8a72014
 
 #-----------------------------------------------------------------------------
 # Classes and functions
