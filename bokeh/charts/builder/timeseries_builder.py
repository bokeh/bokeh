"""This is the Bokeh charts interface. It gives you a high level API to build
complex plot is a simple way.

This is the TimeSeries class which lets you build your TimeSeries charts just
passing the arguments to the Chart class and calling the proper functions.
"""
#-----------------------------------------------------------------------------
# Copyright (c) 2012 - 2014, Continuum Analytics, Inc. All rights reserved.
#
# Powered by the Bokeh Development Team.
#
# The full license is in the file LICENSE.txt, distributed with this software.
#-----------------------------------------------------------------------------

#-----------------------------------------------------------------------------
# Imports
#-----------------------------------------------------------------------------
from __future__ import absolute_import

try:
    import pandas as pd
except ImportError:
    pd = None

from .._builder import Builder, create_and_build
from ...models.glyphs import Line

#-----------------------------------------------------------------------------
# Classes and functions
#-----------------------------------------------------------------------------


def TimeSeries(values, index=None, xscale='datetime', **kws):
    """ Create a timeseries chart using
    :class:`TimeSeriesBuilder <bokeh.charts.builder.timeseries_builder.TimeSeriesBuilder>`
    to render the lines from values and index.

    Args:
        values (iterable): iterable 2d representing the data series
            values matrix.

    In addition the the parameters specific to this chart,
    :ref:`charts_generic_arguments` are also accepted as keyword parameters.

    Returns:
        a new :class:`Chart <bokeh.charts.Chart>`

    Examples:

    .. bokeh-plot::
        :source-position: above

        from collections import OrderedDict
        import datetime
        from bokeh.charts import TimeSeries, output_file, show

        # (dict, OrderedDict, lists, arrays and DataFrames are valid inputs)
        now = datetime.datetime.now()
        delta = datetime.timedelta(minutes=1)
        dts = [now + delta*i for i in range(5)]

        xyvalues = OrderedDict({'Date': dts})
        y_python = xyvalues['python'] = [2, 3, 7, 5, 26]
        y_pypy = xyvalues['pypy'] = [12, 33, 47, 15, 126]
        y_jython = xyvalues['jython'] = [22, 43, 10, 25, 26]

        ts = TimeSeries(xyvalues, index='Date', title="TimeSeries", legend="top_left",
                ylabel='Languages')

        output_file('timeseries.html')
        show(ts)

    """

    return create_and_build(
        TimeSeriesBuilder, values, index=index, xscale=xscale, **kws
    )


class TimeSeriesBuilder(Builder):
    """This is the TimeSeries class and it is in charge of plotting
    TimeSeries charts in an easy and intuitive way.

    Essentially, we provide a way to ingest the data, make the proper
    calculations and push the references into a source object.
    We additionally make calculations for the ranges.
    And finally add the needed lines taking the references from the source.

    """

    def _process_data(self):
        """Take the x/y data from the timeseries values.

        It calculates the chart properties accordingly. Then build a dict
        containing references to all the points to be used by
        the line glyph inside the ``_yield_renderers`` method.

        """
        # necessary to make all formats and encoder happy with array, blaze, ...
        for col, values in self._values.items():
<<<<<<< HEAD
            if col not in self._data:
                self._data[col] = values

        for xname in self.x_names:
            if xname not in self._data:
                self._data[xname] = self._values_index

    def _create_glyph(self, xname, yname, color):
        return Line(x=xname, y=yname, line_color=color)
=======
            if isinstance(self.index, string_types) \
                and col == self.index:
                continue

            # save every the groups available in the incomming input
            self._groups.append(col)
            self.set_and_get("x_", col, xs)
            self.set_and_get("y_", col, values)

    def _set_sources(self):
        """Push the TimeSeries data into the ColumnDataSource and
        calculate the proper ranges.
        """
        self._source = ColumnDataSource(self._data)
        self.x_range = DataRange1d()
        y_names = self._attr[1::2]
        endy = max(max(self._data[i]) for i in y_names)
        starty = min(min(self._data[i]) for i in y_names)
        self.y_range = Range1d(
            start=starty - 0.1 * (endy - starty),
            end=endy + 0.1 * (endy - starty)
        )

    def _yield_renderers(self):
        """Use the line glyphs to connect the xy points in the time series.

        Takes reference points from the data loaded at the ColumnDataSource.
        """
        self._duplet = list(chunk(self._attr, 2))
        colors = cycle_colors(self._duplet, self.palette)

        for i, (x, y) in enumerate(self._duplet, start=1):
            glyph = Line(x=x, y=y, line_color=colors[i - 1])
            renderer = GlyphRenderer(data_source=self._source, glyph=glyph)
            self._legends.append((self._groups[i-1], [renderer]))
            yield renderer
>>>>>>> 3f92fe5c
<|MERGE_RESOLUTION|>--- conflicted
+++ resolved
@@ -98,7 +98,7 @@
         """
         # necessary to make all formats and encoder happy with array, blaze, ...
         for col, values in self._values.items():
-<<<<<<< HEAD
+
             if col not in self._data:
                 self._data[col] = values
 
@@ -107,42 +107,4 @@
                 self._data[xname] = self._values_index
 
     def _create_glyph(self, xname, yname, color):
-        return Line(x=xname, y=yname, line_color=color)
-=======
-            if isinstance(self.index, string_types) \
-                and col == self.index:
-                continue
-
-            # save every the groups available in the incomming input
-            self._groups.append(col)
-            self.set_and_get("x_", col, xs)
-            self.set_and_get("y_", col, values)
-
-    def _set_sources(self):
-        """Push the TimeSeries data into the ColumnDataSource and
-        calculate the proper ranges.
-        """
-        self._source = ColumnDataSource(self._data)
-        self.x_range = DataRange1d()
-        y_names = self._attr[1::2]
-        endy = max(max(self._data[i]) for i in y_names)
-        starty = min(min(self._data[i]) for i in y_names)
-        self.y_range = Range1d(
-            start=starty - 0.1 * (endy - starty),
-            end=endy + 0.1 * (endy - starty)
-        )
-
-    def _yield_renderers(self):
-        """Use the line glyphs to connect the xy points in the time series.
-
-        Takes reference points from the data loaded at the ColumnDataSource.
-        """
-        self._duplet = list(chunk(self._attr, 2))
-        colors = cycle_colors(self._duplet, self.palette)
-
-        for i, (x, y) in enumerate(self._duplet, start=1):
-            glyph = Line(x=x, y=y, line_color=colors[i - 1])
-            renderer = GlyphRenderer(data_source=self._source, glyph=glyph)
-            self._legends.append((self._groups[i-1], [renderer]))
-            yield renderer
->>>>>>> 3f92fe5c
+        return Line(x=xname, y=yname, line_color=color)