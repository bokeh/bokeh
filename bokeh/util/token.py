#-----------------------------------------------------------------------------
# Copyright (c) 2012 - 2021, Anaconda, Inc., and Bokeh Contributors.
# All rights reserved.
#
# The full license is in the file LICENSE.txt, distributed with this software.
#-----------------------------------------------------------------------------
''' Utilities for generating and manipulating session IDs.

A session ID would typically be associated with each browser tab viewing
an application or plot. Each session has its own state separate from any
other sessions hosted by the server.

'''

#-----------------------------------------------------------------------------
# Boilerplate
#-----------------------------------------------------------------------------
from __future__ import annotations

import logging # isort:skip
log = logging.getLogger(__name__)

#-----------------------------------------------------------------------------
# Imports
#-----------------------------------------------------------------------------

# Standard library imports
import base64
import calendar
import codecs
import datetime as dt
import hashlib
import hmac
import json
import time
import zlib
from typing import (
    Any,
    Dict,
    Tuple,
    Union,
)

# Bokeh imports
from ..core.types import ID
from ..settings import settings

#-----------------------------------------------------------------------------
# Globals and constants
#-----------------------------------------------------------------------------

__all__ = (
    'check_session_id_signature',
    'check_token_signature',
    'generate_secret_key',
    'generate_jwt_token',
    'generate_session_id',
    'get_session_id',
    'get_token_payload',
)

_TOKEN_ZLIB_KEY = "__bk__zlib_"

#-----------------------------------------------------------------------------
# General API
#-----------------------------------------------------------------------------

TokenPayload = Dict[str, Any]

def generate_secret_key() -> str:
    ''' Generate a new securely-generated secret key appropriate for SHA-256
    HMAC signatures.

    This key could be used to sign Bokeh server session IDs, for example.
    '''
    return _get_random_string()

def generate_session_id(secret_key: bytes | None = settings.secret_key_bytes(),
                        signed: bool = settings.sign_sessions()) -> ID:
    ''' Generate a random session ID.

    Typically, each browser tab connected to a Bokeh application has its own
    session ID. In production deployments of a Bokeh app, session IDs should be
    random and unguessable - otherwise users of the app could interfere with one
    another.
    '''
    session_id = _get_random_string()
    if signed:
        session_id = '.'.join([session_id, _signature(session_id, secret_key)])
    return ID(session_id)

def generate_jwt_token(session_id: ID,
                       secret_key: bytes | None = settings.secret_key_bytes(),
                       signed: bool = settings.sign_sessions(),
                       extra_payload: TokenPayload | None = None,
                       expiration: int = 300) -> str:
    """Generates a JWT token given a session_id and additional payload.

    Args:
        session_id (str):
            The session id to add to the token

        secret_key (str, optional) :
            Secret key (default: value of BOKEH_SECRET_KEY environment varariable)

        signed (bool, optional) :
            Whether to sign the session ID (default: value of BOKEH_SIGN_SESSIONS
            envronment varariable)

        extra_payload (dict, optional) :
            Extra key/value pairs to include in the Bokeh session token

        expiration (int, optional) :
            Expiration time

    Returns:
        str
    """
    now = calendar.timegm(dt.datetime.utcnow().utctimetuple())
    payload = {'session_id': session_id, 'session_expiry': now + expiration}
    if extra_payload:
        if "session_id" in extra_payload:
            raise RuntimeError("extra_payload for session tokens may not contain 'session_id'")
        extra_payload_str = json.dumps(extra_payload).encode('utf-8')
        compressed = zlib.compress(extra_payload_str, level=9)
        payload[_TOKEN_ZLIB_KEY] = _base64_encode(compressed)
    token = _base64_encode(json.dumps(payload))
    secret_key = _ensure_bytes(secret_key)
    if not signed:
        return token
    return token + '.' + _signature(token, secret_key)

def get_session_id(token: str) -> ID:
    """Extracts the session id from a JWT token.

    Args:
        token (str):
            A JWT token containing the session_id and other data.

    Returns:
       str
    """
    decoded = json.loads(_base64_decode(token.split('.')[0]))
    return decoded['session_id']

def get_token_payload(token: str) -> TokenPayload:
    """Extract the payload from the token.

    Args:
        token (str):
            A JWT token containing the session_id and other data.

    Returns:
        dict
    """
    decoded = json.loads(_base64_decode(token.split('.')[0]))
    if _TOKEN_ZLIB_KEY in decoded:
        decompressed = zlib.decompress(_base64_decode(decoded[_TOKEN_ZLIB_KEY]))
        del decoded[_TOKEN_ZLIB_KEY]
        decoded.update(json.loads(decompressed))
    del decoded['session_id']
    return decoded

def check_token_signature(token: str,
                          secret_key: bytes | None = settings.secret_key_bytes(),
                          signed: bool = settings.sign_sessions()) -> bool:
    """Check the signature of a token and the contained signature.

    The server uses this function to check whether a token and the
    contained session id was generated with the correct secret key.
    If signed sessions are disabled, this function always returns True.

    Args:
        token (str) :
            The token to check

        secret_key (str, optional) :
            Secret key (default: value of BOKEH_SECRET_KEY environment variable)

        signed (bool, optional) :
            Whether to check anything (default: value of BOKEH_SIGN_SESSIONS
            environment variable)

    Returns:
        bool

    """
    secret_key = _ensure_bytes(secret_key)
    if signed:
        token_pieces = token.split('.', 1)
        if len(token_pieces) != 2:
            return False
        base_token = token_pieces[0]
        provided_token_signature = token_pieces[1]
        expected_token_signature = _signature(base_token, secret_key)
        # hmac.compare_digest() uses a string compare algorithm that doesn't
        # short-circuit so we don't allow timing analysis
        token_valid = hmac.compare_digest(
            expected_token_signature, provided_token_signature
        )
        session_id = get_session_id(token)
        session_id_valid = check_session_id_signature(session_id, secret_key, signed)
        return token_valid and session_id_valid
    return True

def check_session_id_signature(session_id: str,
                               secret_key: bytes | None = settings.secret_key_bytes(),
                               signed: bool | None = settings.sign_sessions()) -> bool:
    """Check the signature of a session ID, returning True if it's valid.

    The server uses this function to check whether a session ID was generated
    with the correct secret key. If signed sessions are disabled, this function
    always returns True.
    """
    secret_key = _ensure_bytes(secret_key)
    if signed:
        id_pieces = session_id.split('.', 1)
        if len(id_pieces) != 2:
            return False
        provided_id_signature = id_pieces[1]
        expected_id_signature = _signature(id_pieces[0], secret_key)
        return hmac.compare_digest(
            expected_id_signature, provided_id_signature
        )
    return True

#-----------------------------------------------------------------------------
# Dev API
#-----------------------------------------------------------------------------

#-----------------------------------------------------------------------------
# Private API
#-----------------------------------------------------------------------------

def _get_sysrandom() -> Tuple[Any, bool]:
    # Use the system PRNG for session id generation (if possible)
    # NOTE: secure random string generation implementation is adapted
    #       from the Django project. Reference:
    #       https://github.com/django/django/blob/0ed7d155635da9f79d4dd67e4889087d3673c6da/django/utils/crypto.py
    import random
    try:
        sysrandom = random.SystemRandom()
        using_sysrandom = True
        return sysrandom, using_sysrandom
    except NotImplementedError:
        import warnings
        warnings.warn('A secure pseudo-random number generator is not available '
                      'on your system. Falling back to Mersenne Twister.')
        if settings.secret_key() is None:
            warnings.warn('A secure pseudo-random number generator is not available '
                          'and no BOKEH_SECRET_KEY has been set. Setting a secret '
                          'key will mitigate the lack of a secure generator.')
        using_sysrandom = False
        return random, using_sysrandom

def _ensure_bytes(secret_key: Union[str, bytes, None]) -> bytes | None:
    if secret_key is None:
        return None
    elif isinstance(secret_key, bytes):
        return secret_key
    else:
        return codecs.encode(secret_key, 'utf-8')

# this is broken out for unit testability
def _reseed_if_needed(using_sysrandom: bool, secret_key: bytes | None) -> None:
    secret_key = _ensure_bytes(secret_key)
    if not using_sysrandom:
        # This is ugly, and a hack, but it makes things better than
        # the alternative of predictability. This re-seeds the PRNG
        # using a value that is hard for an attacker to predict, every
        # time a random string is required. This may change the
        # properties of the chosen random sequence slightly, but this
        # is better than absolute predictability.
        data = f"{random.getstate()}{time.time()}{secret_key!s}".encode('utf-8')
        random.seed(hashlib.sha256(data).digest())


def _base64_encode(decoded: Union[bytes, str]) -> str:
    # base64 encode both takes and returns bytes, we want to work with strings.
    # If 'decoded' isn't bytes already, assume it's utf-8
    decoded_as_bytes = _ensure_bytes(decoded)
    # TODO: urlsafe_b64encode only accepts bytes input, not bytes | None.
    # Perhaps we can change _ensure_bytes change return type from bytes | None to bytes
    encoded = codecs.decode(base64.urlsafe_b64encode(decoded_as_bytes), 'ascii')  # type: ignore
    # remove padding '=' chars that cause trouble
    return str(encoded.rstrip('='))


<<<<<<< HEAD
def _base64_decode(encoded: Union[bytes, str]) -> bytes:
=======
def _base64_decode(encoded: Union[bytes, str], encoding: str | None = None) -> Union[bytes, str]:
>>>>>>> 462c6c21
    # base64 lib both takes and returns bytes, we want to work with strings
    encoded_as_bytes = codecs.encode(encoded, 'ascii') if isinstance(encoded, str) else encoded
    # put the padding back
    mod = len(encoded_as_bytes) % 4
    if mod != 0:
        encoded_as_bytes = encoded_as_bytes + (b"=" * (4 - mod))
    assert (len(encoded_as_bytes) % 4) == 0
    return base64.urlsafe_b64decode(encoded_as_bytes)

def _signature(base_id: str, secret_key: bytes | None) -> str:
    secret_key = _ensure_bytes(secret_key)
    base_id_encoded = codecs.encode(base_id, "utf-8")
    assert secret_key is not None
    signer = hmac.new(secret_key, base_id_encoded, hashlib.sha256)
    return _base64_encode(signer.digest())

def _get_random_string(
        length: int = 44,
        allowed_chars: str = 'abcdefghijklmnopqrstuvwxyzABCDEFGHIJKLMNOPQRSTUVWXYZ0123456789',
        secret_key: bytes | None = settings.secret_key_bytes()) -> str:
    """
    Return a securely generated random string.
    With the a-z, A-Z, 0-9 character set:
    Length 12 is a 71-bit value. log_2((26+26+10)^12) =~ 71
    Length 44 is a 261-bit value. log_2((26+26+10)^44) = 261
    """
    secret_key = _ensure_bytes(secret_key)
    _reseed_if_needed(using_sysrandom, secret_key)
    return ''.join(random.choice(allowed_chars) for _ in range(length))

#-----------------------------------------------------------------------------
# Code
#-----------------------------------------------------------------------------

random, using_sysrandom = _get_sysrandom()<|MERGE_RESOLUTION|>--- conflicted
+++ resolved
@@ -286,11 +286,7 @@
     return str(encoded.rstrip('='))
 
 
-<<<<<<< HEAD
 def _base64_decode(encoded: Union[bytes, str]) -> bytes:
-=======
-def _base64_decode(encoded: Union[bytes, str], encoding: str | None = None) -> Union[bytes, str]:
->>>>>>> 462c6c21
     # base64 lib both takes and returns bytes, we want to work with strings
     encoded_as_bytes = codecs.encode(encoded, 'ascii') if isinstance(encoded, str) else encoded
     # put the padding back
