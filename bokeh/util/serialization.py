'''
Functions for helping with serialization and deserialization of
Bokeh objects.

Certain NunPy array dtypes can be serialized to a binary format for
performance and efficiency. The list of supported dtypes is:

{binary_array_types}

'''
from __future__ import absolute_import

import logging
log = logging.getLogger(__name__)

import base64
import datetime as dt
import math
import sys
import uuid

import numpy as np

from ..settings import settings
from .string import format_docstring
from .dependencies import import_optional

pd = import_optional('pandas')

BINARY_ARRAY_TYPES = set([
    np.dtype(np.float32),
    np.dtype(np.float64),
    np.dtype(np.uint8),
    np.dtype(np.int8),
    np.dtype(np.uint16),
    np.dtype(np.int16),
    np.dtype(np.uint32),
    np.dtype(np.int32),
])

DATETIME_TYPES = set([
    dt.datetime,
    dt.date,
    dt.time,
    np.datetime64,
])

if pd:
    try:
        _pd_timestamp = pd.Timestamp
    except AttributeError:
        _pd_timestamp = pd.tslib.Timestamp
    DATETIME_TYPES.add(_pd_timestamp)
    DATETIME_TYPES.add(pd.Timedelta)
    DATETIME_TYPES.add(pd.Period)
    DATETIME_TYPES.add(type(pd.NaT))

NP_EPOCH = np.datetime64(0, 'ms')
NP_MS_DELTA = np.timedelta64(1, 'ms')

DT_EPOCH = dt.datetime.utcfromtimestamp(0)

__doc__ = format_docstring(__doc__, binary_array_types="\n".join("* ``np." + str(x) + "``" for x in BINARY_ARRAY_TYPES))

_simple_id = 1000

_dt_tuple = tuple(DATETIME_TYPES)

def is_datetime_type(obj):
    ''' Whether an object is any date, time, or datetime type recognized by
    Bokeh.

    Arg:
        obj (object) : the object to test

    Returns:
        bool : True if ``obj`` is a datetime type

    '''
    return isinstance(obj, _dt_tuple)

def is_timedelta_type(obj):
    ''' Whether an object is any timedelta type recognized by Bokeh.

    Arg:
        obj (object) : the object to test

    Returns:
        bool : True if ``obj`` is a timedelta type

    '''
    return isinstance(obj, (dt.timedelta, np.timedelta64))

def convert_timedelta_type(obj):
    ''' Convert any recognized timedelta value to floating point absolute
    milliseconds.

    Arg:
        obj (object) : the object to convert

    Returns:
        float : milliseconds

    '''
    if isinstance(obj, dt.timedelta):
        return obj.total_seconds() * 1000.
    elif isinstance(obj, np.timedelta64):
        return (obj / NP_MS_DELTA)

def convert_datetime_type(obj):
    ''' Convert any recognized date, time, or datetime value to floating point
    milliseconds since epoch.

    Arg:
        obj (object) : the object to convert

    Returns:
        float : milliseconds

    '''
    # Pandas NaT
    if pd and obj is pd.NaT:
        return np.nan

    # Pandas Period
    if pd and isinstance(obj, pd.Period):
        return obj.to_timestamp().value / 10**6.0

    # Pandas Timestamp
    if pd and isinstance(obj, _pd_timestamp): return obj.value / 10**6.0

    # Pandas Timedelta
    elif pd and isinstance(obj, pd.Timedelta): return obj.value / 10**6.0

    # Datetime (datetime is a subclass of date)
    elif isinstance(obj, dt.datetime):
        diff = obj.replace(tzinfo=None) - DT_EPOCH
        return diff.total_seconds() * 1000.

    # Date
    elif isinstance(obj, dt.date):
        return (dt.datetime(*obj.timetuple()[:6]) - DT_EPOCH).total_seconds() * 1000

    # NumPy datetime64
    elif isinstance(obj, np.datetime64):
        epoch_delta = obj - NP_EPOCH
        return (epoch_delta / NP_MS_DELTA)

    # Time
    elif isinstance(obj, dt.time):
        return (obj.hour * 3600 + obj.minute * 60 + obj.second) * 1000 + obj.microsecond / 1000.

def convert_datetime_array(array):
    ''' Convert NumPy datetime arrays to arrays to milliseconds since epoch.

    Args:
        array : (obj)
            A NumPy array of datetime to convert

            If the value passed in is not a NumPy array, it will be returned as-is.

    Returns:
        array

    '''

    if not isinstance(array, np.ndarray):
        return array

    try:
        dt2001 = np.datetime64('2001')
        legacy_datetime64 = (dt2001.astype('int64') ==
                             dt2001.astype('datetime64[ms]').astype('int64'))
    except AttributeError as e:
        if e.args == ("'module' object has no attribute 'datetime64'",):
            # for compatibility with PyPy that doesn't have datetime64
            if 'PyPy' in sys.version:
                legacy_datetime64 = False
                pass
            else:
                raise e
        else:
            raise e

    # not quite correct, truncates to ms..
    if array.dtype.kind == 'M':
        if legacy_datetime64:
            if array.dtype == np.dtype('datetime64[ns]'):
                array = array.astype('int64') / 10**6.0
        else:
            array =  array.astype('datetime64[us]').astype('int64') / 1000.

    elif array.dtype.kind == 'm':
        array = array.astype('timedelta64[us]').astype('int64') / 1000.

    return array

def make_id():
    ''' Return a new unique ID for a Bokeh object.

    Normally this function will return UUIDs to use for identifying Bokeh
    objects. This is especally important for Bokeh objects stored on a
    Bokeh server. However, it is convenient to have more human-readable
    IDs during development, so this behavior can be overridden by
    setting the environment variable ``BOKEH_SIMPLE_IDS=yes``.

    '''
    global _simple_id

    if settings.simple_ids(False):
        _simple_id += 1
        new_id = _simple_id
    else:
        new_id = uuid.uuid4()
    return str(new_id)

def array_encoding_disabled(array):
    ''' Determine whether an array may be binary encoded.

    The NumPy array dtypes that can be encoded are:

    {binary_array_types}

    Args:
        array (np.ndarray) : the array to check

    Returns:
        bool

    '''

    # disable binary encoding for non-supported dtypes
    return array.dtype not in BINARY_ARRAY_TYPES

array_encoding_disabled.__doc__ = format_docstring(array_encoding_disabled.__doc__,
                                                   binary_array_types="\n    ".join("* ``np." + str(x) + "``"
                                                                                    for x in BINARY_ARRAY_TYPES))

def transform_array(array, force_list=False, buffers=None):
    ''' Transform a NumPy arrays into serialized format

    Converts un-serializable dtypes and returns JSON serializable
    format

    Args:
        array (np.ndarray) : a NumPy array to be transformed
        force_list (bool, optional) : whether to only output to standard lists
            This function can encode some dtypes using a binary encoding, but
            setting this argument to True will override that and cause only
            standard Python lists to be emitted. (default: False)

        buffers (set, optional) :
            If binary buffers are desired, the buffers parameter may be
            provided, and any columns that may be sent as binary buffers
            will be added to the set. If None, then only base64 encodinfg
            will be used (default: None)

            If force_list is True, then this value will be ignored, and
            no buffers will be generated.

            **This is an "out" parameter**. The values it contains will be
            modified in-place.


    Returns:
        JSON

    '''

    array = convert_datetime_array(array)

    return serialize_array(array, force_list=force_list, buffers=buffers)

def transform_array_to_list(array):
    ''' Transforms a NumPy array into a list of values

    Args:
        array (np.nadarray) : the NumPy array series to transform

    Returns:
        list or dict

    '''
    if (array.dtype.kind in ('u', 'i', 'f') and (~np.isfinite(array)).any()):
        transformed = array.astype('object')
        transformed[np.isnan(array)] = 'NaN'
        transformed[np.isposinf(array)] = 'Infinity'
        transformed[np.isneginf(array)] = '-Infinity'
        return transformed.tolist()
    elif (array.dtype.kind == 'O' and pd and pd.isnull(array).any()):
        transformed = array.astype('object')
        transformed[pd.isnull(array)] = 'NaN'
        return transformed.tolist()
    return array.tolist()

def transform_series(series, force_list=False, buffers=None):
    ''' Transforms a Pandas series into serialized form

    Args:
        series (pd.Series) : the Pandas series to transform
        force_list (bool, optional) : whether to only output to standard lists
            This function can encode some dtypes using a binary encoding, but
            setting this argument to True will override that and cause only
            standard Python lists to be emitted. (default: False)

        buffers (set, optional) :
            If binary buffers are desired, the buffers parameter may be
            provided, and any columns that may be sent as binary buffers
            will be added to the set. If None, then only base64 encodinfg
            will be used (default: None)

            If force_list is True, then this value will be ignored, and
            no buffers will be generated.

            **This is an "out" parameter**. The values it contains will be
            modified in-place.

    Returns:
        list or dict

    '''
    # not checking for pd here, this function should only be called if it
    # is already known that series is a Pandas Series type
    if isinstance(series, pd.PeriodIndex):
        vals = series.to_timestamp().values
    else:
        vals = series.values
    return transform_array(vals, force_list=force_list, buffers=buffers)

def serialize_array(array, force_list=False, buffers=None):
    ''' Transforms a NumPy array into serialized form.

    Args:
        array (np.ndarray) : the NumPy array to transform
        force_list (bool, optional) : whether to only output to standard lists
            This function can encode some dtypes using a binary encoding, but
            setting this argument to True will override that and cause only
            standard Python lists to be emitted. (default: False)

        buffers (set, optional) :
            If binary buffers are desired, the buffers parameter may be
            provided, and any columns that may be sent as binary buffers
            will be added to the set. If None, then only base64 encodinfg
            will be used (default: None)

            If force_list is True, then this value will be ignored, and
            no buffers will be generated.

            **This is an "out" parameter**. The values it contains will be
            modified in-place.

    Returns:
        list or dict

    '''
    if isinstance(array, np.ma.MaskedArray):
        array = array.filled(np.nan)  # Set masked values to nan
    if (array_encoding_disabled(array) or force_list):
        return transform_array_to_list(array)
    if not array.flags['C_CONTIGUOUS']:
        array = np.ascontiguousarray(array)
    if buffers is None:
        return encode_base64_dict(array)
    else:
        return encode_binary_dict(array, buffers)

def traverse_data(obj, use_numpy=True, buffers=None):
    ''' Recursively traverse an object until a flat list is found.

    If NumPy is available, the flat list is converted to a numpy array
    and passed to transform_array() to handle ``nan``, ``inf``, and
    ``-inf``.

    Otherwise, iterate through all items, converting non-JSON items

    Args:
        obj (list) : a list of values or lists
        use_numpy (bool, optional) toggle NumPy as a dependency for testing
            This argument is only useful for testing (default: True)
    '''
    if use_numpy and all(isinstance(el, np.ndarray) for el in obj):
        return [transform_array(el, buffers=buffers) for el in obj]
    obj_copy = []
    for item in obj:
        # Check the base/common case first for performance reasons
        # Also use type(x) is float because it's faster than isinstance
        if type(item) is float:
            if math.isnan(item):
                item = 'NaN'
            elif math.isinf(item):
                if item > 0:
                    item = 'Infinity'
                else:
                    item = '-Infinity'
            obj_copy.append(item)
        elif isinstance(item, (list, tuple)):  # check less common type second
            obj_copy.append(traverse_data(item))
        else:
            obj_copy.append(item)
    return obj_copy

def transform_column_source_data(data, buffers=None, cols=None):
    ''' Transform ColumnSourceData data to a serialized format

    Args:
        data (dict) : the mapping of names to data columns to transform

        buffers (set, optional) :
            If binary buffers are desired, the buffers parameter may be
            provided, and any columns that may be sent as binary buffers
            will be added to the set. If None, then only base64 encodinfg
            will be used (default: None)

            **This is an "out" parameter**. The values it contains will be
            modified in-place.

        cols (list[str], optional) :
            Optional list of subset of columns to transform. If None, all
            columns will be transformed (default: None)

    Returns:
        JSON compatible dict

    '''
    to_transform = set(data) if cols is None else set(cols)

    data_copy = {}
    for key in to_transform:
        if pd and isinstance(data[key], (pd.Series, pd.Index)):
            data_copy[key] = transform_series(data[key], buffers=buffers)
        elif isinstance(data[key], np.ndarray):
            data_copy[key] = transform_array(data[key], buffers=buffers)
        else:
            data_copy[key] = traverse_data(data[key], buffers=buffers)

    return data_copy

def encode_binary_dict(array, buffers):
    ''' Send a numpy array as an unencoded binary buffer

    The encoded format is a dict with the following structure:

    .. code:: python

        {
            '__buffer__' :  << an ID to locate the buffer >>,
            'shape'      : << array shape >>,
            'dtype'      : << dtype name >>,
            'order'      : << byte order at origin (little or big)>>
        }

    Args:
        array (np.ndarray) : an array to encode

        buffers (set) :
            Set to add buffers to

            **This is an "out" parameter**. The values it contains will be
            modified in-place.

    Returns:
        dict

    '''
    buffer_id = make_id()
    buf = (dict(id=buffer_id), array.tobytes())
    buffers.append(buf)

    return {
        '__buffer__'  : buffer_id,
        'shape'       : array.shape,
        'dtype'       : array.dtype.name,
        'order'       : sys.byteorder
    }

def encode_base64_dict(array):
    ''' Encode a NumPy array using base64:

    The encoded format is a dict with the following structure:

    .. code:: python

        {
            '__ndarray__' : << base64 encoded array data >>,
            'shape'       : << array shape >>,
            'dtype'       : << dtype name >>,
        }

    Args:

        array (np.ndarray) : an array to encode

    Returns:
        dict

    '''
    return {
        '__ndarray__'  : base64.b64encode(array.data).decode('utf-8'),
        'shape'        : array.shape,
        'dtype'        : array.dtype.name
    }

def decode_base64_dict(data):
    ''' Decode a base64 encoded array into a NumPy array.

    Args:
        data (dict) : encoded array data to decode

    Data should have the format encoded by :func:`encode_base64_dict`.

    Returns:
        np.ndarray

    '''
    b64 = base64.b64decode(data['__ndarray__'])
<<<<<<< HEAD
    array = np.frombuffer(b64, dtype=data['dtype'])
=======
    array = np.copy(np.frombuffer(b64, dtype=data['dtype']))
>>>>>>> 5b8dc720
    if len(data['shape']) > 1:
        array = array.reshape(data['shape'])
    return array<|MERGE_RESOLUTION|>--- conflicted
+++ resolved
@@ -513,11 +513,7 @@
 
     '''
     b64 = base64.b64decode(data['__ndarray__'])
-<<<<<<< HEAD
-    array = np.frombuffer(b64, dtype=data['dtype'])
-=======
     array = np.copy(np.frombuffer(b64, dtype=data['dtype']))
->>>>>>> 5b8dc720
     if len(data['shape']) > 1:
         array = array.reshape(data['shape'])
     return array