--- conflicted
+++ resolved
@@ -154,13 +154,8 @@
     js_resources = JSResources(mode="relative")
     template = Template("<head>{{ bokeh_js }}</head><body></body>")
     output = embed.file_html(_embed_test_plot, None, "title", template=template, js_resources=js_resources)
-<<<<<<< HEAD
-    rendered_js = JS_RESOURCES.render(js_raw=js_resources.js_raw)
-    assert output == encode_utf8("<head>%s</head><body></body>" % rendered_js)
-=======
-    html = "<head>%s</head><body></body>" % js_resources.use_widgets(False).render_js()
+    html = encode_utf8("<head>%s</head><body></body>" % js_resources.use_widgets(False).render_js())
     assert output == html
->>>>>>> 172da20f
 
 
 @mock.patch('bokeh.embed.warn')
@@ -194,13 +189,8 @@
     css_resources = CSSResources(mode="relative")
     template = Template("<head>{{ bokeh_css }}</head><body></body>")
     output = embed.file_html(_embed_test_plot, None, "title", template=template, css_resources=css_resources)
-<<<<<<< HEAD
-    rendered_css = CSS_RESOURCES.render(css_raw=css_resources.css_raw)
-    assert output == encode_utf8("<head>%s</head><body></body>" % rendered_css)
-=======
-    html = "<head>%s</head><body></body>" % css_resources.use_widgets(False).render_css()
+    html = encode_utf8("<head>%s</head><body></body>" % css_resources.use_widgets(False).render_css())
     assert output == html
->>>>>>> 172da20f
 
 
 @mock.patch('bokeh.embed.warn')
