--- conflicted
+++ resolved
@@ -81,15 +81,9 @@
         self.assertEqual(r.mode, "inline")
         self.assertEqual(r.dev, False)
 
-<<<<<<< HEAD
         self.assertEqual(len(r.js_raw), 3)
-        self.assertEqual(r.js_raw[-1], DEFAULT_JOG_JS_RAW)
+        self.assertEqual(r.js_raw[-1], DEFAULT_LOG_JS_RAW)
         self.assertEqual(len(r.css_raw), 2)
-=======
-        self.assertEqual(len(r.js_raw), 2)
-        self.assertEqual(r.js_raw[-1], DEFAULT_LOG_JS_RAW)
-        self.assertEqual(len(r.css_raw), 1)
->>>>>>> c6ab9471
         self.assertEqual(r.messages, [])
 
     def test_get_cdn_urls(self):
