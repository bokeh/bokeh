#-----------------------------------------------------------------------------
# Copyright (c) 2012 - 2018, Anaconda, Inc. All rights reserved.
#
# Powered by the Bokeh Development Team.
#
# The full license is in the file LICENSE.txt, distributed with this software.
#-----------------------------------------------------------------------------

#-----------------------------------------------------------------------------
# Boilerplate
#-----------------------------------------------------------------------------
from __future__ import absolute_import, division, print_function, unicode_literals

import pytest ; pytest

#-----------------------------------------------------------------------------
# Imports
#-----------------------------------------------------------------------------

# Standard library imports
import logging

# External imports
from mock import patch

# Bokeh imports
from bokeh import __version__
from bokeh.core.properties import Instance, Int, String, List
from bokeh.document.document import Document
from bokeh.io import curdoc
from bokeh.events import Tap
from bokeh.model import Model
from bokeh.themes import Theme
from bokeh.util.logconfig import basicConfig

# Module under test
import bokeh.embed.util as beu

#-----------------------------------------------------------------------------
# Setup
#-----------------------------------------------------------------------------

@pytest.fixture
def test_plot():
    from bokeh.plotting import figure
    test_plot = figure()
    test_plot.circle([1, 2], [2, 3])
    return test_plot

class SomeModelInTestObjects(Model):
    child = Instance(Model)

# Taken from test_callback_manager.py
class _GoodPropertyCallback(object):

    def __init__(self):
        self.last_name = None
        self.last_old = None
        self.last_new = None

    def __call__(self, name, old, new):
        self.method(name, old, new)

    def method(self, name, old, new):
        self.last_name = name
        self.last_old = old
        self.last_new = new

    def partially_good(self, name, old, new, newer):
        pass

    def just_fine(self, name, old, new, extra='default'):
        pass

class _GoodEventCallback(object):

    def __init__(self):
        self.last_name = None
        self.last_old = None
        self.last_new = None

    def __call__(self, event):
        self.method(event)

    def method(self, event):
        self.event = event

    def partially_good(self, arg, event):
        pass

# Taken from test_model
class EmbedTestUtilModel(Model):
    a = Int(12)
    b = String("hello")
    c = List(Int, [1, 2, 3])

#-----------------------------------------------------------------------------
# General API
#-----------------------------------------------------------------------------

#-----------------------------------------------------------------------------
# Dev API
#-----------------------------------------------------------------------------

class Test_FromCurdoc(object):

    def test_type(self):
        assert isinstance(beu.FromCurdoc, type)

_ODFERR = "OutputDocumentFor expects a sequence of Models"

class Test_OutputDocumentFor_general(object):

    def test_error_on_empty_list(self):
        with pytest.raises(ValueError) as e:
            with beu.OutputDocumentFor([]):
                pass
        assert str(e).endswith(_ODFERR)

    def test_error_on_mixed_list(self):
        p = Model()
        d = Document()
        orig_theme = d.theme
        with pytest.raises(ValueError) as e:
            with beu.OutputDocumentFor([p, d]):
                pass
        assert str(e).endswith(_ODFERR)
        assert d.theme is orig_theme

    @pytest.mark.parametrize('v', [10, -0,3, "foo", True])
    def test_error_on_wrong_types(self, v):
        with pytest.raises(ValueError) as e:
            with beu.OutputDocumentFor(v):
                pass
        assert str(e).endswith(_ODFERR)

    def test_with_doc_in_child_raises_error(self):
        doc = Document()
        p1 = Model()
        p2 = SomeModelInTestObjects(child=Model())
        doc.add_root(p2.child)
        assert p1.document is None
        assert p2.document is None
        assert p2.child.document is doc
        with pytest.raises(RuntimeError) as e:
            with beu.OutputDocumentFor([p1, p2]):
                pass
            assert "already in a doc" in str(e)

    @patch('bokeh.document.document.check_integrity')
    def test_validates_document_by_default(self, check_integrity, test_plot):
        with beu.OutputDocumentFor([test_plot]):
            pass
        assert check_integrity.called

    @patch('bokeh.document.document.check_integrity')
    def test_doesnt_validate_doc_due_to_env_var(self, check_integrity, monkeypatch, test_plot):
        monkeypatch.setenv("BOKEH_VALIDATE_DOC", "false")
        with beu.OutputDocumentFor([test_plot]):
            pass
        assert not check_integrity.called

class Test_OutputDocumentFor_default_apply_theme(object):

    def test_single_model_with_document(self):
        # should use existing doc in with-block
        p = Model()
        d = Document()
        orig_theme = d.theme
        d.add_root(p)
        with beu.OutputDocumentFor([p]):
            assert p.document is d
            assert d.theme is orig_theme
        assert p.document is d
        assert d.theme is orig_theme

    def test_single_model_with_no_document(self):
        p = Model()
        assert p.document is None
        with beu.OutputDocumentFor([p]):
            assert p.document is not None
        assert p.document is not None

    def test_list_of_model_with_no_documents(self):
        # should create new (permanent) doc for inputs
        p1 = Model()
        p2 = Model()
        assert p1.document is None
        assert p2.document is None
        with beu.OutputDocumentFor([p1, p2]):
            assert p1.document is not None
            assert p2.document is not None
            assert p1.document is p2.document
            new_doc = p1.document
            new_theme = p1.document.theme
        assert p1.document is new_doc
        assert p1.document is p2.document
        assert p1.document.theme is new_theme

    def test_list_of_model_same_as_roots(self):
        # should use existing doc in with-block
        p1 = Model()
        p2 = Model()
        d = Document()
        orig_theme = d.theme
        d.add_root(p1)
        d.add_root(p2)
        with beu.OutputDocumentFor([p1, p2]):
            assert p1.document is d
            assert p2.document is d
            assert d.theme is orig_theme
        assert p1.document is d
        assert p2.document is d
        assert d.theme is orig_theme

    def test_list_of_model_same_as_roots_with_always_new(self):
        # should use new temp doc for everything inside with-block
        p1 = Model()
        p2 = Model()
        d = Document()
        orig_theme = d.theme
        d.add_root(p1)
        d.add_root(p2)
        with beu.OutputDocumentFor([p1, p2], always_new=True):
            assert p1.document is not d
            assert p2.document is not d
            assert p1.document is p2.document
            assert p2.document.theme is orig_theme
        assert p1.document is d
        assert p2.document is d
        assert d.theme is orig_theme

    def test_list_of_model_subset_roots(self):
        # should use new temp doc for subset inside with-block
        p1 = Model()
        p2 = Model()
        d = Document()
        orig_theme = d.theme
        d.add_root(p1)
        d.add_root(p2)
        with beu.OutputDocumentFor([p1]):
            assert p1.document is not d
            assert p2.document is d
            assert p1.document.theme is orig_theme
            assert p2.document.theme is orig_theme
        assert p1.document is d
        assert p2.document is d
        assert d.theme is orig_theme

    def test_list_of_models_different_docs(self):
        # should use new temp doc for eveything inside with-block
        d = Document()
        orig_theme = d.theme
        p1 = Model()
        p2 = Model()
        d.add_root(p2)
        assert p1.document is None
        assert p2.document is not None
        with beu.OutputDocumentFor([p1, p2]):
            assert p1.document is not None
            assert p2.document is not None
            assert p1.document is not d
            assert p2.document is not d
            assert p1.document == p2.document
            assert p1.document.theme is orig_theme
        assert p1.document is None
        assert p2.document is not None
        assert p2.document.theme is orig_theme

class Test_OutputDocumentFor_custom_apply_theme(object):

    def test_single_model_with_document(self):
        # should use existing doc in with-block
        p = Model()
        d = Document()
        orig_theme = d.theme
        d.add_root(p)
        with beu.OutputDocumentFor([p], apply_theme=Theme(json={})):
            assert p.document is d
            assert d.theme is not orig_theme
        assert p.document is d
        assert d.theme is orig_theme

    def test_single_model_with_no_document(self):
        p = Model()
        assert p.document is None
        with beu.OutputDocumentFor([p], apply_theme=Theme(json={})):
            assert p.document is not None
            new_theme = p.document.theme
        assert p.document is not None
        assert p.document.theme is not new_theme

    def test_list_of_model_with_no_documents(self):
        # should create new (permanent) doc for inputs
        p1 = Model()
        p2 = Model()
        assert p1.document is None
        assert p2.document is None
        with beu.OutputDocumentFor([p1, p2], apply_theme=Theme(json={})):
            assert p1.document is not None
            assert p2.document is not None
            assert p1.document is p2.document
            new_doc = p1.document
            new_theme = p1.document.theme
        assert p1.document is new_doc
        assert p2.document is new_doc
        assert p1.document is p2.document
        # should restore to default theme after with-block
        assert p1.document.theme is not new_theme

    def test_list_of_model_same_as_roots(self):
        # should use existing doc in with-block
        p1 = Model()
        p2 = Model()
        d = Document()
        orig_theme = d.theme
        d.add_root(p1)
        d.add_root(p2)
        with beu.OutputDocumentFor([p1, p2], apply_theme=Theme(json={})):
            assert p1.document is d
            assert p2.document is d
            assert d.theme is not orig_theme
        assert p1.document is d
        assert p2.document is d
        assert d.theme is orig_theme

    def test_list_of_model_same_as_roots_with_always_new(self):
        # should use new temp doc for everything inside with-block
        p1 = Model()
        p2 = Model()
        d = Document()
        orig_theme = d.theme
        d.add_root(p1)
        d.add_root(p2)
        with beu.OutputDocumentFor([p1, p2], always_new=True, apply_theme=Theme(json={})):
            assert p1.document is not d
            assert p2.document is not d
            assert p1.document is p2.document
            assert p2.document.theme is not orig_theme
        assert p1.document is d
        assert p2.document is d
        assert d.theme is orig_theme

    def test_list_of_model_subset_roots(self):
        # should use new temp doc for subset inside with-block
        p1 = Model()
        p2 = Model()
        d = Document()
        orig_theme = d.theme
        d.add_root(p1)
        d.add_root(p2)
        with beu.OutputDocumentFor([p1], apply_theme=Theme(json={})):
            assert p1.document is not d
            assert p2.document is d
            assert p1.document.theme is not orig_theme
            assert p2.document.theme is orig_theme
        assert p1.document is d
        assert p2.document is d
        assert d.theme is orig_theme

    def test_list_of_models_different_docs(self):
        # should use new temp doc for eveything inside with-block
        d = Document()
        orig_theme = d.theme
        p1 = Model()
        p2 = Model()
        d.add_root(p2)
        assert p1.document is None
        assert p2.document is not None
        with beu.OutputDocumentFor([p1, p2], apply_theme=Theme(json={})):
            assert p1.document is not None
            assert p2.document is not None
            assert p1.document is not d
            assert p2.document is not d
            assert p1.document == p2.document
            assert p1.document.theme is not orig_theme
        assert p1.document is None
        assert p2.document is not None
        assert p2.document.theme is orig_theme

class Test_OutputDocumentFor_FromCurdoc_apply_theme(object):

    def setup_method(self):
        self.orig_theme = curdoc().theme
        curdoc().theme = Theme(json={})

    def teardown_method(self):
        curdoc().theme = self.orig_theme

    def test_single_model_with_document(self):
        # should use existing doc in with-block
        p = Model()
        d = Document()
        orig_theme = d.theme
        d.add_root(p)
        with beu.OutputDocumentFor([p], apply_theme=beu.FromCurdoc):
            assert p.document is d
            assert d.theme is curdoc().theme
        assert p.document is d
        assert d.theme is orig_theme

    def test_single_model_with_no_document(self):
        p = Model()
        assert p.document is None
        with beu.OutputDocumentFor([p], apply_theme=beu.FromCurdoc):
            assert p.document is not None
            assert p.document.theme is curdoc().theme
            new_doc = p.document
        assert p.document is new_doc
        assert p.document.theme is not curdoc().theme

    def test_list_of_model_with_no_documents(self):
        # should create new (permanent) doc for inputs
        p1 = Model()
        p2 = Model()
        assert p1.document is None
        assert p2.document is None
        with beu.OutputDocumentFor([p1, p2], apply_theme=beu.FromCurdoc):
            assert p1.document is not None
            assert p2.document is not None
            assert p1.document is p2.document
            new_doc = p1.document
            assert p1.document.theme is curdoc().theme
        assert p1.document is new_doc
        assert p2.document is new_doc
        assert p1.document is p2.document
        # should restore to default theme after with-block
        assert p1.document.theme is not curdoc().theme

    def test_list_of_model_same_as_roots(self):
        # should use existing doc in with-block
        p1 = Model()
        p2 = Model()
        d = Document()
        orig_theme = d.theme
        d.add_root(p1)
        d.add_root(p2)
        with beu.OutputDocumentFor([p1, p2], apply_theme=beu.FromCurdoc):
            assert p1.document is d
            assert p2.document is d
            assert d.theme is curdoc().theme
        assert p1.document is d
        assert p2.document is d
        assert d.theme is orig_theme

    def test_list_of_model_same_as_roots_with_always_new(self):
        # should use new temp doc for everything inside with-block
        p1 = Model()
        p2 = Model()
        d = Document()
        orig_theme = d.theme
        d.add_root(p1)
        d.add_root(p2)
        with beu.OutputDocumentFor([p1, p2], always_new=True, apply_theme=beu.FromCurdoc):
            assert p1.document is not d
            assert p2.document is not d
            assert p1.document is p2.document
            assert p2.document.theme is curdoc().theme
        assert p1.document is d
        assert p2.document is d
        assert d.theme is orig_theme

    def test_list_of_model_subset_roots(self):
        # should use new temp doc for subset inside with-block
        p1 = Model()
        p2 = Model()
        d = Document()
        orig_theme = d.theme
        d.add_root(p1)
        d.add_root(p2)
        with beu.OutputDocumentFor([p1], apply_theme=beu.FromCurdoc):
            assert p1.document is not d
            assert p2.document is d
            assert p1.document.theme is curdoc().theme
            assert p2.document.theme is orig_theme
        assert p1.document is d
        assert p2.document is d
        assert d.theme is orig_theme

    def test_list_of_models_different_docs(self):
        # should use new temp doc for eveything inside with-block
        d = Document()
        orig_theme = d.theme
        p1 = Model()
        p2 = Model()
        d.add_root(p2)
        assert p1.document is None
        assert p2.document is not None
        with beu.OutputDocumentFor([p1, p2], apply_theme=beu.FromCurdoc):
            assert p1.document is not None
            assert p2.document is not None
            assert p1.document is not d
            assert p2.document is not d
            assert p1.document == p2.document
            assert p1.document.theme is curdoc().theme
        assert p1.document is None
        assert p2.document is not None
        assert p2.document.theme is orig_theme

class Test_standalone_docs_json_and_render_items(object):

    def test_passing_model(self):
        p1 = Model()
        d = Document()
        d.add_root(p1)
        docs_json, render_items = beu.standalone_docs_json_and_render_items([p1])
        doc = list(docs_json.values())[0]
        assert doc['title'] == "Bokeh Application"
        assert doc['version'] == __version__
        assert len(doc['roots']['root_ids']) == 1
        assert len(doc['roots']['references']) == 1
        assert doc['roots']['references'] == [{'attributes': {}, 'id': str(p1._id), 'type': 'Model'}]
        assert len(render_items) == 1

    def test_passing_doc(self):
        p1 = Model()
        d = Document()
        d.add_root(p1)
        docs_json, render_items = beu.standalone_docs_json_and_render_items([d])
        doc = list(docs_json.values())[0]
        assert doc['title'] == "Bokeh Application"
        assert doc['version'] == __version__
        assert len(doc['roots']['root_ids']) == 1
        assert len(doc['roots']['references']) == 1
        assert doc['roots']['references'] == [{'attributes': {}, 'id': str(p1._id), 'type': 'Model'}]
        assert len(render_items) == 1

    def test_exception_for_missing_doc(self):
        p1 = Model()
        with pytest.raises(ValueError) as e:
            beu.standalone_docs_json_and_render_items([p1])
        assert str(e.value) == "A Bokeh Model must be part of a Document to render as standalone content"

    def test_log_warning_if_python_property_callback(self, caplog):
        d = Document()
        m1 = EmbedTestUtilModel()
        c1 = _GoodPropertyCallback()
        d.add_root(m1)

        m1.on_change('name', c1)
        assert len(m1._callbacks) != 0

        with caplog.at_level(logging.WARN):
            beu.standalone_docs_json_and_render_items(m1)
            assert len(caplog.records) == 1
            assert caplog.text != ''

    def test_log_warning_if_python_event_callback(self, caplog):
        d = Document()
        m1 = EmbedTestUtilModel()
        c1 = _GoodEventCallback()
        d.add_root(m1)

        m1.on_event(Tap, c1)
        assert len(m1._event_callbacks) != 0

        with caplog.at_level(logging.WARN):
            beu.standalone_docs_json_and_render_items(m1)
            assert len(caplog.records) == 1
            assert caplog.text != ''

    def test_suppress_warnings(self, caplog):
        d = Document()
        m1 = EmbedTestUtilModel()
        c1 = _GoodPropertyCallback()
        c2 = _GoodEventCallback()
        d.add_root(m1)

        m1.on_change('name', c1)
        assert len(m1._callbacks) != 0

        m1.on_event(Tap, c2)
        assert len(m1._event_callbacks) != 0

        with caplog.at_level(logging.WARN):
            beu.standalone_docs_json_and_render_items(m1, suppress_callback_warning=True)
            assert len(caplog.records) == 0
            assert caplog.text == ''

class Test_standalone_docs_json(object):

    @patch('bokeh.embed.util.standalone_docs_json_and_render_items')
    def test_delgation(self, mock_sdjari):
        p1 = Model()
        p2 = Model()
        d = Document()
        d.add_root(p1)
        d.add_root(p2)
        # ignore error unpacking None mock result, just checking to see that
        # standalone_docs_json_and_render_items is called as expected
        try:
            beu.standalone_docs_json([p1, p2])
        except ValueError:
            pass
        mock_sdjari.assert_called_once_with([p1, p2])

    def test_output(self):
        p1 = Model()
        p2 = Model()
        d = Document()
        d.add_root(p1)
        d.add_root(p2)
        out = beu.standalone_docs_json([p1, p2])
        expected = beu.standalone_docs_json_and_render_items([p1, p2])[0]
        assert list(out.values()) ==list(expected.values())

#-----------------------------------------------------------------------------
# Private API
#-----------------------------------------------------------------------------

<<<<<<< HEAD
#-----------------------------------------------------------------------------
# Code
#-----------------------------------------------------------------------------

# needed for caplog tests to function
basicConfig()
=======
class Test__create_temp_doc(object):

    def test_no_docs(self):
        p1 = Model()
        p2 = Model()
        beu._create_temp_doc([p1, p2])
        assert isinstance(p1.document, Document)
        assert isinstance(p2.document, Document)

    def test_top_level_same_doc(self):
        d = Document()
        p1 = Model()
        p2 = Model()
        d.add_root(p1)
        d.add_root(p2)
        beu._create_temp_doc([p1, p2])
        assert isinstance(p1.document, Document)
        assert p1.document is not d
        assert isinstance(p2.document, Document)
        assert p2.document is not d

        assert p2.document == p1.document

    def test_top_level_different_doc(self):
        d1 = Document()
        d2 = Document()
        p1 = Model()
        p2 = Model()
        d1.add_root(p1)
        d2.add_root(p2)
        beu._create_temp_doc([p1, p2])
        assert isinstance(p1.document, Document)
        assert p1.document is not d1
        assert isinstance(p2.document, Document)
        assert p2.document is not d2

        assert p2.document == p1.document

    def test_child_docs(self):
        d = Document()
        p1 = Model()
        p2 = SomeModelInTestObjects(child=Model())
        d.add_root(p2.child)
        beu._create_temp_doc([p1, p2])

        assert isinstance(p1.document, Document)
        assert p1.document is not d
        assert isinstance(p2.document, Document)
        assert p2.document is not d
        assert isinstance(p2.child.document, Document)
        assert p2.child.document is not d

        assert p2.document == p1.document
        assert p2.document == p2.child.document

class Test__dispose_temp_doc(object):

    def test_no_docs(self):
        p1 = Model()
        p2 = Model()
        beu._dispose_temp_doc([p1, p2])
        assert p1.document is None
        assert p2.document is None

    def test_with_docs(self):
        d1 = Document()
        d2 = Document()
        p1 = Model()
        d1.add_root(p1)
        p2 = SomeModelInTestObjects(child=Model())
        d2.add_root(p2.child)
        beu._create_temp_doc([p1, p2])
        beu._dispose_temp_doc([p1, p2])
        assert p1.document is d1
        assert p2.document is None
        assert p2.child.document is d2

    def test_with_temp_docs(self):
        p1 = Model()
        p2 = Model()
        beu._create_temp_doc([p1, p2])
        beu._dispose_temp_doc([p1, p2])
        assert p1.document is None
        assert p2.document is None

class Test__set_temp_theme(object):
    def test_apply_None(self):
        d = Document()
        orig = d.theme
        beu._set_temp_theme(d, None)
        assert d._old_theme is orig
        assert d.theme is orig

    def test_apply_theme(self):
        t = Theme(json={})
        d = Document()
        orig = d.theme
        beu._set_temp_theme(d, t)
        assert d._old_theme is orig
        assert d.theme is t

    def test_apply_from_curdoc(self):
        t = Theme(json={})
        curdoc().theme = t
        d = Document()
        orig = d.theme
        beu._set_temp_theme(d, beu.FromCurdoc)
        assert d._old_theme is orig
        assert d.theme is t

class Test__unset_temp_theme(object):
    def test_basic(self):
        t = Theme(json={})
        d = Document()
        d._old_theme = t
        beu._unset_temp_theme(d)
        assert d.theme is t
        assert not hasattr(d, "_old_theme")

    def test_no_old_theme(self):
        d = Document()
        orig = d.theme
        beu._unset_temp_theme(d)
        assert d.theme is orig
        assert not hasattr(d, "_old_theme")
>>>>>>> 90430c65
<|MERGE_RESOLUTION|>--- conflicted
+++ resolved
@@ -608,14 +608,6 @@
 # Private API
 #-----------------------------------------------------------------------------
 
-<<<<<<< HEAD
-#-----------------------------------------------------------------------------
-# Code
-#-----------------------------------------------------------------------------
-
-# needed for caplog tests to function
-basicConfig()
-=======
 class Test__create_temp_doc(object):
 
     def test_no_docs(self):
@@ -741,4 +733,10 @@
         beu._unset_temp_theme(d)
         assert d.theme is orig
         assert not hasattr(d, "_old_theme")
->>>>>>> 90430c65
+
+#-----------------------------------------------------------------------------
+# Code
+#-----------------------------------------------------------------------------
+
+# needed for caplog tests to function
+basicConfig()