#-----------------------------------------------------------------------------
# Copyright (c) 2012 - 2021, Anaconda, Inc., and Bokeh Contributors.
# All rights reserved.
#
# The full license is in the file LICENSE.txt, distributed with this software.
#-----------------------------------------------------------------------------

#-----------------------------------------------------------------------------
# Boilerplate
#-----------------------------------------------------------------------------
from __future__ import annotations

import logging # isort:skip
log = logging.getLogger(__name__)

#-----------------------------------------------------------------------------
# Imports
#-----------------------------------------------------------------------------

# Standard library imports
from typing import Optional

# Bokeh imports
from ..core.enums import HorizontalLocation, MarkerType, VerticalLocation
from ..core.properties import (
    Any,
    Auto,
    Either,
    Enum,
    Instance,
    Int,
    List,
    Null,
    Nullable,
    Seq,
    String,
    Tuple,
)
from ..models import (
    ColumnDataSource,
    CoordinateMapping,
    GraphRenderer,
    Plot,
    Range,
    Scale,
    Title,
    Tool,
)
from ..models.dom import Template
from ..models.tools import (
    Drag,
    GestureTool,
    InspectTool,
    Scroll,
    Tap,
)
from ..transform import linear_cmap
from ..util.options import Options
from ._graph import get_graph_kwargs
from ._plot import get_range, get_scale, process_axis_and_grid
from ._stack import double_stack, single_stack
from ._tools import process_active_tools, process_tools_arg
from .glyph_api import _MARKER_SHORTCUTS, GlyphAPI

#-----------------------------------------------------------------------------
# Globals and constants
#-----------------------------------------------------------------------------

DEFAULT_TOOLS = "pan,wheel_zoom,box_zoom,save,reset,help"

__all__ = (
    'Figure',
    'figure',
    'markers',
)

#-----------------------------------------------------------------------------
# General API
#-----------------------------------------------------------------------------

class Figure(Plot, GlyphAPI):
    ''' Create a new Figure for plotting.

    A subclass of |Plot| that simplifies plot creation with default axes, grids,
    tools, etc.

    Figure objects have many glyph methods that can be used to draw
    vectorized graphical glyphs:

    .. hlist::
        :columns: 3

        * :func:`~bokeh.plotting.Figure.annular_wedge`
        * :func:`~bokeh.plotting.Figure.annulus`
        * :func:`~bokeh.plotting.Figure.arc`
        * :func:`~bokeh.plotting.Figure.asterisk`
        * :func:`~bokeh.plotting.Figure.bezier`
        * :func:`~bokeh.plotting.Figure.circle`
        * :func:`~bokeh.plotting.Figure.circle_cross`
        * :func:`~bokeh.plotting.Figure.circle_dot`
        * :func:`~bokeh.plotting.Figure.circle_x`
        * :func:`~bokeh.plotting.Figure.circle_y`
        * :func:`~bokeh.plotting.Figure.cross`
        * :func:`~bokeh.plotting.Figure.dash`
        * :func:`~bokeh.plotting.Figure.diamond`
        * :func:`~bokeh.plotting.Figure.diamond_cross`
        * :func:`~bokeh.plotting.Figure.diamond_dot`
        * :func:`~bokeh.plotting.Figure.dot`
        * :func:`~bokeh.plotting.Figure.ellipse`
        * :func:`~bokeh.plotting.Figure.harea`
        * :func:`~bokeh.plotting.Figure.hbar`
        * :func:`~bokeh.plotting.Figure.hex`
        * :func:`~bokeh.plotting.Figure.hex_tile`
        * :func:`~bokeh.plotting.Figure.image`
        * :func:`~bokeh.plotting.Figure.image_rgba`
        * :func:`~bokeh.plotting.Figure.image_url`
        * :func:`~bokeh.plotting.Figure.inverted_triangle`
        * :func:`~bokeh.plotting.Figure.line`
        * :func:`~bokeh.plotting.Figure.multi_line`
        * :func:`~bokeh.plotting.Figure.multi_polygons`
        * :func:`~bokeh.plotting.Figure.oval`
        * :func:`~bokeh.plotting.Figure.patch`
        * :func:`~bokeh.plotting.Figure.patches`
        * :func:`~bokeh.plotting.Figure.plus`
        * :func:`~bokeh.plotting.Figure.quad`
        * :func:`~bokeh.plotting.Figure.quadratic`
        * :func:`~bokeh.plotting.Figure.ray`
        * :func:`~bokeh.plotting.Figure.rect`
        * :func:`~bokeh.plotting.Figure.segment`
        * :func:`~bokeh.plotting.Figure.square`
        * :func:`~bokeh.plotting.Figure.square_cross`
        * :func:`~bokeh.plotting.Figure.square_dot`
        * :func:`~bokeh.plotting.Figure.square_pin`
        * :func:`~bokeh.plotting.Figure.square_x`
        * :func:`~bokeh.plotting.Figure.star`
        * :func:`~bokeh.plotting.Figure.star_dot`
        * :func:`~bokeh.plotting.Figure.step`
        * :func:`~bokeh.plotting.Figure.text`
        * :func:`~bokeh.plotting.Figure.triangle`
        * :func:`~bokeh.plotting.Figure.triangle_dot`
        * :func:`~bokeh.plotting.Figure.triangle_pin`
        * :func:`~bokeh.plotting.Figure.varea`
        * :func:`~bokeh.plotting.Figure.vbar`
        * :func:`~bokeh.plotting.Figure.wedge`
        * :func:`~bokeh.plotting.Figure.x`
        * :func:`~bokeh.plotting.Figure.y`

    There is a scatter function that can be parameterized by marker type:

    * :func:`~bokeh.plotting.Figure.scatter`

    There are also specialized methods for stacking bars:

    * bars: :func:`~bokeh.plotting.Figure.hbar_stack`, :func:`~bokeh.plotting.Figure.vbar_stack`
    * lines: :func:`~bokeh.plotting.Figure.hline_stack`, :func:`~bokeh.plotting.Figure.vline_stack`
    * areas: :func:`~bokeh.plotting.Figure.harea_stack`, :func:`~bokeh.plotting.Figure.varea_stack`

    As well as one specialized method for making simple hexbin plots:

    * :func:`~bokeh.plotting.Figure.hexbin`

    In addition to all the ``Figure`` property attributes, the following
    options are also accepted:

    .. bokeh-options:: FigureOptions
        :module: bokeh.plotting.figure

    '''

    __subtype__ = "Figure"
    __view_model__ = "Plot"

    def __init__(self, *arg, **kw):
        opts = FigureOptions(kw)

        title = kw.get("title", None)
        if isinstance(title, str):
            kw['title'] = Title(text=title)

        super().__init__(*arg, **kw)

        self.x_range = get_range(opts.x_range)
        self.y_range = get_range(opts.y_range)

        self.x_scale = get_scale(self.x_range, opts.x_axis_type)
        self.y_scale = get_scale(self.y_range, opts.y_axis_type)

        process_axis_and_grid(self, opts.x_axis_type, opts.x_axis_location, opts.x_minor_ticks, opts.x_axis_label, self.x_range, 0)
        process_axis_and_grid(self, opts.y_axis_type, opts.y_axis_location, opts.y_minor_ticks, opts.y_axis_label, self.y_range, 1)

        tool_objs, tool_map = process_tools_arg(self, opts.tools, opts.tooltips)
        self.add_tools(*tool_objs)
<<<<<<< HEAD
        process_active_tools(self.toolbar, tool_map, opts.active_drag, opts.active_inspect, opts.active_scroll, opts.active_tap)

    @glyph_method(glyphs.AnnularWedge)
    def annular_wedge(self, **kwargs):
        pass

    @glyph_method(glyphs.Annulus)
    def annulus(self, **kwargs):
        """
Examples:

    .. bokeh-plot::
        :source-position: above

        from bokeh.plotting import figure, output_file, show

        plot = figure(width=300, height=300)
        plot.annulus(x=[1, 2, 3], y=[1, 2, 3], color="#7FC97F",
                     inner_radius=0.2, outer_radius=0.5)

        show(plot)

"""

    @glyph_method(glyphs.Arc)
    def arc(self, **kwargs):
        pass

    @marker_method()
    def asterisk(self, **kwargs):
        """
Examples:

    .. bokeh-plot::
        :source-position: above

        from bokeh.plotting import figure, output_file, show

        plot = figure(width=300, height=300)
        plot.asterisk(x=[1,2,3], y=[1,2,3], size=20, color="#F0027F")

        show(plot)

"""

    @glyph_method(glyphs.Bezier)
    def bezier(self, **kwargs):
        pass

    @glyph_method(glyphs.Circle)
    def circle(self, **kwargs):
        """
.. note::
    Only one of ``size`` or ``radius`` should be provided. Note that ``radius``
    defaults to |data units|.

Examples:

    .. bokeh-plot::
        :source-position: above

        from bokeh.plotting import figure, output_file, show

        plot = figure(width=300, height=300)
        plot.circle(x=[1, 2, 3], y=[1, 2, 3], size=20)

        show(plot)

"""

    @marker_method()
    def circle_cross(self, **kwargs):
        """
Examples:

    .. bokeh-plot::
        :source-position: above

        from bokeh.plotting import figure, output_file, show

        plot = figure(width=300, height=300)
        plot.circle_cross(x=[1,2,3], y=[4,5,6], size=20,
                          color="#FB8072", fill_alpha=0.2, line_width=2)

        show(plot)

"""

    @marker_method()
    def circle_dot(self, **kwargs):
        """
Examples:

    .. bokeh-plot::
        :source-position: above

        from bokeh.plotting import figure, output_file, show

        plot = figure(width=300, height=300)
        plot.circle_dot(x=[1,2,3], y=[4,5,6], size=20,
                        color="#FB8072", fill_color=None)

        show(plot)

"""

    @marker_method()
    def circle_x(self, **kwargs):
        """
Examples:

    .. bokeh-plot::
        :source-position: above

        from bokeh.plotting import figure, output_file, show

        plot = figure(width=300, height=300)
        plot.circle_x(x=[1, 2, 3], y=[1, 2, 3], size=20,
                      color="#DD1C77", fill_alpha=0.2)

        show(plot)

"""

    @marker_method()
    def circle_y(self, **kwargs):
        """
Examples:

    .. bokeh-plot::
        :source-position: above

        from bokeh.plotting import figure, output_file, show

        plot = figure(width=300, height=300)
        plot.circle_y(x=[1, 2, 3], y=[1, 2, 3], size=20,
                      color="#DD1C77", fill_alpha=0.2)

        show(plot)

"""

    @marker_method()
    def cross(self, **kwargs):
        """
Examples:

    .. bokeh-plot::
        :source-position: above

        from bokeh.plotting import figure, output_file, show

        plot = figure(width=300, height=300)
        plot.cross(x=[1, 2, 3], y=[1, 2, 3], size=20,
                   color="#E6550D", line_width=2)

        show(plot)

"""

    @marker_method()
    def dash(self, **kwargs):
        """
Examples:

    .. bokeh-plot::
        :source-position: above

        from bokeh.plotting import figure, output_file, show

        plot = figure(width=300, height=300)
        plot.dash(x=[1, 2, 3], y=[1, 2, 3], size=[10,20,25],
                  color="#99D594", line_width=2)

        show(plot)

"""

    @marker_method()
    def diamond(self, **kwargs):
        """
Examples:

    .. bokeh-plot::
        :source-position: above

        from bokeh.plotting import figure, output_file, show

        plot = figure(width=300, height=300)
        plot.diamond(x=[1, 2, 3], y=[1, 2, 3], size=20,
                     color="#1C9099", line_width=2)

        show(plot)

"""

    @marker_method()
    def diamond_cross(self, **kwargs):
        """
Examples:

    .. bokeh-plot::
        :source-position: above

        from bokeh.plotting import figure, output_file, show

        plot = figure(width=300, height=300)
        plot.diamond_cross(x=[1, 2, 3], y=[1, 2, 3], size=20,
                           color="#386CB0", fill_color=None, line_width=2)

        show(plot)

"""

    @marker_method()
    def diamond_dot(self, **kwargs):
        """
Examples:

    .. bokeh-plot::
        :source-position: above

        from bokeh.plotting import figure, output_file, show

        plot = figure(width=300, height=300)
        plot.diamond_dot(x=[1, 2, 3], y=[1, 2, 3], size=20,
                         color="#386CB0", fill_color=None)

        show(plot)

"""

    @marker_method()
    def dot(self, **kwargs):
        """
Examples:

    .. bokeh-plot::
        :source-position: above

        from bokeh.plotting import figure, output_file, show

        plot = figure(width=300, height=300)
        plot.dot(x=[1, 2, 3], y=[1, 2, 3], size=20, color="#386CB0")

        show(plot)

"""

    @glyph_method(glyphs.HArea)
    def harea(self, **kwargs):
        """
Examples:

    .. bokeh-plot::
        :source-position: above

        from bokeh.plotting import figure, output_file, show

        plot = figure(width=300, height=300)
        plot.harea(x1=[0, 0, 0], x2=[1, 4, 2], y=[1, 2, 3],
                   fill_color="#99D594")

        show(plot)

"""

    @glyph_method(glyphs.HBar)
    def hbar(self, **kwargs):
        """
Examples:

    .. bokeh-plot::
        :source-position: above

        from bokeh.plotting import figure, output_file, show

        plot = figure(width=300, height=300)
        plot.hbar(y=[1, 2, 3], height=0.5, left=0, right=[1,2,3], color="#CAB2D6")

        show(plot)

"""

    @glyph_method(glyphs.Ellipse)
    def ellipse(self, **kwargs):
        """
Examples:

    .. bokeh-plot::
        :source-position: above

        from bokeh.plotting import figure, output_file, show

        plot = figure(width=300, height=300)
        plot.ellipse(x=[1, 2, 3], y=[1, 2, 3], width=30, height=20,
                     color="#386CB0", fill_color=None, line_width=2)

        show(plot)

"""

    @marker_method()
    def hex(self, **kwargs):
        """
Examples:

    .. bokeh-plot::
        :source-position: above

        from bokeh.plotting import figure, output_file, show

        plot = figure(width=300, height=300)
        plot.hex(x=[1, 2, 3], y=[1, 2, 3], size=[10,20,30], color="#74ADD1")

        show(plot)

"""

    @marker_method()
    def hex_dot(self, **kwargs):
        """
Examples:

    .. bokeh-plot::
        :source-position: above

        from bokeh.plotting import figure, output_file, show

        plot = figure(width=300, height=300)
        plot.hex_dot(x=[1, 2, 3], y=[1, 2, 3], size=[10,20,30],
                     color="#74ADD1", fill_color=None)

        show(plot)

"""

    @glyph_method(glyphs.HexTile)
    def hex_tile(self, **kwargs):
        """
Examples:

    .. bokeh-plot::
        :source-position: above

        from bokeh.plotting import figure, output_file, show

        plot = figure(width=300, height=300, match_aspect=True)
        plot.hex_tile(r=[0, 0, 1], q=[1, 2, 2], fill_color="#74ADD1")

        show(plot)

"""

    @glyph_method(glyphs.Image)
    def image(self, **kwargs):
        """
.. note::
    If both ``palette`` and ``color_mapper`` are passed, a ``ValueError``
    exception will be raised. If neither is passed, then the ``Greys9``
    palette will be used as a default.

"""

    @glyph_method(glyphs.ImageRGBA)
    def image_rgba(self, **kwargs):
        """
.. note::
    The ``image_rgba`` method accepts images as a two-dimensional array of RGBA
    values (encoded as 32-bit integers).

"""

    @glyph_method(glyphs.ImageURL)
    def image_url(self, **kwargs):
        pass

    @marker_method()
    def inverted_triangle(self, **kwargs):
        """
Examples:

    .. bokeh-plot::
        :source-position: above

        from bokeh.plotting import figure, output_file, show

        plot = figure(width=300, height=300)
        plot.inverted_triangle(x=[1, 2, 3], y=[1, 2, 3], size=20, color="#DE2D26")

        show(plot)

"""

    @glyph_method(glyphs.Line)
    def line(self, **kwargs):
        """
Examples:

    .. bokeh-plot::
        :source-position: above

        from bokeh.plotting import figure, output_file, show

        p = figure(title="line", width=300, height=300)
        p.line(x=[1, 2, 3, 4, 5], y=[6, 7, 2, 4, 5])

        show(p)

"""

    @glyph_method(glyphs.MultiLine)
    def multi_line(self, **kwargs):
        """
.. note::
    For this glyph, the data is not simply an array of scalars, it is an
    "array of arrays".

Examples:

    .. bokeh-plot::
        :source-position: above

        from bokeh.plotting import figure, output_file, show

        p = figure(width=300, height=300)
        p.multi_line(xs=[[1, 2, 3], [2, 3, 4]], ys=[[6, 7, 2], [4, 5, 7]],
                    color=['red','green'])

        show(p)

"""

    @glyph_method(glyphs.MultiPolygons)
    def multi_polygons(self, **kwargs):
        """
.. note::
    For this glyph, the data is not simply an array of scalars, it is a
    nested array.

Examples:

    .. bokeh-plot::
        :source-position: above

        from bokeh.plotting import figure, output_file, show

        p = figure(width=300, height=300)
        p.multi_polygons(xs=[[[[1, 1, 2, 2]]], [[[1, 1, 3], [1.5, 1.5, 2]]]],
                        ys=[[[[4, 3, 3, 4]]], [[[1, 3, 1], [1.5, 2, 1.5]]]],
                        color=['red', 'green'])
        show(p)

"""

    @glyph_method(glyphs.Oval)
    def oval(self, **kwargs):
        """
Examples:

    .. bokeh-plot::
        :source-position: above

        from bokeh.plotting import figure, output_file, show

        plot = figure(width=300, height=300)
        plot.oval(x=[1, 2, 3], y=[1, 2, 3], width=0.2, height=0.4,
                  angle=-0.7, color="#1D91C0")

        show(plot)

"""

    @glyph_method(glyphs.Patch)
    def patch(self, **kwargs):
        """
Examples:

    .. bokeh-plot::
        :source-position: above

        from bokeh.plotting import figure, output_file, show

        p = figure(width=300, height=300)
        p.patch(x=[1, 2, 3, 2], y=[6, 7, 2, 2], color="#99d8c9")

        show(p)

"""

    @glyph_method(glyphs.Patches)
    def patches(self, **kwargs):
        """
.. note::
    For this glyph, the data is not simply an array of scalars, it is an
    "array of arrays".

Examples:

    .. bokeh-plot::
        :source-position: above

        from bokeh.plotting import figure, output_file, show

        p = figure(width=300, height=300)
        p.patches(xs=[[1,2,3],[4,5,6,5]], ys=[[1,2,1],[4,5,5,4]],
                  color=["#43a2ca", "#a8ddb5"])

        show(p)

"""

    @marker_method()
    def plus(self, **kwargs):
        """
Examples:

    .. bokeh-plot::
        :source-position: above

        from bokeh.plotting import figure, output_file, show

        plot = figure(width=300, height=300)
        plot.plus(x=[1, 2, 3], y=[1, 2, 3], size=20, color="#DE2D26")

        show(plot)

"""

    @glyph_method(glyphs.Quad)
    def quad(self, **kwargs):
        """
Examples:

    .. bokeh-plot::
        :source-position: above

        from bokeh.plotting import figure, output_file, show

        plot = figure(width=300, height=300)
        plot.quad(top=[2, 3, 4], bottom=[1, 2, 3], left=[1, 2, 3],
                  right=[1.2, 2.5, 3.7], color="#B3DE69")

        show(plot)

"""

    @glyph_method(glyphs.Quadratic)
    def quadratic(self, **kwargs):
        pass

    @glyph_method(glyphs.Ray)
    def ray(self, **kwargs):
        """
Examples:

    .. bokeh-plot::
        :source-position: above

        from bokeh.plotting import figure, output_file, show

        plot = figure(width=300, height=300)
        plot.ray(x=[1, 2, 3], y=[1, 2, 3], length=45, angle=-0.7, color="#FB8072",
                line_width=2)

        show(plot)

"""

    @glyph_method(glyphs.Rect)
    def rect(self, **kwargs):
        """
Examples:

    .. bokeh-plot::
        :source-position: above

        from bokeh.plotting import figure, output_file, show

        plot = figure(width=300, height=300)
        plot.rect(x=[1, 2, 3], y=[1, 2, 3], width=10, height=20, color="#CAB2D6",
                  width_units="screen", height_units="screen")

        show(plot)

"""

    @glyph_method(glyphs.Step)
    def step(self, **kwargs):
        """
Examples:

    .. bokeh-plot::
        :source-position: above

        from bokeh.plotting import figure, output_file, show

        plot = figure(width=300, height=300)
        plot.step(x=[1, 2, 3, 4, 5], y=[1, 2, 3, 2, 5], color="#FB8072")

        show(plot)

"""

    @glyph_method(glyphs.Segment)
    def segment(self, **kwargs):
        """
Examples:

    .. bokeh-plot::
        :source-position: above

        from bokeh.plotting import figure, output_file, show

        plot = figure(width=300, height=300)
        plot.segment(x0=[1, 2, 3], y0=[1, 2, 3],
                     x1=[1, 2, 3], y1=[1.2, 2.5, 3.7],
                     color="#F4A582", line_width=3)

        show(plot)

"""

    @marker_method()
    def square(self, **kwargs):
        """
Examples:

    .. bokeh-plot::
        :source-position: above

        from bokeh.plotting import figure, output_file, show

        plot = figure(width=300, height=300)
        plot.square(x=[1, 2, 3], y=[1, 2, 3], size=[10,20,30], color="#74ADD1")

        show(plot)

"""

    @marker_method()
    def square_cross(self, **kwargs):
        """
Examples:

    .. bokeh-plot::
        :source-position: above

        from bokeh.plotting import figure, output_file, show

        plot = figure(width=300, height=300)
        plot.square_cross(x=[1, 2, 3], y=[1, 2, 3], size=[10,20,25],
                          color="#7FC97F",fill_color=None, line_width=2)

        show(plot)

"""

    @marker_method()
    def square_dot(self, **kwargs):
        """
Examples:

    .. bokeh-plot::
        :source-position: above

        from bokeh.plotting import figure, output_file, show

        plot = figure(width=300, height=300)
        plot.square_dot(x=[1, 2, 3], y=[1, 2, 3], size=[10,20,25],
                        color="#7FC97F", fill_color=None)

        show(plot)

"""

    @marker_method()
    def square_pin(self, **kwargs):
        """
Examples:

    .. bokeh-plot::
        :source-position: above

        from bokeh.plotting import figure, output_file, show

        plot = figure(width=300, height=300)
        plot.square_pin(x=[1, 2, 3], y=[1, 2, 3], size=[10,20,25],
                        color="#7FC97F",fill_color=None, line_width=2)

        show(plot)

"""

    @marker_method()
    def square_x(self, **kwargs):
        """
Examples:

    .. bokeh-plot::
        :source-position: above

        from bokeh.plotting import figure, output_file, show

        plot = figure(width=300, height=300)
        plot.square_x(x=[1, 2, 3], y=[1, 2, 3], size=[10,20,25],
                      color="#FDAE6B",fill_color=None, line_width=2)

        show(plot)

"""

    @marker_method()
    def star(self, **kwargs):
        """
Examples:

    .. bokeh-plot::
        :source-position: above

        from bokeh.plotting import figure, output_file, show

        plot = figure(width=300, height=300)
        plot.star(x=[1, 2, 3], y=[1, 2, 3], size=20,
                  color="#1C9099", line_width=2)

        show(plot)

"""

    @marker_method()
    def star_dot(self, **kwargs):
        """
Examples:

    .. bokeh-plot::
        :source-position: above

        from bokeh.plotting import figure, output_file, show

        plot = figure(width=300, height=300)
        plot.star_dot(x=[1, 2, 3], y=[1, 2, 3], size=20,
                      color="#386CB0", fill_color=None, line_width=2)

        show(plot)

"""

    @glyph_method(glyphs.Text)
    def text(self, **kwargs):
        """
.. note::
    The location and angle of the text relative to the ``x``, ``y`` coordinates
    is indicated by the alignment and baseline text properties.

"""

    @marker_method()
    def triangle(self, **kwargs):
        """
Examples:

    .. bokeh-plot::
        :source-position: above

        from bokeh.plotting import figure, output_file, show

        plot = figure(width=300, height=300)
        plot.triangle(x=[1, 2, 3], y=[1, 2, 3], size=[10,20,25],
                      color="#99D594", line_width=2)

        show(plot)

"""

    @marker_method()
    def triangle_dot(self, **kwargs):
        """
Examples:

    .. bokeh-plot::
        :source-position: above

        from bokeh.plotting import figure, output_file, show

        plot = figure(width=300, height=300)
        plot.triangle_dot(x=[1, 2, 3], y=[1, 2, 3], size=[10,20,25],
                          color="#99D594", fill_color=None)

        show(plot)

"""

    @marker_method()
    def triangle_pin(self, **kwargs):
        """
Examples:

    .. bokeh-plot::
        :source-position: above

        from bokeh.plotting import figure, output_file, show

        plot = figure(width=300, height=300)
        plot.triangle_pin(x=[1, 2, 3], y=[1, 2, 3], size=[10,20,25],
                      color="#99D594", line_width=2)

        show(plot)

"""

    @glyph_method(glyphs.VArea)
    def varea(self, **kwargs):
        """
Examples:

    .. bokeh-plot::
        :source-position: above

        from bokeh.plotting import figure, output_file, show

        plot = figure(width=300, height=300)
        plot.varea(x=[1, 2, 3], y1=[0, 0, 0], y2=[1, 4, 2],
                   fill_color="#99D594")

        show(plot)

"""

    @glyph_method(glyphs.VBar)
    def vbar(self, **kwargs):
        """
Examples:

    .. bokeh-plot::
        :source-position: above

        from bokeh.plotting import figure, output_file, show

        plot = figure(width=300, height=300)
        plot.vbar(x=[1, 2, 3], width=0.5, bottom=0, top=[1,2,3], color="#CAB2D6")

        show(plot)

"""

    @glyph_method(glyphs.Wedge)
    def wedge(self, **kwargs):
        """
Examples:

    .. bokeh-plot::
        :source-position: above

        from bokeh.plotting import figure, output_file, show

        plot = figure(width=300, height=300)
        plot.wedge(x=[1, 2, 3], y=[1, 2, 3], radius=15, start_angle=0.6,
                   end_angle=4.1, radius_units="screen", color="#2b8cbe")

        show(plot)

"""

    @marker_method()
    def x(self, **kwargs):
        """
Examples:

    .. bokeh-plot::
        :source-position: above

        from bokeh.plotting import figure, output_file, show

        plot = figure(width=300, height=300)
        plot.x(x=[1, 2, 3], y=[1, 2, 3], size=[10, 20, 25], color="#fa9fb5")

        show(plot)

"""

    @marker_method()
    def y(self, **kwargs):
        """
Examples:

    .. bokeh-plot::
        :source-position: above

        from bokeh.plotting import figure, output_file, show

        plot = figure(width=300, height=300)
        plot.y(x=[1, 2, 3], y=[1, 2, 3], size=20, color="#DE2D26")

        show(plot)

"""

    # -------------------------------------------------------------------------

    @glyph_method(glyphs.Scatter)
    def _scatter(self, **kwargs):
        pass

    def scatter(self, *args, **kwargs):
        ''' Creates a scatter plot of the given x and y items.

        Args:
            x (str or seq[float]) : values or field names of center x coordinates

            y (str or seq[float]) : values or field names of center y coordinates

            size (str or list[float]) : values or field names of sizes in |screen units|

            marker (str, or list[str]): values or field names of marker types

            color (color value, optional): shorthand to set both fill and line color

            source (:class:`~bokeh.models.sources.ColumnDataSource`) : a user-supplied data source.
                An attempt will be made to convert the object to :class:`~bokeh.models.sources.ColumnDataSource`
                if needed. If none is supplied, one is created for the user automatically.

            **kwargs: |line properties| and |fill properties|

        Examples:

            >>> p.scatter([1,2,3],[4,5,6], marker="square", fill_color="red")
            >>> p.scatter("data1", "data2", marker="mtype", source=data_source, ...)

        .. note::
            When passing ``marker="circle"`` it is also possible to supply a
            ``radius`` value in |data units|. When configuring marker type
            from a data source column, *all* markers including circles may only
            be configured with ``size`` in |screen units|.

        '''
        marker_type = kwargs.pop("marker", "circle")

        if isinstance(marker_type, str) and marker_type in _MARKER_SHORTCUTS:
            marker_type = _MARKER_SHORTCUTS[marker_type]

        # The original scatter implementation allowed circle scatters to set a
        # radius. We will leave this here for compatibility but note that it
        # only works when the marker type is "circle" (and not referencing a
        # data source column). Consider deprecating in the future.
        if marker_type == "circle" and "radius" in kwargs:
            return self.circle(*args, **kwargs)
        else:
            return self._scatter(*args, marker=marker_type, **kwargs)
=======
        process_active_tools(
            self.toolbar,
            tool_map,
            opts.active_drag,
            opts.active_inspect,
            opts.active_scroll,
            opts.active_tap,
            opts.active_multi,
        )

    @property
    def plot(self):
        return self

    @property
    def coordinates(self):
        return None

    def subplot(self,
            *,
            x_source: Optional[Range] = None, y_source: Optional[Range] = None,
            x_scale: Optional[Scale] = None, y_scale: Optional[Scale] = None,
            x_target: Range, y_target: Range,
        ) -> GlyphAPI:
        """ Create a new sub-coordinate system and expose a plotting API. """
        coordinates = CoordinateMapping(x_source=x_source, y_source=y_source, x_target=x_target, y_target=y_target)
        return GlyphAPI(self, coordinates)
>>>>>>> 7f036efc

    def hexbin(self, x, y, size, orientation="pointytop", palette="Viridis256", line_color=None, fill_color=None, aspect_scale=1, **kwargs):
        ''' Perform a simple equal-weight hexagonal binning.

        A :class:`~bokeh.models.glyphs.HexTile` glyph will be added to display
        the binning. The :class:`~bokeh.models.sources.ColumnDataSource` for
        the glyph will have columns ``q``, ``r``, and ``count``, where ``q``
        and ``r`` are `axial coordinates`_ for a tile, and ``count`` is the
        associated bin count.

        It is often useful to set ``match_aspect=True`` on the associated plot,
        so that hexagonal tiles are all regular (i.e. not "stretched") in
        screen space.

        For more sophisticated use-cases, e.g. weighted binning or individually
        scaling hex tiles, use :func:`hex_tile` directly, or consider a higher
        level library such as HoloViews.

        Args:
            x (array[float]) :
                A NumPy array of x-coordinates to bin into hexagonal tiles.

            y (array[float]) :
                A NumPy array of y-coordinates to bin into hexagonal tiles

            size (float) :
                The size of the hexagonal tiling to use. The size is defined as
                distance from the center of a hexagon to a corner.

                In case the aspect scaling is not 1-1, then specifically `size`
                is the distance from the center to the "top" corner with the
                `"pointytop"` orientation, and the distance from the center to
                a "side" corner with the "flattop" orientation.

            orientation ("pointytop" or "flattop", optional) :
                Whether the hexagonal tiles should be oriented with a pointed
                corner on top, or a flat side on top. (default: "pointytop")

            palette (str or seq[color], optional) :
                A palette (or palette name) to use to colormap the bins according
                to count. (default: 'Viridis256')

                If ``fill_color`` is supplied, it overrides this value.

            line_color (color, optional) :
                The outline color for hex tiles, or None (default: None)

            fill_color (color, optional) :
                An optional fill color for hex tiles, or None. If None, then
                the ``palette`` will be used to color map the tiles by
                count. (default: None)

            aspect_scale (float) :
                Match a plot's aspect ratio scaling.

                When working with a plot with ``aspect_scale != 1``, this
                parameter can be set to match the plot, in order to draw
                regular hexagons (instead of "stretched" ones).

                This is roughly equivalent to binning in "screen space", and
                it may be better to use axis-aligned rectangular bins when
                plot aspect scales are not one.

        Any additional keyword arguments are passed to :func:`hex_tile`.

        Returns
            (Glyphrender, DataFrame)
                A tuple with the ``HexTile`` renderer generated to display the
                binning, and a Pandas ``DataFrame`` with columns ``q``, ``r``,
                and ``count``, where ``q`` and ``r`` are `axial coordinates`_
                for a tile, and ``count`` is the associated bin count.

        Example:

            .. bokeh-plot::
                :source-position: above

                import numpy as np
                from bokeh.models import HoverTool
                from bokeh.plotting import figure, show

                x = 2 + 2*np.random.standard_normal(500)
                y = 2 + 2*np.random.standard_normal(500)

                p = figure(match_aspect=True, tools="wheel_zoom,reset")
                p.background_fill_color = '#440154'
                p.grid.visible = False

                p.hexbin(x, y, size=0.5, hover_color="pink", hover_alpha=0.8)

                hover = HoverTool(tooltips=[("count", "@c"), ("(q,r)", "(@q, @r)")])
                p.add_tools(hover)

                show(p)

        .. _axial coordinates: https://www.redblobgames.com/grids/hexagons/#coordinates-axial

        '''
        from ..util.hex import hexbin

        bins = hexbin(x, y, size, orientation, aspect_scale=aspect_scale)

        if fill_color is None:
            fill_color = linear_cmap('c', palette, 0, max(bins.counts))

        source = ColumnDataSource(data=dict(q=bins.q, r=bins.r, c=bins.counts))

        r = self.hex_tile(q="q", r="r", size=size, orientation=orientation, aspect_scale=aspect_scale,
                          source=source, line_color=line_color, fill_color=fill_color, **kwargs)

        return (r, bins)

    def harea_stack(self, stackers, **kw):
        ''' Generate multiple ``HArea`` renderers for levels stacked left
        to right.

        Args:
            stackers (seq[str]) : a list of data source field names to stack
                successively for ``x1`` and ``x2`` harea coordinates.

                Additionally, the ``name`` of the renderer will be set to
                the value of each successive stacker (this is useful with the
                special hover variable ``$name``)

        Any additional keyword arguments are passed to each call to ``harea``.
        If a keyword value is a list or tuple, then each call will get one
        value from the sequence.

        Returns:
            list[GlyphRenderer]

        Examples:

            Assuming a ``ColumnDataSource`` named ``source`` with columns
            *2016* and *2017*, then the following call to ``harea_stack`` will
            will create two ``HArea`` renderers that stack:

            .. code-block:: python

                p.harea_stack(['2016', '2017'], y='y', color=['blue', 'red'], source=source)

            This is equivalent to the following two separate calls:

            .. code-block:: python

                p.harea(x1=stack(),       x2=stack('2016'),         y='y', color='blue', source=source, name='2016')
                p.harea(x1=stack('2016'), x2=stack('2016', '2017'), y='y', color='red',  source=source, name='2017')

        '''
        result = []
        for kw in double_stack(stackers, "x1", "x2", **kw):
            result.append(self.harea(**kw))
        return result

    def hbar_stack(self, stackers, **kw):
        ''' Generate multiple ``HBar`` renderers for levels stacked left to right.

        Args:
            stackers (seq[str]) : a list of data source field names to stack
                successively for ``left`` and ``right`` bar coordinates.

                Additionally, the ``name`` of the renderer will be set to
                the value of each successive stacker (this is useful with the
                special hover variable ``$name``)

        Any additional keyword arguments are passed to each call to ``hbar``.
        If a keyword value is a list or tuple, then each call will get one
        value from the sequence.

        Returns:
            list[GlyphRenderer]

        Examples:

            Assuming a ``ColumnDataSource`` named ``source`` with columns
            *2016* and *2017*, then the following call to ``hbar_stack`` will
            will create two ``HBar`` renderers that stack:

            .. code-block:: python

                p.hbar_stack(['2016', '2017'], y=10, width=0.9, color=['blue', 'red'], source=source)

            This is equivalent to the following two separate calls:

            .. code-block:: python

                p.hbar(bottom=stack(),       top=stack('2016'),         y=10, width=0.9, color='blue', source=source, name='2016')
                p.hbar(bottom=stack('2016'), top=stack('2016', '2017'), y=10, width=0.9, color='red',  source=source, name='2017')

        '''
        result = []
        for kw in double_stack(stackers, "left", "right", **kw):
            result.append(self.hbar(**kw))
        return result

    def _line_stack(self, x, y, **kw):
        ''' Generate multiple ``Line`` renderers for lines stacked vertically
        or horizontally.

        Args:
            x (seq[str]) :

            y (seq[str]) :

        Additionally, the ``name`` of the renderer will be set to
        the value of each successive stacker (this is useful with the
        special hover variable ``$name``)

        Any additional keyword arguments are passed to each call to ``hbar``.
        If a keyword value is a list or tuple, then each call will get one
        value from the sequence.

        Returns:
            list[GlyphRenderer]

        Examples:

            Assuming a ``ColumnDataSource`` named ``source`` with columns
            *2016* and *2017*, then the following call to ``line_stack`` with
            stackers for the y-coordinates will will create two ``Line``
            renderers that stack:

            .. code-block:: python

                p.line_stack(['2016', '2017'], x='x', color=['blue', 'red'], source=source)

            This is equivalent to the following two separate calls:

            .. code-block:: python

                p.line(y=stack('2016'),         x='x', color='blue', source=source, name='2016')
                p.line(y=stack('2016', '2017'), x='x', color='red',  source=source, name='2017')

        '''
        if all(isinstance(val, (list, tuple)) for val in (x,y)):
            raise ValueError("Only one of x or y may be a list of stackers")

        result = []

        if isinstance(y, (list, tuple)):
            kw['x'] = x
            for kw in single_stack(y, "y", **kw):
                result.append(self.line(**kw))
            return result

        if isinstance(x, (list, tuple)):
            kw['y'] = y
            for kw in single_stack(x, "x", **kw):
                result.append(self.line(**kw))
            return result

        return [self.line(x, y, **kw)]

    def hline_stack(self, stackers, **kw):
        ''' Generate multiple ``Line`` renderers for lines stacked horizontally.

        Args:
            stackers (seq[str]) : a list of data source field names to stack
                successively for ``x`` line coordinates.

        Additionally, the ``name`` of the renderer will be set to
        the value of each successive stacker (this is useful with the
        special hover variable ``$name``)

        Any additional keyword arguments are passed to each call to ``line``.
        If a keyword value is a list or tuple, then each call will get one
        value from the sequence.

        Returns:
            list[GlyphRenderer]

        Examples:

            Assuming a ``ColumnDataSource`` named ``source`` with columns
            *2016* and *2017*, then the following call to ``hline_stack`` with
            stackers for the x-coordinates will will create two ``Line``
            renderers that stack:

            .. code-block:: python

                p.hline_stack(['2016', '2017'], y='y', color=['blue', 'red'], source=source)

            This is equivalent to the following two separate calls:

            .. code-block:: python

                p.line(x=stack('2016'),         y='y', color='blue', source=source, name='2016')
                p.line(x=stack('2016', '2017'), y='y', color='red',  source=source, name='2017')

        '''
        return self._line_stack(x=stackers, **kw)

    def varea_stack(self, stackers, **kw):
        ''' Generate multiple ``VArea`` renderers for levels stacked bottom
        to top.

        Args:
            stackers (seq[str]) : a list of data source field names to stack
                successively for ``y1`` and ``y1`` varea coordinates.

                Additionally, the ``name`` of the renderer will be set to
                the value of each successive stacker (this is useful with the
                special hover variable ``$name``)

        Any additional keyword arguments are passed to each call to ``varea``.
        If a keyword value is a list or tuple, then each call will get one
        value from the sequence.

        Returns:
            list[GlyphRenderer]

        Examples:

            Assuming a ``ColumnDataSource`` named ``source`` with columns
            *2016* and *2017*, then the following call to ``varea_stack`` will
            will create two ``VArea`` renderers that stack:

            .. code-block:: python

                p.varea_stack(['2016', '2017'], x='x', color=['blue', 'red'], source=source)

            This is equivalent to the following two separate calls:

            .. code-block:: python

                p.varea(y1=stack(),       y2=stack('2016'),         x='x', color='blue', source=source, name='2016')
                p.varea(y1=stack('2016'), y2=stack('2016', '2017'), x='x', color='red',  source=source, name='2017')

        '''
        result = []
        for kw in double_stack(stackers, "y1", "y2", **kw):
            result.append(self.varea(**kw))
        return result

    def vbar_stack(self, stackers, **kw):
        ''' Generate multiple ``VBar`` renderers for levels stacked bottom
        to top.

        Args:
            stackers (seq[str]) : a list of data source field names to stack
                successively for ``left`` and ``right`` bar coordinates.

                Additionally, the ``name`` of the renderer will be set to
                the value of each successive stacker (this is useful with the
                special hover variable ``$name``)

        Any additional keyword arguments are passed to each call to ``vbar``.
        If a keyword value is a list or tuple, then each call will get one
        value from the sequence.

        Returns:
            list[GlyphRenderer]

        Examples:

            Assuming a ``ColumnDataSource`` named ``source`` with columns
            *2016* and *2017*, then the following call to ``vbar_stack`` will
            will create two ``VBar`` renderers that stack:

            .. code-block:: python

                p.vbar_stack(['2016', '2017'], x=10, width=0.9, color=['blue', 'red'], source=source)

            This is equivalent to the following two separate calls:

            .. code-block:: python

                p.vbar(bottom=stack(),       top=stack('2016'),         x=10, width=0.9, color='blue', source=source, name='2016')
                p.vbar(bottom=stack('2016'), top=stack('2016', '2017'), x=10, width=0.9, color='red',  source=source, name='2017')

        '''
        result = []
        for kw in double_stack(stackers, "bottom", "top", **kw):
            result.append(self.vbar(**kw))
        return result

    def vline_stack(self, stackers, **kw):
        ''' Generate multiple ``Line`` renderers for lines stacked vertically.

        Args:
            stackers (seq[str]) : a list of data source field names to stack
                successively for ``y`` line coordinates.

        Additionally, the ``name`` of the renderer will be set to
        the value of each successive stacker (this is useful with the
        special hover variable ``$name``)

        Any additional keyword arguments are passed to each call to ``line``.
        If a keyword value is a list or tuple, then each call will get one
        value from the sequence.

        Returns:
            list[GlyphRenderer]

        Examples:

            Assuming a ``ColumnDataSource`` named ``source`` with columns
            *2016* and *2017*, then the following call to ``vline_stack`` with
            stackers for the y-coordinates will will create two ``Line``
            renderers that stack:

            .. code-block:: python

                p.vline_stack(['2016', '2017'], x='x', color=['blue', 'red'], source=source)

            This is equivalent to the following two separate calls:

            .. code-block:: python

                p.line(y=stack('2016'),         x='x', color='blue', source=source, name='2016')
                p.line(y=stack('2016', '2017'), x='x', color='red',  source=source, name='2017')

        '''
        return self._line_stack(y=stackers, **kw)

    def graph(self, node_source, edge_source, layout_provider, **kwargs):
        ''' Creates a network graph using the given node, edge and layout provider.

        Args:
            node_source (:class:`~bokeh.models.sources.ColumnDataSource`) : a user-supplied data source
                for the graph nodes. An attempt will be made to convert the object to
                :class:`~bokeh.models.sources.ColumnDataSource` if needed. If none is supplied, one is created
                for the user automatically.

            edge_source (:class:`~bokeh.models.sources.ColumnDataSource`) : a user-supplied data source
                for the graph edges. An attempt will be made to convert the object to
                :class:`~bokeh.models.sources.ColumnDataSource` if needed. If none is supplied, one is created
                for the user automatically.

            layout_provider (:class:`~bokeh.models.graphs.LayoutProvider`) : a ``LayoutProvider`` instance to
                provide the graph coordinates in Cartesian space.

            **kwargs: |line properties| and |fill properties|

        '''
        kw = get_graph_kwargs(node_source, edge_source, **kwargs)
        graph_renderer = GraphRenderer(layout_provider=layout_provider, **kw)
        self.renderers.append(graph_renderer)
        return graph_renderer

def figure(**kwargs):
    return Figure(**kwargs)
figure.__doc__ = Figure.__doc__

def markers():
    ''' Prints a list of valid marker types for scatter()

    Returns:
        None
    '''
    print("Available markers: \n\n - " + "\n - ".join(list(MarkerType)))
    print()
    print("Shortcuts: \n\n" + "\n".join(" %r: %s" % item for item in _MARKER_SHORTCUTS.items()))

#-----------------------------------------------------------------------------
# Dev API
#-----------------------------------------------------------------------------

# This class itself is intentionally undocumented (it is used to generate
# documentation elsewhere)
class BaseFigureOptions(Options):

    tools = Either(String, Seq(Either(String, Instance(Tool))), default=DEFAULT_TOOLS, help="""
    Tools the plot should start with.
    """)

    x_minor_ticks = Either(Auto, Int, default="auto", help="""
    Number of minor ticks between adjacent x-axis major ticks.
    """)

    y_minor_ticks = Either(Auto, Int, default="auto", help="""
    Number of minor ticks between adjacent y-axis major ticks.
    """)

    x_axis_location = Nullable(Enum(VerticalLocation), default="below", help="""
    Where the x-axis should be located.
    """)

    y_axis_location = Nullable(Enum(HorizontalLocation), default="left", help="""
    Where the y-axis should be located.
    """)

    x_axis_label = Nullable(String, default="", help="""
    A label for the x-axis.
    """)

    y_axis_label = Nullable(String, default="", help="""
    A label for the y-axis.
    """)

    active_drag = Either(Null, Auto, String, Instance(Drag), default="auto", help="""
    Which drag tool should initially be active.
    """)

    active_inspect = Either(Null, Auto, String, Instance(InspectTool), Seq(Instance(InspectTool)), default="auto", help="""
    Which drag tool should initially be active.
    """)

    active_scroll = Either(Null, Auto, String, Instance(Scroll), default="auto", help="""
    Which scroll tool should initially be active.
    """)

    active_tap = Either(Null, Auto, String, Instance(Tap), default="auto", help="""
    Which tap tool should initially be active.
    """)

    active_multi = Either(Null, Auto, String, Instance(GestureTool), default="auto", help="""
    Specify an active multi-gesture tool, for instance an edit tool or a range tool.
    """)

    tooltips = Either(Null, Instance(Template), String, List(Tuple(String, String)), help="""
    An optional argument to configure tooltips for the Figure. This argument
    accepts the same values as the ``HoverTool.tooltips`` property. If a hover
    tool is specified in the ``tools`` argument, this value will override that
    hover tools ``tooltips`` value. If no hover tool is specified in the
    ``tools`` argument, then passing tooltips here will cause one to be created
    and added.
    """)

class FigureOptions(BaseFigureOptions):

    x_range = Any(help="""
    Customize the x-range of the plot.
    """)

    y_range = Any(help="""
    Customize the y-range of the plot.
    """)

    x_axis_type = Either(Null, Auto, Enum("linear", "log", "datetime", "mercator"), default="auto", help="""
    The type of the x-axis.
    """)

    y_axis_type = Either(Null, Auto, Enum("linear", "log", "datetime", "mercator"), default="auto", help="""
    The type of the y-axis.
    """)

#-----------------------------------------------------------------------------
# Private API
#-----------------------------------------------------------------------------

_color_fields = {"color", "fill_color", "line_color"}
_alpha_fields = {"alpha", "fill_alpha", "line_alpha"}

#-----------------------------------------------------------------------------
# Code
#-----------------------------------------------------------------------------<|MERGE_RESOLUTION|>--- conflicted
+++ resolved
@@ -190,957 +190,6 @@
 
         tool_objs, tool_map = process_tools_arg(self, opts.tools, opts.tooltips)
         self.add_tools(*tool_objs)
-<<<<<<< HEAD
-        process_active_tools(self.toolbar, tool_map, opts.active_drag, opts.active_inspect, opts.active_scroll, opts.active_tap)
-
-    @glyph_method(glyphs.AnnularWedge)
-    def annular_wedge(self, **kwargs):
-        pass
-
-    @glyph_method(glyphs.Annulus)
-    def annulus(self, **kwargs):
-        """
-Examples:
-
-    .. bokeh-plot::
-        :source-position: above
-
-        from bokeh.plotting import figure, output_file, show
-
-        plot = figure(width=300, height=300)
-        plot.annulus(x=[1, 2, 3], y=[1, 2, 3], color="#7FC97F",
-                     inner_radius=0.2, outer_radius=0.5)
-
-        show(plot)
-
-"""
-
-    @glyph_method(glyphs.Arc)
-    def arc(self, **kwargs):
-        pass
-
-    @marker_method()
-    def asterisk(self, **kwargs):
-        """
-Examples:
-
-    .. bokeh-plot::
-        :source-position: above
-
-        from bokeh.plotting import figure, output_file, show
-
-        plot = figure(width=300, height=300)
-        plot.asterisk(x=[1,2,3], y=[1,2,3], size=20, color="#F0027F")
-
-        show(plot)
-
-"""
-
-    @glyph_method(glyphs.Bezier)
-    def bezier(self, **kwargs):
-        pass
-
-    @glyph_method(glyphs.Circle)
-    def circle(self, **kwargs):
-        """
-.. note::
-    Only one of ``size`` or ``radius`` should be provided. Note that ``radius``
-    defaults to |data units|.
-
-Examples:
-
-    .. bokeh-plot::
-        :source-position: above
-
-        from bokeh.plotting import figure, output_file, show
-
-        plot = figure(width=300, height=300)
-        plot.circle(x=[1, 2, 3], y=[1, 2, 3], size=20)
-
-        show(plot)
-
-"""
-
-    @marker_method()
-    def circle_cross(self, **kwargs):
-        """
-Examples:
-
-    .. bokeh-plot::
-        :source-position: above
-
-        from bokeh.plotting import figure, output_file, show
-
-        plot = figure(width=300, height=300)
-        plot.circle_cross(x=[1,2,3], y=[4,5,6], size=20,
-                          color="#FB8072", fill_alpha=0.2, line_width=2)
-
-        show(plot)
-
-"""
-
-    @marker_method()
-    def circle_dot(self, **kwargs):
-        """
-Examples:
-
-    .. bokeh-plot::
-        :source-position: above
-
-        from bokeh.plotting import figure, output_file, show
-
-        plot = figure(width=300, height=300)
-        plot.circle_dot(x=[1,2,3], y=[4,5,6], size=20,
-                        color="#FB8072", fill_color=None)
-
-        show(plot)
-
-"""
-
-    @marker_method()
-    def circle_x(self, **kwargs):
-        """
-Examples:
-
-    .. bokeh-plot::
-        :source-position: above
-
-        from bokeh.plotting import figure, output_file, show
-
-        plot = figure(width=300, height=300)
-        plot.circle_x(x=[1, 2, 3], y=[1, 2, 3], size=20,
-                      color="#DD1C77", fill_alpha=0.2)
-
-        show(plot)
-
-"""
-
-    @marker_method()
-    def circle_y(self, **kwargs):
-        """
-Examples:
-
-    .. bokeh-plot::
-        :source-position: above
-
-        from bokeh.plotting import figure, output_file, show
-
-        plot = figure(width=300, height=300)
-        plot.circle_y(x=[1, 2, 3], y=[1, 2, 3], size=20,
-                      color="#DD1C77", fill_alpha=0.2)
-
-        show(plot)
-
-"""
-
-    @marker_method()
-    def cross(self, **kwargs):
-        """
-Examples:
-
-    .. bokeh-plot::
-        :source-position: above
-
-        from bokeh.plotting import figure, output_file, show
-
-        plot = figure(width=300, height=300)
-        plot.cross(x=[1, 2, 3], y=[1, 2, 3], size=20,
-                   color="#E6550D", line_width=2)
-
-        show(plot)
-
-"""
-
-    @marker_method()
-    def dash(self, **kwargs):
-        """
-Examples:
-
-    .. bokeh-plot::
-        :source-position: above
-
-        from bokeh.plotting import figure, output_file, show
-
-        plot = figure(width=300, height=300)
-        plot.dash(x=[1, 2, 3], y=[1, 2, 3], size=[10,20,25],
-                  color="#99D594", line_width=2)
-
-        show(plot)
-
-"""
-
-    @marker_method()
-    def diamond(self, **kwargs):
-        """
-Examples:
-
-    .. bokeh-plot::
-        :source-position: above
-
-        from bokeh.plotting import figure, output_file, show
-
-        plot = figure(width=300, height=300)
-        plot.diamond(x=[1, 2, 3], y=[1, 2, 3], size=20,
-                     color="#1C9099", line_width=2)
-
-        show(plot)
-
-"""
-
-    @marker_method()
-    def diamond_cross(self, **kwargs):
-        """
-Examples:
-
-    .. bokeh-plot::
-        :source-position: above
-
-        from bokeh.plotting import figure, output_file, show
-
-        plot = figure(width=300, height=300)
-        plot.diamond_cross(x=[1, 2, 3], y=[1, 2, 3], size=20,
-                           color="#386CB0", fill_color=None, line_width=2)
-
-        show(plot)
-
-"""
-
-    @marker_method()
-    def diamond_dot(self, **kwargs):
-        """
-Examples:
-
-    .. bokeh-plot::
-        :source-position: above
-
-        from bokeh.plotting import figure, output_file, show
-
-        plot = figure(width=300, height=300)
-        plot.diamond_dot(x=[1, 2, 3], y=[1, 2, 3], size=20,
-                         color="#386CB0", fill_color=None)
-
-        show(plot)
-
-"""
-
-    @marker_method()
-    def dot(self, **kwargs):
-        """
-Examples:
-
-    .. bokeh-plot::
-        :source-position: above
-
-        from bokeh.plotting import figure, output_file, show
-
-        plot = figure(width=300, height=300)
-        plot.dot(x=[1, 2, 3], y=[1, 2, 3], size=20, color="#386CB0")
-
-        show(plot)
-
-"""
-
-    @glyph_method(glyphs.HArea)
-    def harea(self, **kwargs):
-        """
-Examples:
-
-    .. bokeh-plot::
-        :source-position: above
-
-        from bokeh.plotting import figure, output_file, show
-
-        plot = figure(width=300, height=300)
-        plot.harea(x1=[0, 0, 0], x2=[1, 4, 2], y=[1, 2, 3],
-                   fill_color="#99D594")
-
-        show(plot)
-
-"""
-
-    @glyph_method(glyphs.HBar)
-    def hbar(self, **kwargs):
-        """
-Examples:
-
-    .. bokeh-plot::
-        :source-position: above
-
-        from bokeh.plotting import figure, output_file, show
-
-        plot = figure(width=300, height=300)
-        plot.hbar(y=[1, 2, 3], height=0.5, left=0, right=[1,2,3], color="#CAB2D6")
-
-        show(plot)
-
-"""
-
-    @glyph_method(glyphs.Ellipse)
-    def ellipse(self, **kwargs):
-        """
-Examples:
-
-    .. bokeh-plot::
-        :source-position: above
-
-        from bokeh.plotting import figure, output_file, show
-
-        plot = figure(width=300, height=300)
-        plot.ellipse(x=[1, 2, 3], y=[1, 2, 3], width=30, height=20,
-                     color="#386CB0", fill_color=None, line_width=2)
-
-        show(plot)
-
-"""
-
-    @marker_method()
-    def hex(self, **kwargs):
-        """
-Examples:
-
-    .. bokeh-plot::
-        :source-position: above
-
-        from bokeh.plotting import figure, output_file, show
-
-        plot = figure(width=300, height=300)
-        plot.hex(x=[1, 2, 3], y=[1, 2, 3], size=[10,20,30], color="#74ADD1")
-
-        show(plot)
-
-"""
-
-    @marker_method()
-    def hex_dot(self, **kwargs):
-        """
-Examples:
-
-    .. bokeh-plot::
-        :source-position: above
-
-        from bokeh.plotting import figure, output_file, show
-
-        plot = figure(width=300, height=300)
-        plot.hex_dot(x=[1, 2, 3], y=[1, 2, 3], size=[10,20,30],
-                     color="#74ADD1", fill_color=None)
-
-        show(plot)
-
-"""
-
-    @glyph_method(glyphs.HexTile)
-    def hex_tile(self, **kwargs):
-        """
-Examples:
-
-    .. bokeh-plot::
-        :source-position: above
-
-        from bokeh.plotting import figure, output_file, show
-
-        plot = figure(width=300, height=300, match_aspect=True)
-        plot.hex_tile(r=[0, 0, 1], q=[1, 2, 2], fill_color="#74ADD1")
-
-        show(plot)
-
-"""
-
-    @glyph_method(glyphs.Image)
-    def image(self, **kwargs):
-        """
-.. note::
-    If both ``palette`` and ``color_mapper`` are passed, a ``ValueError``
-    exception will be raised. If neither is passed, then the ``Greys9``
-    palette will be used as a default.
-
-"""
-
-    @glyph_method(glyphs.ImageRGBA)
-    def image_rgba(self, **kwargs):
-        """
-.. note::
-    The ``image_rgba`` method accepts images as a two-dimensional array of RGBA
-    values (encoded as 32-bit integers).
-
-"""
-
-    @glyph_method(glyphs.ImageURL)
-    def image_url(self, **kwargs):
-        pass
-
-    @marker_method()
-    def inverted_triangle(self, **kwargs):
-        """
-Examples:
-
-    .. bokeh-plot::
-        :source-position: above
-
-        from bokeh.plotting import figure, output_file, show
-
-        plot = figure(width=300, height=300)
-        plot.inverted_triangle(x=[1, 2, 3], y=[1, 2, 3], size=20, color="#DE2D26")
-
-        show(plot)
-
-"""
-
-    @glyph_method(glyphs.Line)
-    def line(self, **kwargs):
-        """
-Examples:
-
-    .. bokeh-plot::
-        :source-position: above
-
-        from bokeh.plotting import figure, output_file, show
-
-        p = figure(title="line", width=300, height=300)
-        p.line(x=[1, 2, 3, 4, 5], y=[6, 7, 2, 4, 5])
-
-        show(p)
-
-"""
-
-    @glyph_method(glyphs.MultiLine)
-    def multi_line(self, **kwargs):
-        """
-.. note::
-    For this glyph, the data is not simply an array of scalars, it is an
-    "array of arrays".
-
-Examples:
-
-    .. bokeh-plot::
-        :source-position: above
-
-        from bokeh.plotting import figure, output_file, show
-
-        p = figure(width=300, height=300)
-        p.multi_line(xs=[[1, 2, 3], [2, 3, 4]], ys=[[6, 7, 2], [4, 5, 7]],
-                    color=['red','green'])
-
-        show(p)
-
-"""
-
-    @glyph_method(glyphs.MultiPolygons)
-    def multi_polygons(self, **kwargs):
-        """
-.. note::
-    For this glyph, the data is not simply an array of scalars, it is a
-    nested array.
-
-Examples:
-
-    .. bokeh-plot::
-        :source-position: above
-
-        from bokeh.plotting import figure, output_file, show
-
-        p = figure(width=300, height=300)
-        p.multi_polygons(xs=[[[[1, 1, 2, 2]]], [[[1, 1, 3], [1.5, 1.5, 2]]]],
-                        ys=[[[[4, 3, 3, 4]]], [[[1, 3, 1], [1.5, 2, 1.5]]]],
-                        color=['red', 'green'])
-        show(p)
-
-"""
-
-    @glyph_method(glyphs.Oval)
-    def oval(self, **kwargs):
-        """
-Examples:
-
-    .. bokeh-plot::
-        :source-position: above
-
-        from bokeh.plotting import figure, output_file, show
-
-        plot = figure(width=300, height=300)
-        plot.oval(x=[1, 2, 3], y=[1, 2, 3], width=0.2, height=0.4,
-                  angle=-0.7, color="#1D91C0")
-
-        show(plot)
-
-"""
-
-    @glyph_method(glyphs.Patch)
-    def patch(self, **kwargs):
-        """
-Examples:
-
-    .. bokeh-plot::
-        :source-position: above
-
-        from bokeh.plotting import figure, output_file, show
-
-        p = figure(width=300, height=300)
-        p.patch(x=[1, 2, 3, 2], y=[6, 7, 2, 2], color="#99d8c9")
-
-        show(p)
-
-"""
-
-    @glyph_method(glyphs.Patches)
-    def patches(self, **kwargs):
-        """
-.. note::
-    For this glyph, the data is not simply an array of scalars, it is an
-    "array of arrays".
-
-Examples:
-
-    .. bokeh-plot::
-        :source-position: above
-
-        from bokeh.plotting import figure, output_file, show
-
-        p = figure(width=300, height=300)
-        p.patches(xs=[[1,2,3],[4,5,6,5]], ys=[[1,2,1],[4,5,5,4]],
-                  color=["#43a2ca", "#a8ddb5"])
-
-        show(p)
-
-"""
-
-    @marker_method()
-    def plus(self, **kwargs):
-        """
-Examples:
-
-    .. bokeh-plot::
-        :source-position: above
-
-        from bokeh.plotting import figure, output_file, show
-
-        plot = figure(width=300, height=300)
-        plot.plus(x=[1, 2, 3], y=[1, 2, 3], size=20, color="#DE2D26")
-
-        show(plot)
-
-"""
-
-    @glyph_method(glyphs.Quad)
-    def quad(self, **kwargs):
-        """
-Examples:
-
-    .. bokeh-plot::
-        :source-position: above
-
-        from bokeh.plotting import figure, output_file, show
-
-        plot = figure(width=300, height=300)
-        plot.quad(top=[2, 3, 4], bottom=[1, 2, 3], left=[1, 2, 3],
-                  right=[1.2, 2.5, 3.7], color="#B3DE69")
-
-        show(plot)
-
-"""
-
-    @glyph_method(glyphs.Quadratic)
-    def quadratic(self, **kwargs):
-        pass
-
-    @glyph_method(glyphs.Ray)
-    def ray(self, **kwargs):
-        """
-Examples:
-
-    .. bokeh-plot::
-        :source-position: above
-
-        from bokeh.plotting import figure, output_file, show
-
-        plot = figure(width=300, height=300)
-        plot.ray(x=[1, 2, 3], y=[1, 2, 3], length=45, angle=-0.7, color="#FB8072",
-                line_width=2)
-
-        show(plot)
-
-"""
-
-    @glyph_method(glyphs.Rect)
-    def rect(self, **kwargs):
-        """
-Examples:
-
-    .. bokeh-plot::
-        :source-position: above
-
-        from bokeh.plotting import figure, output_file, show
-
-        plot = figure(width=300, height=300)
-        plot.rect(x=[1, 2, 3], y=[1, 2, 3], width=10, height=20, color="#CAB2D6",
-                  width_units="screen", height_units="screen")
-
-        show(plot)
-
-"""
-
-    @glyph_method(glyphs.Step)
-    def step(self, **kwargs):
-        """
-Examples:
-
-    .. bokeh-plot::
-        :source-position: above
-
-        from bokeh.plotting import figure, output_file, show
-
-        plot = figure(width=300, height=300)
-        plot.step(x=[1, 2, 3, 4, 5], y=[1, 2, 3, 2, 5], color="#FB8072")
-
-        show(plot)
-
-"""
-
-    @glyph_method(glyphs.Segment)
-    def segment(self, **kwargs):
-        """
-Examples:
-
-    .. bokeh-plot::
-        :source-position: above
-
-        from bokeh.plotting import figure, output_file, show
-
-        plot = figure(width=300, height=300)
-        plot.segment(x0=[1, 2, 3], y0=[1, 2, 3],
-                     x1=[1, 2, 3], y1=[1.2, 2.5, 3.7],
-                     color="#F4A582", line_width=3)
-
-        show(plot)
-
-"""
-
-    @marker_method()
-    def square(self, **kwargs):
-        """
-Examples:
-
-    .. bokeh-plot::
-        :source-position: above
-
-        from bokeh.plotting import figure, output_file, show
-
-        plot = figure(width=300, height=300)
-        plot.square(x=[1, 2, 3], y=[1, 2, 3], size=[10,20,30], color="#74ADD1")
-
-        show(plot)
-
-"""
-
-    @marker_method()
-    def square_cross(self, **kwargs):
-        """
-Examples:
-
-    .. bokeh-plot::
-        :source-position: above
-
-        from bokeh.plotting import figure, output_file, show
-
-        plot = figure(width=300, height=300)
-        plot.square_cross(x=[1, 2, 3], y=[1, 2, 3], size=[10,20,25],
-                          color="#7FC97F",fill_color=None, line_width=2)
-
-        show(plot)
-
-"""
-
-    @marker_method()
-    def square_dot(self, **kwargs):
-        """
-Examples:
-
-    .. bokeh-plot::
-        :source-position: above
-
-        from bokeh.plotting import figure, output_file, show
-
-        plot = figure(width=300, height=300)
-        plot.square_dot(x=[1, 2, 3], y=[1, 2, 3], size=[10,20,25],
-                        color="#7FC97F", fill_color=None)
-
-        show(plot)
-
-"""
-
-    @marker_method()
-    def square_pin(self, **kwargs):
-        """
-Examples:
-
-    .. bokeh-plot::
-        :source-position: above
-
-        from bokeh.plotting import figure, output_file, show
-
-        plot = figure(width=300, height=300)
-        plot.square_pin(x=[1, 2, 3], y=[1, 2, 3], size=[10,20,25],
-                        color="#7FC97F",fill_color=None, line_width=2)
-
-        show(plot)
-
-"""
-
-    @marker_method()
-    def square_x(self, **kwargs):
-        """
-Examples:
-
-    .. bokeh-plot::
-        :source-position: above
-
-        from bokeh.plotting import figure, output_file, show
-
-        plot = figure(width=300, height=300)
-        plot.square_x(x=[1, 2, 3], y=[1, 2, 3], size=[10,20,25],
-                      color="#FDAE6B",fill_color=None, line_width=2)
-
-        show(plot)
-
-"""
-
-    @marker_method()
-    def star(self, **kwargs):
-        """
-Examples:
-
-    .. bokeh-plot::
-        :source-position: above
-
-        from bokeh.plotting import figure, output_file, show
-
-        plot = figure(width=300, height=300)
-        plot.star(x=[1, 2, 3], y=[1, 2, 3], size=20,
-                  color="#1C9099", line_width=2)
-
-        show(plot)
-
-"""
-
-    @marker_method()
-    def star_dot(self, **kwargs):
-        """
-Examples:
-
-    .. bokeh-plot::
-        :source-position: above
-
-        from bokeh.plotting import figure, output_file, show
-
-        plot = figure(width=300, height=300)
-        plot.star_dot(x=[1, 2, 3], y=[1, 2, 3], size=20,
-                      color="#386CB0", fill_color=None, line_width=2)
-
-        show(plot)
-
-"""
-
-    @glyph_method(glyphs.Text)
-    def text(self, **kwargs):
-        """
-.. note::
-    The location and angle of the text relative to the ``x``, ``y`` coordinates
-    is indicated by the alignment and baseline text properties.
-
-"""
-
-    @marker_method()
-    def triangle(self, **kwargs):
-        """
-Examples:
-
-    .. bokeh-plot::
-        :source-position: above
-
-        from bokeh.plotting import figure, output_file, show
-
-        plot = figure(width=300, height=300)
-        plot.triangle(x=[1, 2, 3], y=[1, 2, 3], size=[10,20,25],
-                      color="#99D594", line_width=2)
-
-        show(plot)
-
-"""
-
-    @marker_method()
-    def triangle_dot(self, **kwargs):
-        """
-Examples:
-
-    .. bokeh-plot::
-        :source-position: above
-
-        from bokeh.plotting import figure, output_file, show
-
-        plot = figure(width=300, height=300)
-        plot.triangle_dot(x=[1, 2, 3], y=[1, 2, 3], size=[10,20,25],
-                          color="#99D594", fill_color=None)
-
-        show(plot)
-
-"""
-
-    @marker_method()
-    def triangle_pin(self, **kwargs):
-        """
-Examples:
-
-    .. bokeh-plot::
-        :source-position: above
-
-        from bokeh.plotting import figure, output_file, show
-
-        plot = figure(width=300, height=300)
-        plot.triangle_pin(x=[1, 2, 3], y=[1, 2, 3], size=[10,20,25],
-                      color="#99D594", line_width=2)
-
-        show(plot)
-
-"""
-
-    @glyph_method(glyphs.VArea)
-    def varea(self, **kwargs):
-        """
-Examples:
-
-    .. bokeh-plot::
-        :source-position: above
-
-        from bokeh.plotting import figure, output_file, show
-
-        plot = figure(width=300, height=300)
-        plot.varea(x=[1, 2, 3], y1=[0, 0, 0], y2=[1, 4, 2],
-                   fill_color="#99D594")
-
-        show(plot)
-
-"""
-
-    @glyph_method(glyphs.VBar)
-    def vbar(self, **kwargs):
-        """
-Examples:
-
-    .. bokeh-plot::
-        :source-position: above
-
-        from bokeh.plotting import figure, output_file, show
-
-        plot = figure(width=300, height=300)
-        plot.vbar(x=[1, 2, 3], width=0.5, bottom=0, top=[1,2,3], color="#CAB2D6")
-
-        show(plot)
-
-"""
-
-    @glyph_method(glyphs.Wedge)
-    def wedge(self, **kwargs):
-        """
-Examples:
-
-    .. bokeh-plot::
-        :source-position: above
-
-        from bokeh.plotting import figure, output_file, show
-
-        plot = figure(width=300, height=300)
-        plot.wedge(x=[1, 2, 3], y=[1, 2, 3], radius=15, start_angle=0.6,
-                   end_angle=4.1, radius_units="screen", color="#2b8cbe")
-
-        show(plot)
-
-"""
-
-    @marker_method()
-    def x(self, **kwargs):
-        """
-Examples:
-
-    .. bokeh-plot::
-        :source-position: above
-
-        from bokeh.plotting import figure, output_file, show
-
-        plot = figure(width=300, height=300)
-        plot.x(x=[1, 2, 3], y=[1, 2, 3], size=[10, 20, 25], color="#fa9fb5")
-
-        show(plot)
-
-"""
-
-    @marker_method()
-    def y(self, **kwargs):
-        """
-Examples:
-
-    .. bokeh-plot::
-        :source-position: above
-
-        from bokeh.plotting import figure, output_file, show
-
-        plot = figure(width=300, height=300)
-        plot.y(x=[1, 2, 3], y=[1, 2, 3], size=20, color="#DE2D26")
-
-        show(plot)
-
-"""
-
-    # -------------------------------------------------------------------------
-
-    @glyph_method(glyphs.Scatter)
-    def _scatter(self, **kwargs):
-        pass
-
-    def scatter(self, *args, **kwargs):
-        ''' Creates a scatter plot of the given x and y items.
-
-        Args:
-            x (str or seq[float]) : values or field names of center x coordinates
-
-            y (str or seq[float]) : values or field names of center y coordinates
-
-            size (str or list[float]) : values or field names of sizes in |screen units|
-
-            marker (str, or list[str]): values or field names of marker types
-
-            color (color value, optional): shorthand to set both fill and line color
-
-            source (:class:`~bokeh.models.sources.ColumnDataSource`) : a user-supplied data source.
-                An attempt will be made to convert the object to :class:`~bokeh.models.sources.ColumnDataSource`
-                if needed. If none is supplied, one is created for the user automatically.
-
-            **kwargs: |line properties| and |fill properties|
-
-        Examples:
-
-            >>> p.scatter([1,2,3],[4,5,6], marker="square", fill_color="red")
-            >>> p.scatter("data1", "data2", marker="mtype", source=data_source, ...)
-
-        .. note::
-            When passing ``marker="circle"`` it is also possible to supply a
-            ``radius`` value in |data units|. When configuring marker type
-            from a data source column, *all* markers including circles may only
-            be configured with ``size`` in |screen units|.
-
-        '''
-        marker_type = kwargs.pop("marker", "circle")
-
-        if isinstance(marker_type, str) and marker_type in _MARKER_SHORTCUTS:
-            marker_type = _MARKER_SHORTCUTS[marker_type]
-
-        # The original scatter implementation allowed circle scatters to set a
-        # radius. We will leave this here for compatibility but note that it
-        # only works when the marker type is "circle" (and not referencing a
-        # data source column). Consider deprecating in the future.
-        if marker_type == "circle" and "radius" in kwargs:
-            return self.circle(*args, **kwargs)
-        else:
-            return self._scatter(*args, marker=marker_type, **kwargs)
-=======
         process_active_tools(
             self.toolbar,
             tool_map,
@@ -1168,7 +217,6 @@
         """ Create a new sub-coordinate system and expose a plotting API. """
         coordinates = CoordinateMapping(x_source=x_source, y_source=y_source, x_target=x_target, y_target=y_target)
         return GlyphAPI(self, coordinates)
->>>>>>> 7f036efc
 
     def hexbin(self, x, y, size, orientation="pointytop", palette="Viridis256", line_color=None, fill_color=None, aspect_scale=1, **kwargs):
         ''' Perform a simple equal-weight hexagonal binning.
