#-----------------------------------------------------------------------------
# Copyright (c) 2012 - 2021, Anaconda, Inc., and Bokeh Contributors.
# All rights reserved.
#
# The full license is in the file LICENSE.txt, distributed with this software.
#-----------------------------------------------------------------------------

#-----------------------------------------------------------------------------
# Boilerplate
#-----------------------------------------------------------------------------
from __future__ import annotations

import logging # isort:skip
log = logging.getLogger(__name__)

#-----------------------------------------------------------------------------
# Imports
#-----------------------------------------------------------------------------

# Bokeh imports
from ..models import (
    GMapPlot,
    LinearAxis,
    MercatorTicker,
    MercatorTickFormatter,
    Range1d,
    Title,
)
from ._plot import _get_num_minor_ticks
from ._tools import process_active_tools, process_tools_arg
from .figure import BaseFigureOptions
from .glyph_api import GlyphAPI

#-----------------------------------------------------------------------------
# Globals and constants
#-----------------------------------------------------------------------------

DEFAULT_TOOLS = "pan,wheel_zoom,reset,help"

__all__ = (
    'GMap',
    'GMapFigureOptions',
    'gmap'
)

#-----------------------------------------------------------------------------
# General API
#-----------------------------------------------------------------------------

<<<<<<< HEAD
class GMap(GMapPlot):
    ''' A subclass of |Plot| that simplifies plot creation with default axes,
    grids, tools, etc.
=======
class GMap(GMapPlot, GlyphAPI):
    ''' A subclass of :class:`~bokeh.models.plots.Plot` that simplifies plot
    creation with default axes, grids, tools, etc.
>>>>>>> 7f036efc

    Args:
        google_api_key (str):
            Google requires an API key be supplied for maps to function. See:

            https://developers.google.com/maps/documentation/javascript/get-api-key

        map_options: (:class:`~bokeh.models.map_plots.GMapOptions`)
            Configuration specific to a Google Map

    In addition to all the Bokeh model property attributes documented below,
    the ``Figure`` initializer also accepts the following options, which can
    help simplify configuration:

    .. bokeh-options:: GMapFigureOptions
        :module: bokeh.plotting.gmap

    '''

    __subtype__ = "GMap"
    __view_model__ = "GMapPlot"

    def __init__(self, **kw):
        opts = GMapFigureOptions(kw)

        title = kw.get("title", None)
        if isinstance(title, str):
            kw['title'] = Title(text=title)

        super().__init__(x_range=Range1d(), y_range=Range1d(), **kw)

        if opts.x_axis_location is not None:
            xf = MercatorTickFormatter(dimension="lon")
            xt = MercatorTicker(dimension="lon")
            xt.num_minor_ticks = _get_num_minor_ticks(LinearAxis, opts.x_minor_ticks)
            self.add_layout(LinearAxis(formatter=xf, ticker=xt, axis_label=opts.x_axis_label), opts.x_axis_location)

        if opts.y_axis_location is not None:
            yf = MercatorTickFormatter(dimension="lat")
            yt = MercatorTicker(dimension="lat")
            yt.num_minor_ticks = _get_num_minor_ticks(LinearAxis, opts.y_minor_ticks)
            self.add_layout(LinearAxis(formatter=yf, ticker=yt, axis_label=opts.y_axis_label), opts.y_axis_location)

        tool_objs, tool_map = process_tools_arg(self, opts.tools, opts.tooltips)
        self.add_tools(*tool_objs)
        process_active_tools(
            self.toolbar,
            tool_map,
            opts.active_drag,
            opts.active_inspect,
            opts.active_scroll,
            opts.active_tap,
            opts.active_multi,
        )

    @property
    def plot(self):
        return self

    @property
    def coordinates(self):
        return None

def gmap(google_api_key, map_options, **kwargs):
    ''' Create a new :class:`~bokeh.plotting.gmap.GMap` for plotting.

    Args:
        google_api_key (str):
            Google requires an API key be supplied for maps to function. See:

            https://developers.google.com/maps/documentation/javascript/get-api-key

            The Google API key will be stored in the Bokeh Document JSON.

        map_options: (:class:`~bokeh.models.map_plots.GMapOptions`)
            Configuration specific to a Google Map

    In addition to the standard :class:`~bokeh.plotting.gmap.GMap` keyword
    arguments (e.g. ``width`` or ``sizing_mode``), the following
    additional options can be passed as well:

    .. bokeh-options:: GMapFigureOptions
        :module: bokeh.plotting.gmap

    Returns:
       GMap

    '''
    return GMap(api_key=google_api_key, map_options=map_options, **kwargs)

#-----------------------------------------------------------------------------
# Dev API
#-----------------------------------------------------------------------------

class GMapFigureOptions(BaseFigureOptions):
    pass

#-----------------------------------------------------------------------------
# Private API
#-----------------------------------------------------------------------------

#-----------------------------------------------------------------------------
# Code
#-----------------------------------------------------------------------------<|MERGE_RESOLUTION|>--- conflicted
+++ resolved
@@ -47,15 +47,9 @@
 # General API
 #-----------------------------------------------------------------------------
 
-<<<<<<< HEAD
-class GMap(GMapPlot):
+class GMap(GMapPlot, GlyphAPI):
     ''' A subclass of |Plot| that simplifies plot creation with default axes,
     grids, tools, etc.
-=======
-class GMap(GMapPlot, GlyphAPI):
-    ''' A subclass of :class:`~bokeh.models.plots.Plot` that simplifies plot
-    creation with default axes, grids, tools, etc.
->>>>>>> 7f036efc
 
     Args:
         google_api_key (str):
