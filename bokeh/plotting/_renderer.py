#-----------------------------------------------------------------------------
# Copyright (c) 2012 - 2021, Anaconda, Inc., and Bokeh Contributors.
# All rights reserved.
#
# The full license is in the file LICENSE.txt, distributed with this software.
#-----------------------------------------------------------------------------

#-----------------------------------------------------------------------------
# Boilerplate
#-----------------------------------------------------------------------------
import logging # isort:skip
log = logging.getLogger(__name__)

#-----------------------------------------------------------------------------
# Imports
#-----------------------------------------------------------------------------

# Standard library imports
import sys
from collections.abc import Iterable

# External imports
import numpy as np

# Bokeh imports
from ..core.properties import ColorSpec
from ..models import ColumnarDataSource, ColumnDataSource, GlyphRenderer
from ..util.dependencies import import_optional
from ..util.string import nice_join
from ._legends import pop_legend_kwarg, update_legend

#-----------------------------------------------------------------------------
# Globals and constants
#-----------------------------------------------------------------------------

pd = import_optional('pandas')

__all__ = (
    'create_renderer',
    'make_glyph',
    'pop_visuals',
)

RENDERER_ARGS = ['name', 'x_range_name', 'y_range_name',
                 'level', 'view', 'visible', 'muted']

#-----------------------------------------------------------------------------
# General API
#-----------------------------------------------------------------------------

def get_default_color(plot=None):
    colors = [
        "#1f77b4",
        "#ff7f0e", "#ffbb78",
        "#2ca02c", "#98df8a",
        "#d62728", "#ff9896",
        "#9467bd", "#c5b0d5",
        "#8c564b", "#c49c94",
        "#e377c2", "#f7b6d2",
        "#7f7f7f",
        "#bcbd22", "#dbdb8d",
        "#17becf", "#9edae5"
    ]
    if plot:
        renderers = plot.renderers
        renderers = [x for x in renderers if x.__view_model__ == "GlyphRenderer"]
        num_renderers = len(renderers)
        return colors[num_renderers]
    else:
        return colors[0]

#-----------------------------------------------------------------------------
# Dev API
#-----------------------------------------------------------------------------


def create_renderer(glyphclass, plot, **kwargs):
    # convert data source, if necessary
    is_user_source = _convert_data_source(kwargs)

    # save off legend kwargs before we get going
    legend_kwarg = pop_legend_kwarg(kwargs)

    # need to check if user source is present before pop_renderer_args
    renderer_kws = _pop_renderer_args(kwargs)
    source = renderer_kws['data_source']

    # handle the main glyph, need to process literals
    glyph_visuals = pop_visuals(glyphclass, kwargs)
    incompatible_literal_spec_values = []
    incompatible_literal_spec_values += _process_sequence_literals(glyphclass, kwargs, source, is_user_source)
    incompatible_literal_spec_values += _process_sequence_literals(glyphclass, glyph_visuals, source, is_user_source)
    if incompatible_literal_spec_values:
        raise RuntimeError(_GLYPH_SOURCE_MSG % nice_join(incompatible_literal_spec_values, conjuction="and"))

    # handle the nonselection glyph, we always set one
    nonselection_visuals = pop_visuals(glyphclass, kwargs, prefix='nonselection_', defaults=glyph_visuals, override_defaults={'alpha':0.1})

    # handle the selection glyph, if any properties were given
    if any(x.startswith('selection_') for x in kwargs):
        selection_visuals = pop_visuals(glyphclass, kwargs, prefix='selection_', defaults=glyph_visuals)
    else:
        selection_visuals = None

    # handle the hover glyph, if any properties were given
    if any(x.startswith('hover_') for x in kwargs):
        hover_visuals = pop_visuals(glyphclass, kwargs, prefix='hover_', defaults=glyph_visuals)
    else:
        hover_visuals = None

    # handle the mute glyph, if any properties were given
    if any(x.startswith('muted_') for x in kwargs):
        muted_visuals = pop_visuals(glyphclass, kwargs, prefix='muted_', defaults=glyph_visuals)
    else:
        muted_visuals = None

    glyph = make_glyph(glyphclass, kwargs, glyph_visuals)
    nonselection_glyph = make_glyph(glyphclass, kwargs, nonselection_visuals)
    selection_glyph = make_glyph(glyphclass, kwargs, selection_visuals)
    hover_glyph = make_glyph(glyphclass, kwargs, hover_visuals)
    muted_glyph = make_glyph(glyphclass, kwargs, muted_visuals)

    glyph_renderer = GlyphRenderer(
        glyph=glyph,
        nonselection_glyph=nonselection_glyph or "auto",
        selection_glyph=selection_glyph or "auto",
        hover_glyph=hover_glyph,
        muted_glyph=muted_glyph,
        **renderer_kws)

    plot.renderers.append(glyph_renderer)

    if legend_kwarg:
        # It must be after the renderer is added because
        # if it creates a new `LegendItem`, the referenced
        # renderer must already be present.
        update_legend(plot, legend_kwarg, glyph_renderer)

    return glyph_renderer

def make_glyph(glyphclass, kws, extra):
    if extra is None:
        return None
    kws = kws.copy()
    kws.update(extra)
    return glyphclass(**kws)

def pop_visuals(glyphclass, props, prefix="", defaults={}, override_defaults={}):
    """
    Applies basic cascading logic to deduce properties for a glyph.

    Args:
        glyphclass :
            the type of glyph being handled

        props (dict) :
            Maps properties and prefixed properties to their values.
            Keys in `props` matching `glyphclass` visual properties (those of
            'line_', 'fill_', 'hatch_' or 'text_') with added `prefix` will get
            popped, other keys will be ignored.
            Keys take the form '[{prefix}][{feature}_]{trait}'. Only {feature}
              must not contain underscores.
            Keys of the form '{prefix}{trait}' work as lower precedence aliases
              for {trait} for all {features}, as long as the glyph has no
              property called {trait}. I.e. this won't apply to "width" in a
              `rect` glyph.
            Ex: {'fill_color': 'blue', 'selection_line_width': 0.5}

        prefix (str) :
            Prefix used when accessing `props`. Ex: 'selection_'

        override_defaults (dict) :
            Explicitly provided fallback based on '{trait}', in case property
            not set in `props`.
            Ex. 'width' here may be used for 'selection_line_width'.

        defaults (dict) :
            Property fallback, in case prefixed property not in `props` or
            `override_defaults`.
            Ex. 'line_width' here may be used for 'selection_line_width'.

    Returns:
        result (dict) :
            Resulting properties for the instance (no prefixes).

    Notes:
        Feature trait 'text_color', as well as traits 'color' and 'alpha', have
        ultimate defaults in case those can't be deduced.
    """
<<<<<<< HEAD
    def split_feature_trait(ft):
        """Feature is up to first '_'. Ex. 'line_color' => ['line', 'color']"""
        ft = ft.split('_', 1)
        return ft if len(ft)==2 else ft+[None]

    def is_visual(ft):
        """Whether a feature trait name is visual"""
        feature, trait = split_feature_trait(ft)
        return feature in ('line', 'fill', 'hatch', 'text', 'global') and trait is not None
=======
>>>>>>> ef2455b6

    defaults = defaults.copy()
    defaults.setdefault('text_color', 'black')
    defaults.setdefault('hatch_color', 'black')

    trait_defaults = {}
    trait_defaults.setdefault('color', get_default_color())
    trait_defaults.setdefault('alpha', 1.0)

    result, traits = dict(), set()
    prop_names = set(glyphclass.properties())
    for name in filter(_is_visual, prop_names):
        _, trait = _split_feature_trait(name)

        # e.g. "line_color", "selection_fill_alpha"
        if prefix+name in props:
            result[name] = props.pop(prefix+name)

        # e.g. "nonselection_alpha"
        elif trait not in prop_names and prefix+trait in props:
            result[name] = props[prefix+trait]

        # e.g. an alpha to use for nonselection if none is provided
        elif trait in override_defaults:
            result[name] = override_defaults[trait]

        # e.g use values off the main glyph
        elif name in defaults:
            result[name] = defaults[name]

        # e.g. not specificed anywhere else
        elif trait in trait_defaults:
            result[name] = trait_defaults[trait]

        if trait not in prop_names:
            traits.add(trait)
    for trait in traits:
        props.pop(prefix+trait, None)

    return result

#-----------------------------------------------------------------------------
# Private API
#-----------------------------------------------------------------------------

def _convert_data_source(kwargs):
    is_user_source = kwargs.get('source', None) is not None
    if is_user_source:
        source = kwargs['source']
        if not isinstance(source, ColumnarDataSource):
            try:
                # try converting the source to ColumnDataSource
                source = ColumnDataSource(source)
            except ValueError as err:
                msg = f"Failed to auto-convert {type(source)} to ColumnDataSource.\n Original error: {err}"
                raise ValueError(msg).with_traceback(sys.exc_info()[2])

            # update kwargs so that others can use the new source
            kwargs['source'] = source

    return is_user_source

def _pop_renderer_args(kwargs):
    result = {attr: kwargs.pop(attr)
              for attr in RENDERER_ARGS
              if attr in kwargs}
    result['data_source'] = kwargs.pop('source', ColumnDataSource())
    return result

def _process_sequence_literals(glyphclass, kwargs, source, is_user_source):
    incompatible_literal_spec_values = []
    dataspecs = glyphclass.dataspecs()
    for var, val in kwargs.items():

        # ignore things that are not iterable
        if not isinstance(val, Iterable):
            continue

        # pass dicts (i.e., values or fields) on as-is
        if isinstance(val, dict):
            continue

        # let any non-dataspecs do their own validation (e.g., line_dash properties)
        if var not in dataspecs:
            continue

        # strings sequences are handled by the dataspec as-is
        if isinstance(val, str):
            continue

        # similarly colorspecs handle color tuple sequences as-is
        if isinstance(dataspecs[var], ColorSpec) and dataspecs[var].is_color_tuple_shape(val):
            continue

        if isinstance(val, np.ndarray):
            if isinstance(dataspecs[var], ColorSpec):
                if val.dtype == "uint32" and val.ndim == 1:   # 0xRRGGBBAA
                    pass # TODO: handle byteorder
                elif val.dtype == "uint8" and val.ndim == 1:  # greys
                    pass
                elif val.dtype.kind == "U" and val.ndim == 1: # CSS strings
                    pass # TODO: currently this gets converted to List[str] in the serializer
                elif (val.dtype == "uint8" or val.dtype.kind == "f") and val.ndim == 2 and val.shape[1] in (3, 4): # RGB/RGBA
                    pass
                else:
                    raise RuntimeError("Color columns need to be of type uint32[N], uint8[N] or uint8/float[N, {3, 4}]"
                                       f" ({var} is {val.dtype}[{', '.join(map(str, val.shape))}]")
            elif val.ndim != 1:
                raise RuntimeError(f"Columns need to be 1D ({var} is not)")

        if is_user_source:
            incompatible_literal_spec_values.append(var)
        else:
            source.add(val, name=var)
            kwargs[var] = var

    return incompatible_literal_spec_values

def _split_feature_trait(ft):
    """Feature is up to first '_'. Ex. 'line_color' => ['line', 'color']"""
    ft = ft.split('_', 1)
    return ft if len(ft)==2 else ft+[None]

def _is_visual(ft):
    """Whether a feature trait name is visual"""
    feature, trait = _split_feature_trait(ft)
    return feature in ('line', 'fill', 'text', 'global') and trait is not None

_GLYPH_SOURCE_MSG = """

Expected %s to reference fields in the supplied data source.

When a 'source' argument is passed to a glyph method, values that are sequences
(like lists or arrays) must come from references to data columns in the source.

For instance, as an example:

    source = ColumnDataSource(data=dict(x=a_list, y=an_array))

    p.circle(x='x', y='y', source=source, ...) # pass column names and a source

Alternatively, *all* data sequences may be provided as literals as long as a
source is *not* provided:

    p.circle(x=a_list, y=an_array, ...)  # pass actual sequences and no source

"""

#-----------------------------------------------------------------------------
# Code
#-----------------------------------------------------------------------------<|MERGE_RESOLUTION|>--- conflicted
+++ resolved
@@ -187,18 +187,6 @@
         Feature trait 'text_color', as well as traits 'color' and 'alpha', have
         ultimate defaults in case those can't be deduced.
     """
-<<<<<<< HEAD
-    def split_feature_trait(ft):
-        """Feature is up to first '_'. Ex. 'line_color' => ['line', 'color']"""
-        ft = ft.split('_', 1)
-        return ft if len(ft)==2 else ft+[None]
-
-    def is_visual(ft):
-        """Whether a feature trait name is visual"""
-        feature, trait = split_feature_trait(ft)
-        return feature in ('line', 'fill', 'hatch', 'text', 'global') and trait is not None
-=======
->>>>>>> ef2455b6
 
     defaults = defaults.copy()
     defaults.setdefault('text_color', 'black')
@@ -325,7 +313,7 @@
 def _is_visual(ft):
     """Whether a feature trait name is visual"""
     feature, trait = _split_feature_trait(ft)
-    return feature in ('line', 'fill', 'text', 'global') and trait is not None
+    return feature in ('line', 'fill', 'hatch', 'text', 'global') and trait is not None        
 
 _GLYPH_SOURCE_MSG = """
 
