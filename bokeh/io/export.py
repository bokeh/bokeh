--- conflicted
+++ resolved
@@ -325,11 +325,7 @@
         for message in messages:
             log.warning(message)
 
-<<<<<<< HEAD
-def _maximize_viewport(web_driver: "WebDriver") -> Tuple[int, int]:
-=======
-def _maximize_viewport(web_driver: WebDriver) -> Tuple[int, int, int]:
->>>>>>> b4792ae2
+def _maximize_viewport(web_driver: "WebDriver") -> Tuple[int, int, int]:
     calculate_viewport_size = """\
         const root = document.getElementsByClassName("bk-root")[0]
         const {width, height} = root.children[0].getBoundingClientRect()
