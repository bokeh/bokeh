import six
import pandas as pd
from .objects import ColumnDataSource, Range1d, FactorRange, GridPlot
from .utils.plotting import (make_histogram_source, make_factor_source,
                             make_histogram, make_continuous_bar_source,
                             make_categorical_bar_source,
                             make_bar_plot, cross
                         )
from .plot_object import PlotObject
<<<<<<< HEAD
from .properties import (HasProps, Dict, Enum,
                         Either, Float, Instance, Int,
                         List, String, Color, Include, Bool,
                         Tuple, Any, lookup_descriptor)
from bokeh.plotting import (curdoc, cursession, line,
                            scatter)
import numpy as np
=======
from .objects import Widget, DataSource
from .properties import (HasProps, Dict, Enum, Either, Float, Instance, Int, List,
    String, Color, Include, Bool, Tuple, Any, Date, RelativeDelta, lookup_descriptor)
from .pivot_table import pivot_table
>>>>>>> 6ca27fba
import copy
import logging
logger = logging.getLogger(__name__)

import pandas as pd

class Panel(Widget):
    title = String
    child = Instance(Widget)
    closable = Bool(False)

class Tabs(Widget):
    tabs = List(Instance(Panel))
    active = Int(0)

class Dialog(Widget):
    visible = Bool(False)
    closable = Bool(True)
    title = String
    content = String
    buttons = List(String)

class Layout(Widget):
    pass

class HBox(Layout):
    children = List(Instance(Widget))
class VBox(Layout):
    children = List(Instance(Widget))

#parent class only, you need to set the fields you want
class VBoxModelForm(Widget):
    _children  = List(Instance(Widget))
    _field_defs = Dict(String, Any)
    input_specs = None
    jsmodel = "VBoxModelForm"
    def __init__(self, *args, **kwargs):
        super(VBoxModelForm, self).__init__(*args, **kwargs)
        for prop in self.properties():
            propobj = lookup_descriptor(self.__class__, prop)
            if isinstance(propobj, Float):
                self._field_defs[prop] = "Float"
            elif isinstance(propobj, Int):
                self._field_defs[prop] = "Int"
            else:
                self._field_defs[prop] = "String"
    def create_inputs(self, doc):
        if self.input_specs:
            for input_spec in self.input_specs:
                input_spec = copy.copy(input_spec)
                widget = input_spec.pop('widget')
                widget = widget.create(**input_spec)
                self._children.append(widget)


class InputWidget(Widget):
    title = String()
    name = String()
    value = String()
    @classmethod
    def coerce_value(cls, val):
        prop_obj = lookup_descriptor(cls, 'value')
        if isinstance(prop_obj, Float):
            return float(val)
        elif isinstance(prop_obj, Int):
            return int(val)
        elif isinstance(prop_obj, String):
            return str(val)
        else:
            return val

    @classmethod
    def create(cls, *args, **kwargs):
        """Only called the first time we make an object,
        whereas __init__ is called every time it's loaded
        """
        if kwargs.get('title') is None:
            kwargs['title'] = kwargs['name']
        if kwargs.get('value') is not None:
            kwargs['value'] = cls.coerce_value(kwargs.get('value'))
        return cls(**kwargs)

class TextInput(InputWidget):
    value = String()

class BokehApplet(Widget):
    modelform = Instance(VBoxModelForm)
    children = List(Instance(Widget))
    jsmodel = "HBox"
    # Change to List because json unpacks tuples into lists
    extra_generated_classes = List(List(String))

    def update(self, **kwargs):
        super(BokehApplet, self).update(**kwargs)
        self.setup_events()

    def setup_events(self):
        if self.modelform:
            self.bind_modelform()

    def bind_modelform(self):
        for prop in self.modelform.__properties__:
            if not prop.startswith("_"):
                self.modelform.on_change(prop, self,
                                         'input_change')

    def input_change(self, obj, attrname, old, new):
        pass

    def create(self):
        pass

    @classmethod
    def add_route(cls, route, bokeh_url):
        from bokeh.server.app import bokeh_app
        from bokeh.pluginutils import app_document
        from flask import render_template
        @app_document(cls.__view_model__, bokeh_url)
        def make_app():
            app = cls()
            curdoc().autostore(False)
            app.create(curdoc())
            return app

        def exampleapp():
            app = make_app()
            docid = curdoc().docid
            objid = curdoc()._plotcontext._id
            extra_generated_classes = app.extra_generated_classes
            if len(extra_generated_classes) == 0:
                extra_generated_classes.append([
                    app.__view_model__,
                    app.__view_model__,
                    app.jsmodel])
                extra_generated_classes.append([
                    app.modelform.__view_model__,
                    app.modelform.__view_model__,
                    app.modelform.jsmodel])
            return render_template(
                'applet.html',
                extra_generated_classes=extra_generated_classes,
                title=app.__class__.__view_model__,
                objid=objid,
                docid=docid,
                splitjs=bokeh_app.splitjs)
        exampleapp.__name__ = cls.__view_model__
        bokeh_app.route(route)(exampleapp)

class Paragraph(Widget):
    text = String()

class PreText(Paragraph):
    pass

class Select(InputWidget):
    options = List(Either(String, Dict(String, String)))
    value = String

    @classmethod
    def create(self, *args, **kwargs):
        options = kwargs.pop('options', [])
        new_options = []
        for opt in options:
            if isinstance(opt, six.string_types):
                opt = {'name' : opt, 'value' : opt}
            new_options.append(opt)
        kwargs['options'] = new_options
        return super(Select, self).create(*args, **kwargs)

class MultiSelect(Select):
    value = List(String)

    @classmethod
    def create(self, *args, **kwargs):
        options = kwargs.pop('options', [])
        new_options = []
        for opt in options:
            if isinstance(opt, six.string_types):
                opt = {'name' : opt, 'value' : opt}
            new_options.append(opt)
        kwargs['options'] = new_options
        return super(Select, self).create(*args, **kwargs)

class Slider(InputWidget):
    value = Float()
    start = Float()
    end = Float()
<<<<<<< HEAD
    steps = Int(default=50)
    orientation = Enum("horizontal", "vertical")

class DiscreteFacet(object):
    def __init__(self, field, value, label=None):
        if label is None:
            label = str(value)
        self.field = field
        self.label = label
        self._value = value
        
    def __str__(self):
        return "%s:%s" % (self.field, self.label)
        
    def filter(self, df):
        return df[df[self.field] == self._value]
    __repr__ = __str__

class ContinuousFacet(DiscreteFacet):
    def __init__(self, field, value, bins, label=None):
        super(ContinuousFacet, self).__init__(field, value, label=label)
        self.bins = bins
        
    def filter(self, df):
        if self.bins[0] is not None:
            df = df[df[self.field] > self.bins[0]]
        if self.bins[1] is not None:
            df = df[df[self.field] <= self.bins[1]]
        return df

class CrossFilter(PlotObject):
    columns = List(Dict(String, Any))
    data = Instance(ColumnDataSource)
    filtered_data = Instance(ColumnDataSource)
    #list of datasources to use for filtering widgets
    filter_sources = Dict(String, Instance(ColumnDataSource))
    #list of columns we are filtering
    filtering_columns = List(String)
    #Dict of column name to filtering widgets
    filter_widgets = Dict(String, Instance(PlotObject))
    #Dict which aggregates all the selections from the different filtering widgets
    filtered_selections = Dict(String, Dict(String, Any))
    
    # list of facet vars
    facet_x = List(String, default=[])
    facet_y = List(String, default=[])
    facet_tab = List(String, default=[])
    
    plot_type = Enum("line", "scatter", "bar")
    x = String
    y = String
    agg = String
    color = String
    plot = Instance(PlotObject)
    plot_selector = Instance(Select)
    x_selector = Instance(Select)
    y_selector = Instance(Select)
    agg_selector = Instance(Select)
    
    def __init__(self, *args, **kwargs):
        if 'df' in kwargs:
            self._df = kwargs.pop('df')
            kwargs['data'] = ColumnDataSource(data=self.df)
            kwargs['filtered_data'] = ColumnDataSource(data=self.df)
        if 'plot_type' not in kwargs:
            kwargs['plot_type'] = "scatter"
        if 'agg' not in kwargs:
            kwargs['agg'] = 'sum'
        super(CrossFilter, self).__init__(*args, **kwargs)
        
    @classmethod
    def create(cls, **kwargs):
        obj = cls(**kwargs)
        obj.set_metadata()
        choices = obj.make_plot_choices()
        obj.update_plot_choices(choices)
        obj.set_plot()
        obj.set_input_selector()
        return obj
        
    def set_input_selector(self):
        select = Select.create(
            title="PlotType",
            name="plot_type",
            value=self.plot_type,
            options=["line", "scatter", "bar"])
        self.plot_selector = select
        col_names = [x['name'] for x in self.columns]
        select = Select.create(
            name="x",
            value=self.x,
            options=col_names)
        self.x_selector = select
        select = Select.create(
            name="y",
            value=self.y,
            options=col_names)
        self.y_selector = select
        select = Select.create(
            name='agg',
            value=self.agg,
            options=['sum', 'mean', 'last']
            )
        self.agg_selector = select
        
    def update_plot_choices(self, input_dict):
        for k,v in input_dict.iteritems():
            if getattr(self, k) is None:
                setattr(self, k, v)

    def column_descriptor_dict(self):
        column_descriptors = {}
        for x in self.columns:
            column_descriptors[x['name']] = x
        return column_descriptors
        
    def continuous_columns(self):
        return [x for x in self.columns if x['type'] != 'DiscreteColumn']
        
    def discrete_columns(self):
        return [x for x in self.columns if x['type'] == 'DiscreteColumn']

    def make_plot_choices(self):
        x, y = [x['name'] for x in self.continuous_columns()[:2]]
        return {'x' : x, 'y' : y, 'plot_type' : scatter}
        
    def set_plot(self):
        if self.x == self.y:
            return
        plot = self.make_plot()
        self.plot = plot
        curdoc().add_all()

    def make_plot(self):
        if len(self.facet_x) ==0 and len(self.facet_y) == 0 and len(self.facet_tab) == 0:
            return self.make_single_plot()
            
        if len(self.facet_x) !=0 and len(self.facet_y) == 0 and len(self.facet_tab) == 0:
            return self.make_all_facet_plot()
            
        if len(self.facet_x) !=0 and len(self.facet_y) != 0 and len(self.facet_tab) == 0:
            return self.make_xy_facet_plot()
            
    def make_facets(self, dimension):
        if dimension == 'x':
            facets = self.facet_x
        else:
            facets = self.facet_y
        column_descriptor_dict = self.column_descriptor_dict()
        start = [[]]
        for field in facets:
            if column_descriptor_dict[field]['type'] == 'DiscreteColumn':
                facets = [DiscreteFacet(field, val) for val in self.df[field].unique()]
                start = cross(start, facets)
            else:
                categorical, bins = pd.qcut(self.df[field], 4, retbins=True)
                values = categorical.levels
                bins = [[bins[idx], bins[idx+1]] for idx in range(len(bins) - 1)]
                bins[0][0] = None
                facets = [ContinuousFacet(field, value, bin) for bin, value in zip(bins, values)]
                start = cross(start, facets)
                
        return start
        
    def facet_title(self, facets):
        title = ",".join([str(x) for x in facets])
        return title

    def facet_data(self, facets, df=None):
        if df is None:
            df = self.filtered_df
        for f in facets:
            df = f.filter(df)
        return df

    def make_all_facet_plot(self):
        all_facets = self.make_facets('x')
        plots = []
        for facets in all_facets:
            title = self.facet_title(facets)
            df = self.facet_data(facets, self.filtered_df)
            plot = self.make_single_plot(
                df=df, title=title, plot_height=200, plot_width=200,
                tools="pan,wheel_zoom"
            )
            plot.min_border = 0
            plot.border_symmetry = "none"
            plots.append(plot)
        chunk_size = int(np.ceil(np.sqrt(len(plots))))
        grid_plots = []
        for i in xrange(0, len(plots), chunk_size):
            chunk =  plots[i:i+chunk_size]
            grid_plots.append(chunk)
        grid = GridPlot(children=grid_plots, width=200 * chunk_size)
        return grid

    def make_xy_facet_plot(self):
        all_facets_x = self.make_facets('x')
        all_facets_y = self.make_facets('y')
        grid_plots = []
        for facets_y in all_facets_y:
            row = []            
            for facets_x in all_facets_x:
                facets = facets_x + facets_y
                title = self.facet_title(facets)
                df = self.facet_data(facets, self.filtered_df)
                plot = self.make_single_plot(
                    df=df, title=title, plot_height=200, plot_width=200,
                    tools="pan,wheel_zoom"
                )
                plot.min_border = 0
                plot.border_symmetry = "none"
                row.append(plot)
            grid_plots.append(row)
        grid = GridPlot(children=grid_plots)
        return grid
        
        
    def make_single_plot(self, df=None, title=None, 
                         plot_width=500, plot_height=500,
                         tools="pan,wheel_zoom,box_zoom,save,resize,select,reset"
                     ):
        column_descriptor_dict = self.column_descriptor_dict()        
        if title is None:
            title ="%s by %s" % (self.x, self.y)
            
        if self.plot_type == "scatter":
            if df is None:
                source = self.filtered_data
            else:
                source = ColumnDataSource(data=df)
            plot = scatter(self.x, self.y, source=source,
                           title_text_font_size="12pt",
                           plot_height=plot_height,
                           plot_width=plot_width,
                           tools=tools,
                           title=title)
            return plot
        elif self.plot_type == "line":
            if df is None:
                source = self.filtered_data
            else:
                source = ColumnDataSource(data=df)
            source = ColumnDataSource(data=df)
            plot = line(self.x, self.y, source=source,
                        title_text_font_size="12pt",
                        plot_height=plot_height,
                        plot_width=plot_width,
                        tools=tools,
                        title=title)
            return plot
        elif self.plot_type == 'bar':
            if df is None:
                df = self.filtered_df
            if column_descriptor_dict[self.x]['type'] != 'DiscreteColumn':
                source = make_continuous_bar_source(
                    df, self.x, self.y, self.agg)
                x_range = Range1d(start=df[self.x].min() - 0.7, 
                                  end=df[self.x].max() - 0.7)
                plot = make_bar_plot(source, counts_name=self.y,
                                     centers_name=self.x,
                                     plot_height=plot_height,
                                     plot_width=plot_width,
                                     tools=tools,
                                     x_range=x_range)
                return plot
            else:
                source = make_categorical_bar_source(
                    df, self.x, self.y, self.agg
                    )
                x_range = FactorRange(source[self.x])
                plot = make_bar_plot(source, counts_name=self.y,
                                     centers_name=self.x,
                                     plot_height=plot_height,
                                     plot_width=plot_width,
                                     tools=tools,
                                     x_range=x_range)
                return plot
                
                
            
    def plot_attribute_change(self, obj, attrname, old, new):
        setattr(self, obj.name, new)
        self.set_plot()
        
    def facet_change(self, obj, attrname, old, new):
        self.set_plot()
        
    @property
    def df(self):
        if hasattr(self, '_df'):
            return self._df
        else:
            if self.data:
                return self.data.to_df()
                
    @property
    def filtered_df(self):
        if hasattr(self, '_df'):
            return self._df
        else:
            if self.filtered_data:
                return self.filtered_data.to_df()
                
    def update(self, **kwargs):
        super(CrossFilter, self).update(**kwargs)
        self.setup_events()
        
    def setup_events(self):
        self.on_change('filtering_columns', self, 'setup_filter_widgets')
        for obj in self.filter_widgets.values():
            if isinstance(obj, InputWidget):
                obj.on_change('value', self, 'handle_filter_selection')
        for obj in self.filter_sources.values():
            obj.on_change('selected', self, 'handle_filter_selection')
        if self.plot_selector:
            self.plot_selector.on_change('value', self, 'plot_attribute_change')
        if self.x_selector:
            self.x_selector.on_change('value', self, 'plot_attribute_change')
        if self.y_selector:
            self.y_selector.on_change('value', self, 'plot_attribute_change')
        if self.agg_selector:
            self.agg_selector.on_change('value', self, 'plot_attribute_change')
            
        self.on_change('facet_x', self, 'facet_change')
        self.on_change('facet_y', self, 'facet_change')

    def handle_filter_selection(self, obj, attrname, old, new):
        column_descriptor_dict = self.column_descriptor_dict()
        df = self.df
        for descriptor in self.columns:
            colname = descriptor['name']
            if descriptor['type'] == 'DiscreteColumn' and \
               colname in self.filter_widgets:
                widget = self.filter_widgets[colname]
                selected = self.filter_widgets[colname].value
                if not selected:
                    continue
                if isinstance(selected, six.string_types):
                    df = df[colname == selected]
                else:
                    df = df[np.in1d(df[colname], selected)]
            elif descriptor['type'] in ('TimeColumn', 'ContinuousColumn') and \
                colname in self.filter_widgets:                
                obj = self.filter_sources[colname]
                #hack because we don't have true range selection
                if not obj.selected:
                    continue
                min_idx = np.min(obj.selected)
                max_idx = np.max(obj.selected)
                
                min_val = obj.data['centers'][min_idx]
                max_val = obj.data['centers'][max_idx]
                df = df[(df[colname] >= min_val) & (df[colname] <= max_val)]
        for colname in self.data.column_names:
            self.filtered_data.data[colname] = df[colname]
            self.filtered_data._dirty = True
        self.set_plot()

    def clear_selections(self, obj, attrname, old, new):
        diff = set(old) - set(new)
        column_descriptor_dict = self.column_descriptor_dict()
        if len(diff) > 0:
            for col in diff:
                metadata = column_descriptor_dict[col]
                if metadata['type'] != 'DiscreteColumn':
                    del self.filter_sources[col]
                del self.filter_widgets[col]
        if diff:
            self.handle_filter_selection(obj, attrname, old, new)

            
    def setup_filter_widgets(self, obj, attrname, old, new):
        self.clear_selections(obj, attrname, old, new)
        column_descriptor_dict = self.column_descriptor_dict()
        for col in self.filtering_columns:
            metadata = column_descriptor_dict[col]
            if not col in self.filter_widgets:
                if metadata['type'] == 'DiscreteColumn':            
                    select = MultiSelect.create(
                        name=col,
                        options=self.df[col].unique().tolist())
                    self.filter_widgets[col] = select
                else:
                    source = make_histogram_source(self.df[col])
                    self.filter_sources[col] = source
                    hist_plot = make_histogram(self.filter_sources[col],
                                               plot_width=150, plot_height=100,
                                               title_text_font_size='8pt',
                                               tools='select'
                    )
                    hist_plot.title = col
                    self.filter_widgets[col] = hist_plot
        curdoc().add_all()
        
    def set_metadata(self):
        descriptors = []
        columns = self.df.columns
        for c in columns:
            desc = self.df[c].describe()
            if self.df[c].dtype == object:
                descriptors.append({
                    'type' : "DiscreteColumn",
                    'name' : c,
                    'count' : desc['count'],
                    'unique' : desc['unique'],
                    'top' : desc['top'],
                    'freq' : desc['freq'],
                })

            elif self.df[c].dtype == np.datetime64:
                descriptors.append({
                    'type' : "TimeColumn",
                    'name' : c,
                    'count' : desc['count'],
                    'unique' : desc['unique'],
                    'first' : desc['first'],
                    'last' : desc['last'],
                })
            else:
                descriptors.append({
                    'type' : "ContinuousColumn",
                    'name' : c,
                    'count' : desc['count'],
                    'mean' : "%.2f" % desc['mean'],
                    'std' : "%.2f" % desc['std'],
                    'min' : "%.2f" % desc['min'],
                    'max' : "%.2f" % desc['max'],
                })
        self.columns = descriptors
        return None
                
                
=======
    step = Int()
    orientation = Enum("horizontal", "vertical")

class DateRangeSlider(InputWidget):
    value = Tuple(Date, Date)
    bounds = Tuple(Date, Date)
    range = Tuple(RelativeDelta, RelativeDelta)
    step = RelativeDelta
    # formatter = Either(String, Function(Date))
    # scales = DateRangeSliderScales ... # first, next, stop, label, format
    enabled = Bool(True)
    arrows = Bool(True)
    value_labels = Enum("show", "hide", "change")
    wheel_mode = Enum("scroll", "zoom", default=None) # nullable=True

class DatePicker(InputWidget):
    value = Date
    min_date = Date(default=None)
    max_date = Date(default=None)

class TableWidget(Widget):
    pass

class TableColumn(Widget):
    type = Enum("text", "numeric", "date", "autocomplete")
    data = String
    header = String

    # TODO: splic TableColumn into multiple classes
    source = List(String) # only 'autocomplete'
    strict = Bool(True)   # only 'autocomplete'

class HandsonTable(TableWidget):
    source = Instance(DataSource)
    columns = List(Instance(TableColumn))

class ObjectExplorer(Widget):
    data_widget = Instance(TableWidget)

class DataTable(Widget):
    source = Instance(DataSource)
    sort = List(String)
    group = List(String)
    offset = Int(default=0)
    length = Int(default=100)
    maxlength = Int
    totallength = Int
    tabledata = Dict(String, Any)
    filterselected = Bool(default=False)

    def setup_events(self):
        self.on_change('sort', self, 'get_data')
        self.on_change('group', self, 'get_data')
        self.on_change('length', self, 'get_data')
        self.on_change('offset', self, 'get_data')
        self.on_change('filterselected', self, 'get_data')
        self.source.on_change('selected', self, 'get_data')
        self.source.on_change('data', self, 'get_data')
        self.source.on_change('computed_columns', self, 'get_data')
        if not self.tabledata:
            self.get_data()

    def transform(self):
        return dict(sort=self.sort,
                    group=self.group,
                    offset=self.offset,
                    length=self.length,
                    filterselected=self.filterselected,
                    )

    def setselect(self, select):
        self.source.setselect(select, self.transform())
        self.get_data()

    def select(self, select):
        self.source.select(select, self.transform())
        self.get_data()

    def deselect(self, deselect):
        self.source.deselect(deselect, self.transform())
        self.get_data()

    def get_data(self, obj=None, attrname=None, old=None, new=None):
        data = self.source.get_data(self.transform())
        self.maxlength = data.pop('maxlength')
        self.totallength = data.pop('totallength')
        self.tabledata = data

class PivotTable(Widget):
    source = Instance(DataSource)
    title = String("Pivot Table")
    description = String("")
    data = Dict(String, Any)
    fields = List(Any) # List[{name: String, dtype: String}]
    rows = List(Any)
    columns = List(Any)
    values = List(Any)
    filters = List(Any)
    manual_update = Bool(True)

    def setup_events(self):
        self.on_change('rows', self, 'get_data')
        self.on_change('columns', self, 'get_data')
        self.on_change('values', self, 'get_data')
        self.on_change('filters', self, 'get_data')

        if not self.data:
            self.get_data()

    def get_data(self, obj=None, attrname=None, old=None, new=None):
        self.data = self.pivot_table()

    def _pivot_table(self, rows, cols, values, aggfunc=None):
        dataset = pd.DataFrame(self.source.data)

        try:
            if not rows and not cols:
                table = pd.DataFrame()
            else:
                table = pivot_table(dataset, rows=rows, cols=cols, values=values, aggfunc=aggfunc)
        except:
            table = pd.DataFrame()

        if isinstance(table, pd.DataFrame):
            if len(rows) == 1:
                _rows = [ [x] for x in table.index.tolist() ]
            else:
                _rows = table.index.tolist()
            if len(cols) == 1:
                _cols = [ [x] for x in table.columns.tolist() ]
            else:
                _cols = table.columns.tolist()
            _values = table.values.tolist()
            _attrs = dataset.columns.tolist()
        elif isinstance(table, pd.Series):
            raise ValueError("series")
        else:
            raise ValueError("???")

        return table, (_attrs, _rows, _cols, _values)

    def pivot_table(self):
        def fields(items):
           return [ item["field"] for item in items ]

        row_fields = fields(self.rows)
        column_fields = fields(self.columns)
        value_fields = fields(self.values)
        filter_fields = fields(self.filters)

        if len(self.values) > 0:
            aggfunc = values[0]["aggregate"]
        else:
            aggfunc = len

        _, (_attrs, _rows, _cols, _values) = self._pivot_table(row_fields, column_fields, value_fields, aggfunc)

        return dict(
            attrs  = _attrs,
            rows   = _rows,
            cols   = _cols,
            values = _values,
        )
>>>>>>> 6ca27fba
<|MERGE_RESOLUTION|>--- conflicted
+++ resolved
@@ -1,26 +1,19 @@
 import six
 import pandas as pd
-from .objects import ColumnDataSource, Range1d, FactorRange, GridPlot
+import numpy as np
+
+from .objects import ColumnDataSource, Range1d, FactorRange, GridPlot, Widget, DataSource
 from .utils.plotting import (make_histogram_source, make_factor_source,
                              make_histogram, make_continuous_bar_source,
                              make_categorical_bar_source,
                              make_bar_plot, cross
                          )
 from .plot_object import PlotObject
-<<<<<<< HEAD
-from .properties import (HasProps, Dict, Enum,
-                         Either, Float, Instance, Int,
-                         List, String, Color, Include, Bool,
-                         Tuple, Any, lookup_descriptor)
 from bokeh.plotting import (curdoc, cursession, line,
                             scatter)
-import numpy as np
-=======
-from .objects import Widget, DataSource
 from .properties import (HasProps, Dict, Enum, Either, Float, Instance, Int, List,
     String, Color, Include, Bool, Tuple, Any, Date, RelativeDelta, lookup_descriptor)
 from .pivot_table import pivot_table
->>>>>>> 6ca27fba
 import copy
 import logging
 logger = logging.getLogger(__name__)
@@ -208,8 +201,7 @@
     value = Float()
     start = Float()
     end = Float()
-<<<<<<< HEAD
-    steps = Int(default=50)
+    step = Int()
     orientation = Enum("horizontal", "vertical")
 
 class DiscreteFacet(object):
@@ -642,10 +634,6 @@
         return None
                 
                 
-=======
-    step = Int()
-    orientation = Enum("horizontal", "vertical")
-
 class DateRangeSlider(InputWidget):
     value = Tuple(Date, Date)
     bounds = Tuple(Date, Date)
@@ -806,4 +794,3 @@
             cols   = _cols,
             values = _values,
         )
->>>>>>> 6ca27fba
