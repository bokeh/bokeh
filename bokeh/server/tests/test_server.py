from __future__ import absolute_import

from datetime import timedelta
import pytest
import logging
import re

import mock

from tornado import gen
from tornado.ioloop import PeriodicCallback, IOLoop
from tornado.httpclient import HTTPError

import bokeh.server.server as server

from bokeh.application import Application
from bokeh.application.handlers import Handler
from bokeh.model import Model
from bokeh.core.properties import List, String
from bokeh.client import pull_session
from bokeh.server.server import Server
from bokeh.util.session_id import check_session_id_signature

from .utils import ManagedServerLoop, url, ws_url, http_get, websocket_open

logging.basicConfig(level=logging.DEBUG)

def test__create_hosts_whitelist_no_host():
    hosts = server._create_hosts_whitelist(None, 1000)
    assert hosts == ["localhost:1000"]

    hosts = server._create_hosts_whitelist([], 1000)
    assert hosts == ["localhost:1000"]

def test__create_hosts_whitelist_host_value_with_port_use_port():
    hosts = server._create_hosts_whitelist(["foo:1000"], 1000)
    assert hosts == ["foo:1000"]

    hosts = server._create_hosts_whitelist(["foo:1000","bar:2100"], 1000)
    assert hosts == ["foo:1000","bar:2100"]

def test__create_hosts_whitelist_host_without_port_use_port_80():
    hosts = server._create_hosts_whitelist(["foo"], 1000)
    assert hosts == ["foo:80"]

    hosts = server._create_hosts_whitelist(["foo","bar"], 1000)
    assert hosts == ["foo:80","bar:80"]

def test__create_hosts_whitelist_host_non_int_port_raises():
    with pytest.raises(ValueError):
        server._create_hosts_whitelist(["foo:xyz"], 1000)

def test__create_hosts_whitelist_bad_host_raises():
    with pytest.raises(ValueError):
        server._create_hosts_whitelist([""], 1000)

    with pytest.raises(ValueError):
        server._create_hosts_whitelist(["a:b:c"], 1000)

    with pytest.raises(ValueError):
        server._create_hosts_whitelist([":80"], 1000)

@gen.coroutine
def async_value(value):
    yield gen.moment # this ensures we actually return to the loop
    raise gen.Return(value)

class HookListModel(Model):
    hooks = List(String)

class HookTestHandler(Handler):
    def __init__(self):
        super(HookTestHandler, self).__init__()
        self.load_count = 0
        self.unload_count = 0
        self.session_creation_async_value = 0
        self.hooks = []
        self.server_periodic_remover = None
        self.session_periodic_remover = None

    def modify_document(self, doc):
        # this checks that the session created hook has run
        # and session destroyed has not.
        assert self.session_creation_async_value == 3
        doc.title = "Modified"
        doc.roots[0].hooks.append("modify")
        self.hooks.append("modify")

    def on_server_loaded(self, server_context):
        assert len(server_context.sessions) == 0
        self.load_count += 1
        self.hooks.append("server_loaded")

        server_context.add_next_tick_callback(self.on_next_tick_server)
        server_context.add_timeout_callback(self.on_timeout_server, 2)
        server_context.add_periodic_callback(self.on_periodic_server, 3)
        def remover():
            server_context.remove_periodic_callback(self.on_periodic_server)
        self.server_periodic_remover = remover

    def on_server_unloaded(self, server_context):
        self.unload_count += 1
        self.hooks.append("server_unloaded")

    # important to test that this can be async
    @gen.coroutine
    def on_session_created(self, session_context):
        @gen.coroutine
        def setup_document(doc):
            # session creation hook is allowed to init the document
            # before any modify_document() handlers kick in
            from bokeh.document import DEFAULT_TITLE
            hook_list = HookListModel()
            assert doc.title == DEFAULT_TITLE
            assert len(doc.roots) == 0
            hook_list.hooks.append("session_created")
            doc.add_root(hook_list)

            self.session_creation_async_value = yield async_value(1)
            self.session_creation_async_value = yield async_value(2)
            self.session_creation_async_value = yield async_value(3)

        yield session_context.with_locked_document(setup_document)

        server_context = session_context.server_context
        server_context.add_next_tick_callback(self.on_next_tick_session)
        server_context.add_timeout_callback(self.on_timeout_session, 2)
        server_context.add_periodic_callback(self.on_periodic_session, 3)
        def remover():
            server_context.remove_periodic_callback(self.on_periodic_session)
        self.session_periodic_remover = remover

        self.hooks.append("session_created")

    # this has to be async too
    @gen.coroutine
    def on_session_destroyed(self, session_context):
        @gen.coroutine
        def shutdown_document(doc):
            doc.roots[0].hooks.append("session_destroyed")
            self.session_creation_async_value = yield async_value(4)
            self.session_creation_async_value = yield async_value(5)
            self.session_creation_async_value = yield async_value(6)
        yield session_context.with_locked_document(shutdown_document)

        self.hooks.append("session_destroyed")

    def on_next_tick_server(self):
        self.hooks.append("next_tick_server")

    def on_timeout_server(self):
        self.hooks.append("timeout_server")

    def on_periodic_server(self):
        self.hooks.append("periodic_server")
        self.server_periodic_remover()

    def on_next_tick_session(self):
        self.hooks.append("next_tick_session")

    def on_timeout_session(self):
        self.hooks.append("timeout_session")

    def on_periodic_session(self):
        self.hooks.append("periodic_session")
        self.session_periodic_remover()

def test__lifecycle_hooks():
    application = Application()
    handler = HookTestHandler()
    application.add(handler)
    with ManagedServerLoop(application, check_unused_sessions_milliseconds=30) as server:
        # wait for server callbacks to run before we mix in the
        # session, this keeps the test deterministic
        def check_done():
            if len(handler.hooks) == 4:
                server.io_loop.stop()
        server_load_checker = PeriodicCallback(check_done, 1,
                                               io_loop=server.io_loop)
        server_load_checker.start()
        server.io_loop.start()
        server_load_checker.stop()

        # now we create a session
        client_session = pull_session(session_id='test__lifecycle_hooks',
                                      url=url(server),
                                      io_loop=server.io_loop)
        client_doc = client_session.document
        assert len(client_doc.roots) == 1

        server_session = server.get_session('/', client_session.id)
        server_doc = server_session.document
        assert len(server_doc.roots) == 1

        client_session.close()
        # expire the session quickly rather than after the
        # usual timeout
        server_session.request_expiration()

        def on_done():
            server.io_loop.stop()

        server.io_loop.call_later(0.1, on_done)

        server.io_loop.start()

    assert handler.hooks == ["server_loaded",
                             "next_tick_server",
                             "timeout_server",
                             "periodic_server",
                             "session_created",
                             "next_tick_session",
                             "modify",
                             "timeout_session",
                             "periodic_session",
                             "session_destroyed",
                             "server_unloaded"]

    client_hook_list = client_doc.roots[0]
    server_hook_list = server_doc.roots[0]
    assert handler.load_count == 1
    assert handler.unload_count == 1
    assert handler.session_creation_async_value == 6
    assert client_doc.title == "Modified"
    assert server_doc.title == "Modified"
    # the client session doesn't see the event that adds "session_destroyed" since
    # we shut down at that point.
    assert client_hook_list.hooks == ["session_created", "modify"]
    assert server_hook_list.hooks == ["session_created", "modify", "session_destroyed"]

def test__request_in_session_context():
    application = Application()
    with ManagedServerLoop(application) as server:
        response = http_get(server.io_loop,
                            url(server) + "?foo=10")
        html = response.body
        sessionid = extract_sessionid_from_json(html)

        server_session = server.get_session('/', sessionid)
        server_doc = server_session.document
        session_context = server_doc.session_context
        # do we have a request
        assert session_context.request is not None


def test__request_in_session_context_has_arguments():
    application = Application()
    with ManagedServerLoop(application) as server:
        response = http_get(server.io_loop,
                            url(server) + "?foo=10")
        html = response.body
        sessionid = extract_sessionid_from_json(html)

        server_session = server.get_session('/', sessionid)
        server_doc = server_session.document
        session_context = server_doc.session_context
        # test if we can get the argument from the request
        assert session_context.request.arguments['foo'] == [b'10']

def test__no_request_arguments_in_session_context():
    application = Application()
    with ManagedServerLoop(application) as server:
        response = http_get(server.io_loop,
                            url(server))
        html = response.body
        sessionid = extract_sessionid_from_json(html)

        server_session = server.get_session('/', sessionid)
        server_doc = server_session.document
        session_context = server_doc.session_context
        # if we do not pass any arguments to the url, the request arguments
        # should be empty
        assert len(session_context.request.arguments) == 0

# examples:
# "sessionid" : "NzlNoPfEYJahnPljE34xI0a5RSTaU1Aq1Cx5"
# 'sessionid':'NzlNoPfEYJahnPljE34xI0a5RSTaU1Aq1Cx5'
sessionid_in_json = re.compile("""["']sessionid["'] *: *["']([^"]+)["']""")
def extract_sessionid_from_json(html):
    from six import string_types
    if not isinstance(html, string_types):
        import codecs
        html = codecs.decode(html, 'utf-8')
    match = sessionid_in_json.search(html)
    return match.group(1)

# examples:
# "sessionid" : "NzlNoPfEYJahnPljE34xI0a5RSTaU1Aq1Cx5"
# 'sessionid':'NzlNoPfEYJahnPljE34xI0a5RSTaU1Aq1Cx5'
use_for_title_in_json = re.compile("""["']use_for_title["'] *: *(false|true)""")
def extract_use_for_title_from_json(html):
    from six import string_types
    if not isinstance(html, string_types):
        import codecs
        html = codecs.decode(html, 'utf-8')
    match = use_for_title_in_json.search(html)
    return match.group(1)


def autoload_url(server):
    return url(server) + \
        "autoload.js?bokeh-protocol-version=1.0&bokeh-autoload-element=foo"

def test_use_xheaders():
    application = Application()
    with ManagedServerLoop(application, use_xheaders=True) as server:
        assert server._http.xheaders == True

def test__autocreate_session_autoload():
    application = Application()
    with ManagedServerLoop(application) as server:
        sessions = server.get_sessions('/')
        assert 0 == len(sessions)

        response = http_get(server.io_loop,
                            autoload_url(server))
        js = response.body
        sessionid = extract_sessionid_from_json(js)

        sessions = server.get_sessions('/')
        assert 1 == len(sessions)
        assert sessionid == sessions[0].id

def test__no_set_title_autoload():
    application = Application()
    with ManagedServerLoop(application) as server:
        sessions = server.get_sessions('/')
        assert 0 == len(sessions)

        response = http_get(server.io_loop,
                            autoload_url(server))
        js = response.body
        use_for_title = extract_use_for_title_from_json(js)
        assert use_for_title == "false"

def test__autocreate_session_doc():
    application = Application()
    with ManagedServerLoop(application) as server:
        sessions = server.get_sessions('/')
        assert 0 == len(sessions)

        response = http_get(server.io_loop,
                            url(server))
        html = response.body
        sessionid = extract_sessionid_from_json(html)

        sessions = server.get_sessions('/')
        assert 1 == len(sessions)
        assert sessionid == sessions[0].id

def test__no_autocreate_session_websocket():
    application = Application()
    with ManagedServerLoop(application) as server:
        sessions = server.get_sessions('/')
        assert 0 == len(sessions)

        websocket_open(server.io_loop,
                       ws_url(server) + "?bokeh-protocol-version=1.0")

        sessions = server.get_sessions('/')
        assert 0 == len(sessions)

def test__use_provided_session_autoload():
    application = Application()
    with ManagedServerLoop(application) as server:
        sessions = server.get_sessions('/')
        assert 0 == len(sessions)

        expected = 'foo'
        response = http_get(server.io_loop,
                            autoload_url(server) + "&bokeh-session-id=" + expected)
        js = response.body
        sessionid = extract_sessionid_from_json(js)
        assert expected == sessionid

        sessions = server.get_sessions('/')
        assert 1 == len(sessions)
        assert expected == sessions[0].id

def test__use_provided_session_doc():
    application = Application()
    with ManagedServerLoop(application) as server:
        sessions = server.get_sessions('/')
        assert 0 == len(sessions)

        expected = 'foo'
        response = http_get(server.io_loop,
                            url(server) + "?bokeh-session-id=" + expected)
        html = response.body
        sessionid = extract_sessionid_from_json(html)
        assert expected == sessionid

        sessions = server.get_sessions('/')
        assert 1 == len(sessions)
        assert expected == sessions[0].id

def test__use_provided_session_websocket():
    application = Application()
    with ManagedServerLoop(application) as server:
        sessions = server.get_sessions('/')
        assert 0 == len(sessions)

        expected = 'foo'
        url = ws_url(server) + \
              "?bokeh-protocol-version=1.0" + \
              "&bokeh-session-id=" + expected
        websocket_open(server.io_loop,
                       url)

        sessions = server.get_sessions('/')
        assert 1 == len(sessions)
        assert expected == sessions[0].id

def test__autocreate_signed_session_autoload():
    application = Application()
    with ManagedServerLoop(application, sign_sessions=True, secret_key='foo') as server:
        sessions = server.get_sessions('/')
        assert 0 == len(sessions)

        response = http_get(server.io_loop,
                            autoload_url(server))
        js = response.body
        sessionid = extract_sessionid_from_json(js)

        sessions = server.get_sessions('/')
        assert 1 == len(sessions)
        assert sessionid == sessions[0].id

        assert check_session_id_signature(sessionid, signed=True, secret_key='foo')

def test__autocreate_signed_session_doc():
    application = Application()
    with ManagedServerLoop(application, sign_sessions=True, secret_key='foo') as server:
        sessions = server.get_sessions('/')
        assert 0 == len(sessions)

        response = http_get(server.io_loop,
                            url(server))
        html = response.body
        sessionid = extract_sessionid_from_json(html)

        sessions = server.get_sessions('/')
        assert 1 == len(sessions)
        assert sessionid == sessions[0].id

        assert check_session_id_signature(sessionid, signed=True, secret_key='foo')

def test__reject_unsigned_session_autoload():
    application = Application()
    with ManagedServerLoop(application, sign_sessions=True, secret_key='bar') as server:
        sessions = server.get_sessions('/')
        assert 0 == len(sessions)

        expected = 'foo'
        with (pytest.raises(HTTPError)) as info:
            http_get(server.io_loop,
                     autoload_url(server) + "&bokeh-session-id=" + expected)
        assert 'Invalid session ID' in repr(info.value)

        sessions = server.get_sessions('/')
        assert 0 == len(sessions)

def test__reject_unsigned_session_doc():
    application = Application()
    with ManagedServerLoop(application, sign_sessions=True, secret_key='bar') as server:
        sessions = server.get_sessions('/')
        assert 0 == len(sessions)

        expected = 'foo'
        with (pytest.raises(HTTPError)) as info:
            http_get(server.io_loop, url(server) + "?bokeh-session-id=" + expected)
        assert 'Invalid session ID' in repr(info.value)

        sessions = server.get_sessions('/')
        assert 0 == len(sessions)

def test__reject_unsigned_session_websocket():
    application = Application()
    with ManagedServerLoop(application, sign_sessions=True, secret_key='bar') as server:
        sessions = server.get_sessions('/')
        assert 0 == len(sessions)

        expected = 'foo'
        url = ws_url(server) + \
              "?bokeh-protocol-version=1.0" + \
              "&bokeh-session-id=" + expected
        websocket_open(server.io_loop,
                       url)

        sessions = server.get_sessions('/')
        assert 0 == len(sessions)

def test__no_generate_session_autoload():
    application = Application()
    with ManagedServerLoop(application, generate_session_ids=False) as server:
        sessions = server.get_sessions('/')
        assert 0 == len(sessions)

        with (pytest.raises(HTTPError)) as info:
            http_get(server.io_loop, autoload_url(server))
        assert 'No bokeh-session-id provided' in repr(info.value)

        sessions = server.get_sessions('/')
        assert 0 == len(sessions)

def test__no_generate_session_doc():
    application = Application()
    with ManagedServerLoop(application, generate_session_ids=False) as server:
        sessions = server.get_sessions('/')
        assert 0 == len(sessions)

        with (pytest.raises(HTTPError)) as info:
            http_get(server.io_loop, url(server))
        assert 'No bokeh-session-id provided' in repr(info.value)

        sessions = server.get_sessions('/')
        assert 0 == len(sessions)

def test__server_multiple_processes():
    with mock.patch('tornado.process.fork_processes') as tornado_fp:
        application = Application()
        with ManagedServerLoop(application, num_procs=3):
            pass

        tornado_fp.assert_called_with(3)

def test__existing_ioloop_with_multiple_processes_exception():
    application = Application()
    ioloop_instance = IOLoop.instance() ; ioloop_instance # silence flake8
    with pytest.raises(RuntimeError):
        with ManagedServerLoop(application, num_procs=3):
            pass

<<<<<<< HEAD
def test__actual_port_number():
    application = Application()
    with ManagedServerLoop(application, port=0) as server:
        port = server.port
        assert port > 0
        http_get(server.io_loop, url(server))
=======

def test__ioloop_not_forcibly_stopped():
    # Issue #5494
    application = Application()
    loop = IOLoop()
    loop.make_current()
    server = Server(application, ioloop=loop)
    server.start()
    result = []

    def f():
        server.unlisten()
        server.stop()
        # If server.stop() were to stop the Tornado IO loop,
        # g() wouldn't be called and `result` would remain empty.
        loop.add_timeout(timedelta(seconds=0.01), g)

    def g():
        result.append(None)
        loop.stop()

    loop.add_callback(f)
    loop.start()
    assert result == [None]
>>>>>>> b08642db
<|MERGE_RESOLUTION|>--- conflicted
+++ resolved
@@ -531,14 +531,12 @@
         with ManagedServerLoop(application, num_procs=3):
             pass
 
-<<<<<<< HEAD
 def test__actual_port_number():
     application = Application()
     with ManagedServerLoop(application, port=0) as server:
         port = server.port
         assert port > 0
         http_get(server.io_loop, url(server))
-=======
 
 def test__ioloop_not_forcibly_stopped():
     # Issue #5494
@@ -562,5 +560,4 @@
 
     loop.add_callback(f)
     loop.start()
-    assert result == [None]
->>>>>>> b08642db
+    assert result == [None]