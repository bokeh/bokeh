
from flask import (
    render_template, request, send_from_directory,
    abort, jsonify, Response, redirect
)

import os
import uuid
from six import string_types

from .bbauth import check_read_authentication_and_create_client


from ..models import user
from ..models import docs
from ..models import convenience as mconv
from ... import protocol
from ...exceptions import DataIntegrityException
from ..views import make_json
from ..crossdomain import crossdomain
from ..app import bokeh_app

@bokeh_app.route('/bokeh/ping')
def ping():
    #test route, to know if the server is up
    return "pong"

@bokeh_app.route('/bokeh/')
def index(*unused_all, **kwargs):
    bokehuser = bokeh_app.current_user()
    if not bokehuser:
        return redirect("/bokeh/login")
    return render_template('bokeh.html',
                           splitjs=bokeh_app.splitjs,
                           username=bokehuser.username,
                           title="Bokeh Documents for %s" % bokehuser.username
                           )

@bokeh_app.route('/')
def welcome(*unused_all, **kwargs):
    return redirect("/bokeh/")

@bokeh_app.route('/bokeh/favicon.ico')
def favicon():
    return send_from_directory(os.path.join(bokeh_app.root_path, 'static'),
                               'favicon.ico', mimetype='image/x-icon')

def _makedoc(redisconn, u, title):
    docid = str(uuid.uuid4())
    if isinstance(u, string_types):
        u = user.User.load(redisconn, u)
    sess = bokeh_app.backbone_storage.get_session(docid)
    u.add_doc(docid, title)
    doc = docs.new_doc(bokeh_app, docid,
                       title, sess,
                       rw_users=[u.username])
    u.save(redisconn)
    return doc

@bokeh_app.route('/bokeh/doc', methods=['POST'])
@bokeh_app.route('/bokeh/doc/', methods=['POST'])
def makedoc():
    if request.json:
        title = request.json['title']
    else:
        title = request.values['title']
    bokehuser = bokeh_app.current_user()
    try:
        _makedoc(bokeh_app.servermodel_storage, bokehuser, title)
    except DataIntegrityException as e:
        return abort(409, e.message)
    jsonstring = protocol.serialize_web(bokehuser.to_public_json())
    msg = protocol.serialize_web({'msgtype' : 'docchange'})
    bokeh_app.wsmanager.send("bokehuser:" + bokehuser.username, msg)
    return make_json(jsonstring)

@bokeh_app.route('/bokeh/doc/<docid>', methods=['delete'])
@bokeh_app.route('/bokeh/doc/<docid>/', methods=['delete'])
def deletedoc(docid):
    bokehuser = bokeh_app.current_user()
    try:
        bokehuser.remove_doc(docid)
        bokehuser.save(bokeh_app.servermodel_storage)
    except DataIntegrityException as e:
        return abort(409, e.message)
    jsonstring = protocol.serialize_web(bokehuser.to_public_json())
    msg = protocol.serialize_web({'msgtype' : 'docchange'})
    bokeh_app.wsmanager.send("bokehuser:" + bokehuser.username, msg)
    return make_json(jsonstring)

@bokeh_app.route('/bokeh/getdocapikey/<docid>')
def get_doc_api_key(docid):
    doc = docs.Doc.load(bokeh_app.servermodel_storage, docid)
    if mconv.can_write_from_request(doc, request, bokeh_app):
        return jsonify({'apikey' : doc.apikey})
    elif mconv.can_write_from_request(doc, request, bokeh_app):
        return jsonify({'readonlyapikey' : doc.readonlyapikey})
    else:
        return abort(401)

@bokeh_app.route('/bokeh/userinfo/')
def get_user():
    bokehuser = bokeh_app.current_user()
    if not bokehuser:
        abort(403)
    content = protocol.serialize_web(bokehuser.to_public_json())
    return make_json(content)

def _make_test_plot_file(username, userapikey, url):
    lines = ["from bokeh import mpl",
             "p = mpl.PlotClient(username='%s', serverloc='%s', userapikey='%s')" % (username, url, userapikey)]
    return "\n".join(lines)

@bokeh_app.route('/bokeh/doc/<docid>/', methods=['GET', 'OPTIONS'])
@bokeh_app.route('/bokeh/bokehinfo/<docid>/', methods=['GET', 'OPTIONS'])
@crossdomain(origin="*", headers=['BOKEH-API-KEY', 'Continuum-Clientid'])
@check_read_authentication_and_create_client
def get_bokeh_info(docid):
    return _get_bokeh_info(docid)

def _get_bokeh_info(docid):
    doc = docs.Doc.load(bokeh_app.servermodel_storage, docid)
    sess = bokeh_app.backbone_storage.get_session(docid)
    sess.load_all()
    sess.prune()
    all_models = sess._models.values()
    print("num models", len(all_models))
    all_models = sess.broadcast_attrs(all_models)
    returnval = {'plot_context_ref' : doc.plot_context_ref,
                 'docid' : docid,
                 'all_models' : all_models,
                 'apikey' : doc.apikey}
    returnval = sess.serialize(returnval)
    result = make_json(returnval,
                       headers={"Access-Control-Allow-Origin": "*"})
    return result

@bokeh_app.route('/bokeh/doc/<title>/show', methods=['GET', 'OPTIONS'])
@crossdomain(origin="*", headers=['BOKEH-API-KEY', 'Continuum-Clientid'])
def show_doc_by_title(title):
    bokehuser = bokeh_app.current_user()
    docs = [ doc for doc in bokehuser.docs if doc['title'] == title ]
    doc = docs[0] if len(docs) != 0 else abort(404)
    docid = doc['docid']
    return render_template('show.html', title=title, docid=docid, splitjs=bokeh_app.splitjs)

@bokeh_app.route('/bokeh/doc/', methods=['GET', 'OPTIONS'])
@crossdomain(origin="*", headers=['BOKEH-API-KEY', 'Continuum-Clientid'])
def doc_by_title():
    if request.json:
        title = request.json['title']
    else:
        title = request.values['title']
    bokehuser = bokeh_app.current_user()
    docs = [doc for doc in bokehuser.docs if doc['title'] == title]
    if len(docs) == 0:
        try:
            doc = _makedoc(bokeh_app.servermodel_storage, bokehuser, title)
            docid = doc.docid
        except DataIntegrityException as e:
            return abort(409, e.message)
        msg = protocol.serialize_web({'msgtype' : 'docchange'})
        bokeh_app.wsmanager.send("bokehuser:" + bokehuser.username, msg)
    else:
        doc = docs[0]
        docid = doc['docid']
    return get_bokeh_info(docid)

# need to rethink public publishing
# @bokeh_app.route('/bokeh/publicbokehinfo/<docid>')
# def get_public_bokeh_info(docid):
#     doc = docs.Doc.load(bokeh_app.servermodel_storage, docid)
#     plot_context_ref = doc.plot_context_ref
#     all_models = docs.prune_and_get_valid_models(bokeh_app.servermodel_storage,
#                                                  bokeh_app.collections,
#                                                  docid)
#     public_models = [x for x in all_models if x.get('public', False)]
#     if len(public_models) == 0:
#         return False
#     all_models_json = [x.to_broadcast_json() for x in all_models]
#     returnval = {'plot_context_ref' : plot_context_ref,
#                  'docid' : docid,
#                  'all_models' : all_models_json,
#                  }
#     returnval = protocol.serialize_web(returnval)
#     #return returnval

#     return (returnval, "200",
#             {"Access-Control-Allow-Origin": "*"})


@bokeh_app.route('/bokeh/sampleerror')
def sampleerror():
    return 1 + "sdf"

@bokeh_app.route("/bokeh/embed.js")
def embed_js():
    """this is a templatized version of embed.js.  The main point of the
    template is to inject the host that the bokeh server is running on

    """
    import jinja2
    t_file = os.path.join(
        os.path.dirname(
            os.path.abspath(__file__)), "..", "..", "templates", "embed_direct.js")
    with open(t_file) as f:
        template = jinja2.Template(f.read())
        rendered = template.render(
            host=request.host,
            bokehJS_url="http://%s/static/js/bokeh.js" % request.host,
            bokehCSS_url="http://%s/static/css/bokeh.css"  % request.host)
<<<<<<< HEAD
=======

>>>>>>> 0f8fff5e

        return  Response(rendered, "200",
            {'Content-Type':'application/javascript'})

<|MERGE_RESOLUTION|>--- conflicted
+++ resolved
@@ -209,11 +209,6 @@
             host=request.host,
             bokehJS_url="http://%s/static/js/bokeh.js" % request.host,
             bokehCSS_url="http://%s/static/css/bokeh.css"  % request.host)
-<<<<<<< HEAD
-=======
-
->>>>>>> 0f8fff5e
-
         return  Response(rendered, "200",
             {'Content-Type':'application/javascript'})
 
