--- conflicted
+++ resolved
@@ -106,16 +106,10 @@
 
 def start_app(port=PORT, verbose=False):
     global http_server
-    http_server = make_server('', PORT, app)
+    http_server = make_server('', port, app)
     start_services()
-<<<<<<< HEAD
-    http_server = WSGIServer(('', port), app, handler_class=WebSocketHandler)
     print("Starting Bokeh plot server on port %d..." % port)
     print("View http://localhost:%d/bokeh to see plots\n" % port)
-=======
-    print("\nStarting Bokeh plot server on port %d..." % PORT)
-    print("View http://localhost:%d/bokeh to see plots\n" % PORT)
->>>>>>> 4560d5df
     http_server.serve_forever()
 
 #database
