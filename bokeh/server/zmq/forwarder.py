--- conflicted
+++ resolved
@@ -24,12 +24,7 @@
 class Forwarder(object):
 
     def __init__(self, ctx, input_addr, output_addr):
-<<<<<<< HEAD
-        self.ctx = ctx
-        self.device = ThreadDevice(zmq.FORWARDER, in_type=zmq.SUB, out_type=zmq.PUB)
-=======
         self.device = ThreadDevice(ctx, zmq.FORWARDER, in_type=zmq.SUB, out_type=zmq.PUB)
->>>>>>> c18f365b
         self.device.bind_in(input_addr)
         self.device.bind_out(output_addr)
         self.device.setsockopt_in(zmq.SUBSCRIBE, b"")
