''' Provides a Server which instantiates Application instances as clients connect

'''
from __future__ import absolute_import, print_function

import atexit
import logging
log = logging.getLogger(__name__)
import signal
import sys

from tornado.httpserver import HTTPServer
<<<<<<< HEAD
from tornado import netutil
=======
from tornado.ioloop import IOLoop
>>>>>>> b08642db

from .tornado import BokehTornado

from bokeh import __version__

from bokeh.application import Application

from bokeh.resources import DEFAULT_SERVER_PORT

def _create_hosts_whitelist(host_list, port):
    if not host_list:
        return ['localhost:' + str(port)]

    hosts = []
    for host in host_list:
        if '*' in host:
            log.warning('Host wildcard %r can expose the application to HTTP '
                        'host header attacks. Host wildcard should only be '
                        'used for testing purpose.', host)
        if host == '*':
            # do not append the :80 port suffix in that case: any port is
            # accepted
            hosts.append(host)
            continue
        parts = host.split(':')
        if len(parts) == 1:
            if parts[0] == "":
                raise ValueError("Empty host value")
            hosts.append(host+":80")
        elif len(parts) == 2:
            try:
                int(parts[1])
            except ValueError:
                raise ValueError("Invalid port in host value: %s" % host)
            if parts[0] == "":
                raise ValueError("Empty host value")
            hosts.append(host)
        else:
            raise ValueError("Invalid host value: %s" % host)
    return hosts


def _bind_sockets(address, port):
    '''Like tornado.netutil.bind_sockets(), but also returns the
    assigned port number.
    '''
    ss = netutil.bind_sockets(port=port or 0, address=address)
    assert len(ss)
    ports = {s.getsockname()[1] for s in ss}
    assert len(ports) == 1, "Multiple ports assigned??"
    actual_port = ports.pop()
    if port:
        assert actual_port == port
    return ss, actual_port


class Server(object):
    ''' A Server which creates a new Session for each connection, using an Application to initialize each Session.

    Args:
        applications (dict of str: bokeh.application.Application) or bokeh.application.Application:
            mapping from URL paths to Application instances, or a single Application to put at the root URL
            The Application is a factory for Document, with a new Document initialized for each Session.
            Each application should be identified by a path meant to go in a URL, like "/" or "/foo"
    Kwargs:
        num_procs (str):
            Number of worker processes for an app. Default to one. Using 0 will autodetect number of cores
    '''

    def __init__(self, applications, io_loop=None, **kwargs):
        log.info("Starting Bokeh server version %s" % __version__)

        if isinstance(applications, Application):
            self._applications = { '/' : applications }
        else:
            self._applications = applications

        tornado_kwargs = { key: kwargs[key] for key in ['extra_patterns',
                                                        'secret_key',
                                                        'sign_sessions',
                                                        'generate_session_ids',
                                                        'keep_alive_milliseconds',
                                                        'check_unused_sessions_milliseconds',
                                                        'unused_session_lifetime_milliseconds',
                                                        'stats_log_frequency_milliseconds']
                           if key in kwargs }

        prefix = kwargs.get('prefix')
        if prefix is None:
            prefix = ""
        prefix = prefix.strip("/")
        if prefix:
            prefix = "/" + prefix
        self._prefix = prefix

<<<<<<< HEAD
        port = kwargs.get('port', DEFAULT_SERVER_PORT)
        self._address = kwargs.get('address') or None
=======
        self._port = DEFAULT_SERVER_PORT
        if 'port' in kwargs:
            self._port = kwargs['port']

        self._started = False
        self._stopped = False

        if io_loop is None:
            io_loop = IOLoop.current()
        self._loop = io_loop

        tornado_kwargs['io_loop'] = io_loop
        tornado_kwargs['hosts'] = _create_hosts_whitelist(kwargs.get('host'), self._port)
        tornado_kwargs['extra_websocket_origins'] = _create_hosts_whitelist(kwargs.get('allow_websocket_origin'), self._port)
        tornado_kwargs['use_index'] = kwargs.get('use_index', True)
        tornado_kwargs['redirect_root'] = kwargs.get('redirect_root', True)

        self._tornado = BokehTornado(self._applications, self.prefix, **tornado_kwargs)
        self._http = HTTPServer(self._tornado, xheaders=kwargs.get('use_xheaders', False))
        self._address = None

        if 'address' in kwargs:
            self._address = kwargs['address']
>>>>>>> b08642db

        self._num_procs = kwargs.get('num_procs', 1)
        if self._num_procs != 1:
            assert all(app.safe_to_fork for app in self._applications.values()), (
                      'User code has ran before attempting to run multiple '
                      'processes. This is considered an unsafe operation.')

        sockets, self._port = _bind_sockets(self._address, port)
        try:
            tornado_kwargs['hosts'] = _create_hosts_whitelist(kwargs.get('host'), self._port)
            tornado_kwargs['extra_websocket_origins'] = _create_hosts_whitelist(kwargs.get('allow_websocket_origin'), self._port)
            tornado_kwargs['use_index'] = kwargs.get('use_index', True)
            tornado_kwargs['redirect_root'] = kwargs.get('redirect_root', True)

            self._tornado = BokehTornado(self._applications, self.prefix, **tornado_kwargs)
            self._tornado.initialize(**tornado_kwargs)
            self._http = HTTPServer(self._tornado, xheaders=kwargs.get('use_xheaders', False))
            self._http.start(self._num_procs)
            self._http.add_sockets(sockets)

        except Exception:
            for s in sockets:
                s.close()
            raise

    @property
    def port(self):
        '''The actual port number the server is listening on for HTTP
        requests.
        '''
        return self._port

    @property
    def address(self):
        '''The address the server is listening on for HTTP requests
        (may be empty or None).
        '''
        return self._address

    @property
    def prefix(self):
        return self._prefix

    @property
    def io_loop(self):
        return self._loop

    def start(self):
        ''' Start the Bokeh Server and its background tasks.

        Notes:
            This method does not block and does not affect the state of
            the Tornado I/O loop.  You must start and stop the loop yourself.
        '''
        assert not self._started, "Already started"
        self._started = True
        self._tornado.start()

    def stop(self, wait=True):
        ''' Stop the Bokeh Server.

        Args:
            fast (boolean): whether to wait for orderly cleanup (default: True)

        Returns:
            None
        '''
        assert not self._stopped, "Already stopped"
        self._stopped = True
        self._tornado.stop(wait)

    def run_until_shutdown(self):
        ''' Run the Bokeh Server until shutdown is requested by the user,
        either via a Keyboard interrupt (Ctrl-C) or SIGTERM.
        '''
        if not self._started:
            self.start()
        # Install shutdown hooks
        atexit.register(self._atexit)
        signal.signal(signal.SIGTERM, self._sigterm)
        try:
            self._loop.start()
        except KeyboardInterrupt:
            print("\nInterrupted, shutting down")
        self.stop()

    _atexit_ran = False
    def _atexit(self):
        if self._atexit_ran:
            return
        self._atexit_ran = True

        log.debug("Shutdown: cleaning up")
        if not self._stopped:
            self.stop(wait=False)

    def _sigterm(self, signum, frame):
        print("Received signal %d, shutting down" % (signum,))
        # Tell self._loop.start() to return.
        self._loop.add_callback_from_signal(self._loop.stop)

    def unlisten(self):
        '''Stop listening on ports (Server will no longer be usable after calling this)

        Returns:
            None
        '''
        self._http.close_all_connections()
        self._http.stop()

    def get_session(self, app_path, session_id):
        '''Gets a session by name (session must already exist)'''

        return self._tornado.get_session(app_path, session_id)

    def get_sessions(self, app_path):
        '''Gets all live sessions for an application.'''

        return self._tornado.get_sessions(app_path)

    def show(self, app_path, browser=None, new='tab'):
        ''' Opens an app in a browser window or tab.

            Useful for testing server applications on your local desktop but
            should not call when running bokeh-server on an actual server.

        Args:
            app_path (str) : the app path to open
                The part of the URL after the hostname:port, with leading slash.

            browser (str, optional) : browser to show with (default: None)
                For systems that support it, the **browser** argument allows
                specifying which browser to display in, e.g. "safari", "firefox",
                "opera", "windows-default" (see the ``webbrowser`` module
                documentation in the standard lib for more details).

            new (str, optional) : window or tab (default: "tab")
                If ``new`` is 'tab', then opens a new tab.
                If ``new`` is 'window', then opens a new window.

        Returns:
            None
        '''
        if not app_path.startswith("/"):
            raise ValueError("app_path must start with a /")
        from bokeh.util.browser import view
        url = "http://localhost:%d%s%s" % (self.port, self.prefix, app_path)
        view(url, browser=browser, new=new)<|MERGE_RESOLUTION|>--- conflicted
+++ resolved
@@ -10,11 +10,8 @@
 import sys
 
 from tornado.httpserver import HTTPServer
-<<<<<<< HEAD
+from tornado.ioloop import IOLoop
 from tornado import netutil
-=======
-from tornado.ioloop import IOLoop
->>>>>>> b08642db
 
 from .tornado import BokehTornado
 
@@ -110,14 +107,6 @@
             prefix = "/" + prefix
         self._prefix = prefix
 
-<<<<<<< HEAD
-        port = kwargs.get('port', DEFAULT_SERVER_PORT)
-        self._address = kwargs.get('address') or None
-=======
-        self._port = DEFAULT_SERVER_PORT
-        if 'port' in kwargs:
-            self._port = kwargs['port']
-
         self._started = False
         self._stopped = False
 
@@ -125,19 +114,8 @@
             io_loop = IOLoop.current()
         self._loop = io_loop
 
-        tornado_kwargs['io_loop'] = io_loop
-        tornado_kwargs['hosts'] = _create_hosts_whitelist(kwargs.get('host'), self._port)
-        tornado_kwargs['extra_websocket_origins'] = _create_hosts_whitelist(kwargs.get('allow_websocket_origin'), self._port)
-        tornado_kwargs['use_index'] = kwargs.get('use_index', True)
-        tornado_kwargs['redirect_root'] = kwargs.get('redirect_root', True)
-
-        self._tornado = BokehTornado(self._applications, self.prefix, **tornado_kwargs)
-        self._http = HTTPServer(self._tornado, xheaders=kwargs.get('use_xheaders', False))
-        self._address = None
-
-        if 'address' in kwargs:
-            self._address = kwargs['address']
->>>>>>> b08642db
+        port = kwargs.get('port', DEFAULT_SERVER_PORT)
+        self._address = kwargs.get('address') or None
 
         self._num_procs = kwargs.get('num_procs', 1)
         if self._num_procs != 1:
@@ -147,6 +125,7 @@
 
         sockets, self._port = _bind_sockets(self._address, port)
         try:
+            tornado_kwargs['io_loop'] = io_loop
             tornado_kwargs['hosts'] = _create_hosts_whitelist(kwargs.get('host'), self._port)
             tornado_kwargs['extra_websocket_origins'] = _create_hosts_whitelist(kwargs.get('allow_websocket_origin'), self._port)
             tornado_kwargs['use_index'] = kwargs.get('use_index', True)
