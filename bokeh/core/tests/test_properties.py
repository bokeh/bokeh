from __future__ import absolute_import

import datetime
import unittest
import numpy as np
import pandas as pd
from copy import copy

import pytest

from bokeh.core.properties import (field, value,
    NumberSpec, ColorSpec, Bool, Int, Float, Complex, String,
    Regex, Seq, List, Dict, Tuple, Instance, Any, Interval, Either,
    Enum, Color, DashPattern, Size, Percent, Angle, AngleSpec, StringSpec,
<<<<<<< HEAD
    DistanceSpec, FontSize, FontSizeSpec, Override, Include, MinMaxBounds,
    DataDistanceSpec, ScreenDistanceSpec, ColumnData)
=======
    DistanceSpec, FontSizeSpec, Override, Include, MinMaxBounds,
    DataDistanceSpec, ScreenDistanceSpec, ColumnData, UnitsSpec)
>>>>>>> 6e3e21f1

from bokeh.core.property.containers import PropertyValueColumnData, PropertyValueDict, PropertyValueList

from bokeh.core.has_props import HasProps

from bokeh.models import Plot

class Basictest(unittest.TestCase):

    def test_simple_class(self):
        class Foo(HasProps):
            x = Int(12)
            y = String("hello")
            z = List(Int, [1, 2, 3])
            zz = Dict(String, Int)
            s = String(None)

        f = Foo()
        self.assertEqual(f.x, 12)
        self.assertEqual(f.y, "hello")
        self.assert_(np.array_equal(np.array([1, 2, 3]), f.z))
        self.assertEqual(f.s, None)


        self.assertEqual(set(["x", "y", "z", "zz", "s"]), f.properties())
        with_defaults = f.properties_with_values(include_defaults=True)
        self.assertDictEqual(dict(x=12, y="hello", z=[1,2,3], zz={}, s=None), with_defaults)
        without_defaults = f.properties_with_values(include_defaults=False)
        self.assertDictEqual(dict(), without_defaults)

        f.x = 18
        self.assertEqual(f.x, 18)

        f.y = "bar"
        self.assertEqual(f.y, "bar")

        without_defaults = f.properties_with_values(include_defaults=False)
        self.assertDictEqual(dict(x=18, y="bar"), without_defaults)

        f.z[0] = 100

        without_defaults = f.properties_with_values(include_defaults=False)
        self.assertDictEqual(dict(x=18, y="bar", z=[100,2,3]), without_defaults)

        f.zz = {'a': 10}

        without_defaults = f.properties_with_values(include_defaults=False)
        self.assertDictEqual(dict(x=18, y="bar", z=[100,2,3], zz={'a': 10}), without_defaults)

    def test_enum(self):
        class Foo(HasProps):
            x = Enum("blue", "red", "green")     # the first item is the default
            y = Enum("small", "medium", "large", default="large")

        f = Foo()
        self.assertEqual(f.x, "blue")
        self.assertEqual(f.y, "large")

        f.x = "red"
        self.assertEqual(f.x, "red")

        with self.assertRaises(ValueError):
            f.x = "yellow"

        f.y = "small"
        self.assertEqual(f.y, "small")

        with self.assertRaises(ValueError):
            f.y = "yellow"

    def test_inheritance(self):
        class Base(HasProps):
            x = Int(12)
            y = String("hello")

        class Child(Base):
            z = Float(3.14)

        c = Child()
        self.assertEqual(frozenset(['x', 'y', 'z']), frozenset(c.properties()))
        self.assertEqual(c.y, "hello")

    def test_set(self):
        class Foo(HasProps):
            x = Int(12)
            y = Enum("red", "blue", "green")
            z = String("blah")

        f = Foo()
        self.assertEqual(f.x, 12)
        self.assertEqual(f.y, "red")
        self.assertEqual(f.z, "blah")
        f.update(**dict(x=20, y="green", z="hello"))
        self.assertEqual(f.x, 20)
        self.assertEqual(f.y, "green")
        self.assertEqual(f.z, "hello")
        with self.assertRaises(ValueError):
            f.update(y="orange")

    def test_no_parens(self):
        class Foo(HasProps):
            x = Int
            y = Int()
        f = Foo()
        self.assertEqual(f.x, f.y)
        f.x = 13
        self.assertEqual(f.x, 13)

    def test_accurate_properties_sets(self):
        class Base(HasProps):
            num = Int(12)
            container = List(String)
            child = Instance(HasProps)

        class Mixin(HasProps):
            mixin_num = Int(12)
            mixin_container = List(String)
            mixin_child = Instance(HasProps)

        class Sub(Base, Mixin):
            sub_num = Int(12)
            sub_container = List(String)
            sub_child = Instance(HasProps)

        b = Base()
        self.assertEqual(set(["child"]),
                         b.properties_with_refs())
        self.assertEqual(set(["container"]),
                         b.properties_containers())
        self.assertEqual(set(["num", "container", "child"]),
                         b.properties())
        self.assertEqual(set(["num", "container", "child"]),
                         b.properties(with_bases=True))
        self.assertEqual(set(["num", "container", "child"]),
                         b.properties(with_bases=False))

        m = Mixin()
        self.assertEqual(set(["mixin_child"]),
                         m.properties_with_refs())
        self.assertEqual(set(["mixin_container"]),
                         m.properties_containers())
        self.assertEqual(set(["mixin_num", "mixin_container", "mixin_child"]),
                         m.properties())
        self.assertEqual(set(["mixin_num", "mixin_container", "mixin_child"]),
                         m.properties(with_bases=True))
        self.assertEqual(set(["mixin_num", "mixin_container", "mixin_child"]),
                         m.properties(with_bases=False))

        s = Sub()
        self.assertEqual(set(["child", "sub_child", "mixin_child"]),
                         s.properties_with_refs())
        self.assertEqual(set(["container", "sub_container", "mixin_container"]),
                         s.properties_containers())
        self.assertEqual(set(["num", "container", "child",
                              "mixin_num", "mixin_container", "mixin_child",
                              "sub_num", "sub_container", "sub_child"]),
                         s.properties())
        self.assertEqual(set(["num", "container", "child",
                              "mixin_num", "mixin_container", "mixin_child",
                              "sub_num", "sub_container", "sub_child"]),
                         s.properties(with_bases=True))
        self.assertEqual(set(["sub_num", "sub_container", "sub_child"]),
                         s.properties(with_bases=False))

        # verify caching
        self.assertIs(s.properties_with_refs(), s.properties_with_refs())
        self.assertIs(s.properties_containers(), s.properties_containers())
        self.assertIs(s.properties(), s.properties())
        self.assertIs(s.properties(with_bases=True), s.properties(with_bases=True))
        # this one isn't cached because we store it as a list __properties__ and wrap it
        # in a new set every time
        #self.assertIs(s.properties(with_bases=False), s.properties(with_bases=False))

    def test_accurate_dataspecs(self):
        class Base(HasProps):
            num = NumberSpec(12)
            not_a_dataspec = Float(10)

        class Mixin(HasProps):
            mixin_num = NumberSpec(14)

        class Sub(Base, Mixin):
            sub_num = NumberSpec(16)

        base = Base()
        mixin = Mixin()
        sub = Sub()

        self.assertEqual(set(["num"]), base.dataspecs())
        self.assertEqual(set(["mixin_num"]), mixin.dataspecs())
        self.assertEqual(set(["num", "mixin_num", "sub_num"]), sub.dataspecs())

        self.assertDictEqual(dict(num=base.lookup("num")), base.dataspecs_with_props())
        self.assertDictEqual(dict(mixin_num=mixin.lookup("mixin_num")), mixin.dataspecs_with_props())
        self.assertDictEqual(dict(num=sub.lookup("num"),
                                  mixin_num=sub.lookup("mixin_num"),
                                  sub_num=sub.lookup("sub_num")),
                             sub.dataspecs_with_props())

    def test_not_serialized(self):
        class NotSerialized(HasProps):
            x = Int(12, serialized=False)
            y = String("hello")

        o = NotSerialized()
        self.assertEqual(o.x, 12)
        self.assertEqual(o.y, 'hello')

        # non-serialized props are still in the list of props
        self.assertTrue('x' in o.properties())
        self.assertTrue('y' in o.properties())

        # but they aren't in the dict of props with values, since their
        # values are not important (already included in other values,
        # as with the _units properties)
        self.assertTrue('x' not in o.properties_with_values(include_defaults=True))
        self.assertTrue('y' in o.properties_with_values(include_defaults=True))
        self.assertTrue('x' not in o.properties_with_values(include_defaults=False))
        self.assertTrue('y' not in o.properties_with_values(include_defaults=False))

        o.x = 42
        o.y = 'world'

        self.assertTrue('x' not in o.properties_with_values(include_defaults=True))
        self.assertTrue('y' in o.properties_with_values(include_defaults=True))
        self.assertTrue('x' not in o.properties_with_values(include_defaults=False))
        self.assertTrue('y' in o.properties_with_values(include_defaults=False))

    def test_readonly(self):
        class Readonly(HasProps):
            x = Int(12, readonly=True)    # with default
            y = Int(readonly=True)        # without default
            z = String("hello")

        o = Readonly()
        self.assertEqual(o.x, 12)
        self.assertEqual(o.y, None)
        self.assertEqual(o.z, 'hello')

        # readonly props are still in the list of props
        self.assertTrue('x' in o.properties())
        self.assertTrue('y' in o.properties())
        self.assertTrue('z' in o.properties())

        # but they aren't in the dict of props with values
        self.assertTrue('x' not in o.properties_with_values(include_defaults=True))
        self.assertTrue('y' not in o.properties_with_values(include_defaults=True))
        self.assertTrue('z' in o.properties_with_values(include_defaults=True))
        self.assertTrue('x' not in o.properties_with_values(include_defaults=False))
        self.assertTrue('y' not in o.properties_with_values(include_defaults=False))
        self.assertTrue('z' not in o.properties_with_values(include_defaults=False))

        with self.assertRaises(RuntimeError):
            o.x = 7
        with self.assertRaises(RuntimeError):
            o.y = 7
        o.z = "xyz"

        self.assertEqual(o.x, 12)
        self.assertEqual(o.y, None)
        self.assertEqual(o.z, 'xyz')

    def test_include_defaults(self):
        class IncludeDefaultsTest(HasProps):
            x = Int(12)
            y = String("hello")

        o = IncludeDefaultsTest()
        self.assertEqual(o.x, 12)
        self.assertEqual(o.y, 'hello')

        self.assertTrue('x' in o.properties_with_values(include_defaults=True))
        self.assertTrue('y' in o.properties_with_values(include_defaults=True))
        self.assertTrue('x' not in o.properties_with_values(include_defaults=False))
        self.assertTrue('y' not in o.properties_with_values(include_defaults=False))

        o.x = 42
        o.y = 'world'

        self.assertTrue('x' in o.properties_with_values(include_defaults=True))
        self.assertTrue('y' in o.properties_with_values(include_defaults=True))
        self.assertTrue('x' in o.properties_with_values(include_defaults=False))
        self.assertTrue('y' in o.properties_with_values(include_defaults=False))

    def test_include_defaults_with_kwargs(self):
        class IncludeDefaultsKwargsTest(HasProps):
            x = Int(12)
            y = String("hello")

        o = IncludeDefaultsKwargsTest(x=14, y="world")
        self.assertEqual(o.x, 14)
        self.assertEqual(o.y, 'world')

        self.assertTrue('x' in o.properties_with_values(include_defaults=True))
        self.assertTrue('y' in o.properties_with_values(include_defaults=True))
        self.assertTrue('x' in o.properties_with_values(include_defaults=False))
        self.assertTrue('y' in o.properties_with_values(include_defaults=False))

    def test_include_defaults_set_to_same(self):
        class IncludeDefaultsSetToSameTest(HasProps):
            x = Int(12)
            y = String("hello")

        o = IncludeDefaultsSetToSameTest()

        self.assertTrue('x' in o.properties_with_values(include_defaults=True))
        self.assertTrue('y' in o.properties_with_values(include_defaults=True))
        self.assertTrue('x' not in o.properties_with_values(include_defaults=False))
        self.assertTrue('y' not in o.properties_with_values(include_defaults=False))

        # this should no-op
        o.x = 12
        o.y = "hello"

        self.assertTrue('x' in o.properties_with_values(include_defaults=True))
        self.assertTrue('y' in o.properties_with_values(include_defaults=True))
        self.assertTrue('x' not in o.properties_with_values(include_defaults=False))
        self.assertTrue('y' not in o.properties_with_values(include_defaults=False))

    def test_override_defaults(self):
        class FooBase(HasProps):
            x = Int(12)

        class FooSub(FooBase):
            x = Override(default=14)

        def func_default():
            return 16

        class FooSubSub(FooBase):
            x = Override(default=func_default)

        f_base = FooBase()
        f_sub = FooSub()
        f_sub_sub = FooSubSub()

        self.assertEqual(f_base.x, 12)
        self.assertEqual(f_sub.x, 14)
        self.assertEqual(f_sub_sub.x, 16)

        self.assertEqual(12, f_base.properties_with_values(include_defaults=True)['x'])
        self.assertEqual(14, f_sub.properties_with_values(include_defaults=True)['x'])
        self.assertEqual(16, f_sub_sub.properties_with_values(include_defaults=True)['x'])

        self.assertFalse('x' in f_base.properties_with_values(include_defaults=False))
        self.assertFalse('x' in f_sub.properties_with_values(include_defaults=False))
        self.assertFalse('x' in f_sub_sub.properties_with_values(include_defaults=False))

    def test_include_delegate(self):
        class IsDelegate(HasProps):
            x = Int(12)
            y = String("hello")

        class IncludesDelegateWithPrefix(HasProps):
            z = Include(IsDelegate, use_prefix=True)
            z_y = Int(57) # override the Include

        class IncludesDelegateWithoutPrefix(HasProps):
            z = Include(IsDelegate, use_prefix=False)
            y = Int(42) # override the Include

        class IncludesDelegateWithoutPrefixUsingOverride(HasProps):
            z = Include(IsDelegate, use_prefix=False)
            y = Override(default="world") # override the Include changing just the default

        o = IncludesDelegateWithoutPrefix()
        self.assertEqual(o.x, 12)
        self.assertEqual(o.y, 42)
        self.assertFalse(hasattr(o, 'z'))

        self.assertTrue('x' in o.properties_with_values(include_defaults=True))
        self.assertTrue('y' in o.properties_with_values(include_defaults=True))
        self.assertTrue('x' not in o.properties_with_values(include_defaults=False))
        self.assertTrue('y' not in o.properties_with_values(include_defaults=False))

        o = IncludesDelegateWithoutPrefixUsingOverride()
        self.assertEqual(o.x, 12)
        self.assertEqual(o.y, 'world')
        self.assertFalse(hasattr(o, 'z'))

        self.assertTrue('x' in o.properties_with_values(include_defaults=True))
        self.assertTrue('y' in o.properties_with_values(include_defaults=True))
        self.assertTrue('x' not in o.properties_with_values(include_defaults=False))
        self.assertTrue('y' not in o.properties_with_values(include_defaults=False))

        o2 = IncludesDelegateWithPrefix()
        self.assertEqual(o2.z_x, 12)
        self.assertEqual(o2.z_y, 57)
        self.assertFalse(hasattr(o2, 'z'))
        self.assertFalse(hasattr(o2, 'x'))
        self.assertFalse(hasattr(o2, 'y'))

        self.assertFalse('z' in o2.properties_with_values(include_defaults=True))
        self.assertFalse('x' in o2.properties_with_values(include_defaults=True))
        self.assertFalse('y' in o2.properties_with_values(include_defaults=True))
        self.assertTrue('z_x' in o2.properties_with_values(include_defaults=True))
        self.assertTrue('z_y' in o2.properties_with_values(include_defaults=True))
        self.assertTrue('z_x' not in o2.properties_with_values(include_defaults=False))
        self.assertTrue('z_y' not in o2.properties_with_values(include_defaults=False))

    # def test_kwargs_init(self):
    #     class Foo(HasProps):
    #         x = String
    #         y = Int
    #         z = Float
    #     f = Foo(x = "hello", y = 14)
    #     self.assertEqual(f.x, "hello")
    #     self.assertEqual(f.y, 14)

    #     with self.assertRaises(TypeError):
    #         # This should raise a TypeError: object.__init__() takes no parameters
    #         g = Foo(z = 3.14, q = "blah")

class TestNumberSpec(unittest.TestCase):

    def test_field(self):
        class Foo(HasProps):
            x = NumberSpec("xfield")
        f = Foo()
        self.assertEqual(f.x, "xfield")
        self.assertDictEqual(Foo.__dict__["x"].serializable_value(f), {"field": "xfield"})
        f.x = "my_x"
        self.assertEqual(f.x, "my_x")
        self.assertDictEqual(Foo.__dict__["x"].serializable_value(f), {"field": "my_x"})

    def test_value(self):
        class Foo(HasProps):
            x = NumberSpec("xfield")
        f = Foo()
        self.assertEqual(f.x, "xfield")
        f.x = 12
        self.assertEqual(f.x, 12)
        self.assertDictEqual(Foo.__dict__["x"].serializable_value(f), {"value": 12})
        f.x = 15
        self.assertEqual(f.x, 15)
        self.assertDictEqual(Foo.__dict__["x"].serializable_value(f), {"value": 15})
        f.x = dict(value=32)
        self.assertDictEqual(Foo.__dict__["x"].serializable_value(f), {"value": 32})
        f.x = None
        self.assertIs(Foo.__dict__["x"].serializable_value(f), None)

    def tests_accepts_timedelta(self):
        class Foo(HasProps):
            dt = NumberSpec("dt", accept_datetime=True)
            ndt = NumberSpec("ndt", accept_datetime=False)

        f = Foo()

        f.dt = datetime.timedelta(3, 54)
        self.assertEqual(f.dt, 259254000.0)

        # counts as number.Real out of the box
        f.dt = np.timedelta64(3000, "ms")
        self.assertEqual(f.dt, np.timedelta64(3000, "ms"))

        # counts as number.Real out of the box
        f.dt = pd.Timedelta("3000ms")
        self.assertEqual(f.dt, 3000.0)


        f.ndt = datetime.timedelta(3, 54)
        self.assertEqual(f.ndt, 259254000.0)

        # counts as number.Real out of the box
        f.ndt = np.timedelta64(3000, "ms")
        self.assertEqual(f.ndt, np.timedelta64(3000, "ms"))

        f.ndt = pd.Timedelta("3000ms")
        self.assertEqual(f.ndt, 3000.0)

    def test_accepts_datetime(self):
        class Foo(HasProps):
            dt = NumberSpec("dt", accept_datetime=True)
            ndt = NumberSpec("ndt", accept_datetime=False)

        f = Foo()

        f.dt = datetime.datetime(2016, 5, 11)
        self.assertEqual(f.dt, 1462924800000.0)

        f.dt = datetime.date(2016, 5, 11)
        self.assertEqual(f.dt, 1462924800000.0)

        f.dt = np.datetime64("2016-05-11")
        self.assertEqual(f.dt, 1462924800000.0)


        with self.assertRaises(ValueError):
            f.ndt = datetime.datetime(2016, 5, 11)

        with self.assertRaises(ValueError):
            f.ndt = datetime.date(2016, 5, 11)

        with self.assertRaises(ValueError):
            f.ndt = np.datetime64("2016-05-11")

    def test_default(self):
        class Foo(HasProps):
            y = NumberSpec(default=12)
        f = Foo()
        self.assertEqual(f.y, 12)
        self.assertDictEqual(Foo.__dict__["y"].serializable_value(f), {"value": 12})
        f.y = "y1"
        self.assertEqual(f.y, "y1")
        # Once we set a concrete value, the default is ignored, because it is unused
        f.y = 32
        self.assertEqual(f.y, 32)
        self.assertDictEqual(Foo.__dict__["y"].serializable_value(f), {"value": 32})

    def test_multiple_instances(self):
        class Foo(HasProps):
            x = NumberSpec("xfield")

        a = Foo()
        b = Foo()
        a.x = 13
        b.x = 14
        self.assertEqual(a.x, 13)
        self.assertEqual(b.x, 14)
        self.assertDictEqual(Foo.__dict__["x"].serializable_value(a), {"value": 13})
        self.assertDictEqual(Foo.__dict__["x"].serializable_value(b), {"value": 14})
        b.x = {"field": "x3"}
        self.assertDictEqual(Foo.__dict__["x"].serializable_value(a), {"value": 13})
        self.assertDictEqual(Foo.__dict__["x"].serializable_value(b), {"field": "x3"})

    def test_autocreate_no_parens(self):
        class Foo(HasProps):
            x = NumberSpec

        a = Foo()

        self.assertIs(a.x, None)
        a.x = 14
        self.assertEqual(a.x, 14)

    def test_set_from_json_keeps_mode(self):
        class Foo(HasProps):
            x = NumberSpec(default=None)

        a = Foo()

        self.assertIs(a.x, None)

        # set as a value
        a.x = 14
        self.assertEqual(a.x, 14)
        # set_from_json keeps the previous dict-ness or lack thereof
        a.set_from_json('x', dict(value=16))
        self.assertEqual(a.x, 16)
        # but regular assignment overwrites the previous dict-ness
        a.x = dict(value=17)
        self.assertDictEqual(a.x, dict(value=17))

        # set as a field
        a.x = "bar"
        self.assertEqual(a.x, "bar")
        # set_from_json keeps the previous dict-ness or lack thereof
        a.set_from_json('x', dict(field="foo"))
        self.assertEqual(a.x, "foo")
        # but regular assignment overwrites the previous dict-ness
        a.x = dict(field="baz")
        self.assertDictEqual(a.x, dict(field="baz"))

class TestFontSizeSpec(unittest.TestCase):
    def test_font_size_from_string(self):
        class Foo(HasProps):
            x = FontSizeSpec(default=None)

        css_units = "%|em|ex|ch|ic|rem|vw|vh|vi|vb|vmin|vmax|cm|mm|q|in|pc|pt|px"

        a = Foo()
        self.assertIs(a.x, None)

        for unit in css_units.split("|"):

            v = '10%s' % unit
            a.x = v
            self.assertEqual(a.x, v)
            self.assertEqual(a.lookup('x').serializable_value(a), dict(value=v))

            v = '10.2%s' % unit
            a.x = v
            self.assertEqual(a.x, v)
            self.assertEqual(a.lookup('x').serializable_value(a), dict(value=v))

            f = '_10%s' % unit
            a.x = f
            self.assertEqual(a.x, f)
            self.assertEqual(a.lookup('x').serializable_value(a), dict(field=f))

            f = '_10.2%s' % unit
            a.x = f
            self.assertEqual(a.x, f)
            self.assertEqual(a.lookup('x').serializable_value(a), dict(field=f))

        for unit in css_units.upper().split("|"):
            v = '10%s' % unit
            a.x = v
            self.assertEqual(a.x, v)
            self.assertEqual(a.lookup('x').serializable_value(a), dict(value=v))

            v = '10.2%s' % unit
            a.x = v
            self.assertEqual(a.x, v)
            self.assertEqual(a.lookup('x').serializable_value(a), dict(value=v))

            f = '_10%s' % unit
            a.x = f
            self.assertEqual(a.x, f)
            self.assertEqual(a.lookup('x').serializable_value(a), dict(field=f))

            f = '_10.2%s' % unit
            a.x = f
            self.assertEqual(a.x, f)
            self.assertEqual(a.lookup('x').serializable_value(a), dict(field=f))

    def test_bad_font_size_values(self):
        class Foo(HasProps):
            x = FontSizeSpec(default=None)

        a = Foo()

        with self.assertRaises(ValueError):
            a.x = "6"

        with self.assertRaises(ValueError):
            a.x = 6

        with self.assertRaises(ValueError):
            a.x = ""

    def test_fields(self):
        class Foo(HasProps):
            x = FontSizeSpec(default=None)

        a = Foo()

        a.x = "_120"
        self.assertEqual(a.x, "_120")

        a.x = dict(field="_120")
        self.assertEqual(a.x, dict(field="_120"))

        a.x = "foo"
        self.assertEqual(a.x, "foo")

        a.x = dict(field="foo")
        self.assertEqual(a.x, dict(field="foo"))

class TestAngleSpec(unittest.TestCase):
    def test_default_none(self):
        class Foo(HasProps):
            x = AngleSpec(None)

        a = Foo()

        self.assertIs(a.x, None)
        self.assertEqual(a.x_units, 'rad')
        a.x = 14
        self.assertEqual(a.x, 14)
        self.assertEqual(a.x_units, 'rad')

    def test_autocreate_no_parens(self):
        class Foo(HasProps):
            x = AngleSpec

        a = Foo()

        self.assertIs(a.x, None)
        self.assertEqual(a.x_units, 'rad')
        a.x = 14
        self.assertEqual(a.x, 14)
        self.assertEqual(a.x_units, 'rad')

    def test_default_value(self):
        class Foo(HasProps):
            x = AngleSpec(default=14)

        a = Foo()

        self.assertEqual(a.x, 14)
        self.assertEqual(a.x_units, 'rad')

    def test_setting_dict_sets_units(self):
        class Foo(HasProps):
            x = AngleSpec(default=14)

        a = Foo()

        self.assertEqual(a.x, 14)
        self.assertEqual(a.x_units, 'rad')

        a.x = { 'value' : 180, 'units' : 'deg' }
        self.assertDictEqual(a.x, { 'value' : 180 })
        self.assertEqual(a.x_units, 'deg')

    def test_setting_json_sets_units_keeps_dictness(self):
        class Foo(HasProps):
            x = AngleSpec(default=14)

        a = Foo()

        self.assertEqual(a.x, 14)
        self.assertEqual(a.x_units, 'rad')

        a.set_from_json('x', { 'value' : 180, 'units' : 'deg' })
        self.assertEqual(a.x, 180)
        self.assertEqual(a.x_units, 'deg')

    def test_setting_dict_does_not_modify_original_dict(self):
        class Foo(HasProps):
            x = AngleSpec(default=14)

        a = Foo()

        self.assertEqual(a.x, 14)
        self.assertEqual(a.x_units, 'rad')

        new_value = { 'value' : 180, 'units' : 'deg' }
        new_value_copy = copy(new_value)
        self.assertDictEqual(new_value_copy, new_value)

        a.x = new_value
        self.assertDictEqual(a.x, { 'value' : 180 })
        self.assertEqual(a.x_units, 'deg')

        self.assertDictEqual(new_value_copy, new_value)

class TestDistanceSpec(unittest.TestCase):
    def test_default_none(self):
        class Foo(HasProps):
            x = DistanceSpec(None)

        a = Foo()

        self.assertIs(a.x, None)
        self.assertEqual(a.x_units, 'data')
        a.x = 14
        self.assertEqual(a.x, 14)
        self.assertEqual(a.x_units, 'data')

    def test_autocreate_no_parens(self):
        class Foo(HasProps):
            x = DistanceSpec

        a = Foo()

        self.assertIs(a.x, None)
        self.assertEqual(a.x_units, 'data')
        a.x = 14
        self.assertEqual(a.x, 14)
        self.assertEqual(a.x_units, 'data')

    def test_default_value(self):
        class Foo(HasProps):
            x = DistanceSpec(default=14)

        a = Foo()

        self.assertEqual(a.x, 14)
        self.assertEqual(a.x_units, 'data')

class TestColorSpec(unittest.TestCase):

    def test_field(self):
        class Foo(HasProps):
            col = ColorSpec("colorfield")
        desc = Foo.__dict__["col"]
        f = Foo()
        self.assertEqual(f.col, "colorfield")
        self.assertDictEqual(desc.serializable_value(f), {"field": "colorfield"})
        f.col = "myfield"
        self.assertEqual(f.col, "myfield")
        self.assertDictEqual(desc.serializable_value(f), {"field": "myfield"})

    def test_field_default(self):
        class Foo(HasProps):
            col = ColorSpec(default="red")
        desc = Foo.__dict__["col"]
        f = Foo()
        self.assertEqual(f.col, "red")
        self.assertDictEqual(desc.serializable_value(f), {"value": "red"})
        f.col = "myfield"
        self.assertEqual(f.col, "myfield")
        self.assertDictEqual(desc.serializable_value(f), {"field": "myfield"})

    def test_default_tuple(self):
        class Foo(HasProps):
            col = ColorSpec(default=(128, 255, 124))
        desc = Foo.__dict__["col"]
        f = Foo()
        self.assertEqual(f.col, (128, 255, 124))
        self.assertDictEqual(desc.serializable_value(f), {"value": "rgb(128, 255, 124)"})

    def test_fixed_value(self):
        class Foo(HasProps):
            col = ColorSpec("gray")
        desc = Foo.__dict__["col"]
        f = Foo()
        self.assertEqual(f.col, "gray")
        self.assertDictEqual(desc.serializable_value(f), {"value": "gray"})

    def test_named_value(self):
        class Foo(HasProps):
            col = ColorSpec("colorfield")
        desc = Foo.__dict__["col"]
        f = Foo()

        f.col = "red"
        self.assertEqual(f.col, "red")
        self.assertDictEqual(desc.serializable_value(f), {"value": "red"})
        f.col = "forestgreen"
        self.assertEqual(f.col, "forestgreen")
        self.assertDictEqual(desc.serializable_value(f), {"value": "forestgreen"})

    def test_case_insensitive_named_value(self):
        class Foo(HasProps):
            col = ColorSpec("colorfield")
        desc = Foo.__dict__["col"]
        f = Foo()

        f.col = "RED"
        self.assertEqual(f.col, "RED")
        self.assertDictEqual(desc.serializable_value(f), {"value": "RED"})
        f.col = "ForestGreen"
        self.assertEqual(f.col, "ForestGreen")
        self.assertDictEqual(desc.serializable_value(f), {"value": "ForestGreen"})

    def test_named_value_set_none(self):
        class Foo(HasProps):
            col = ColorSpec("colorfield")
        desc = Foo.__dict__["col"]
        f = Foo()
        f.col = None
        self.assertDictEqual(desc.serializable_value(f), {"value": None})

    def test_named_value_unset(self):
        class Foo(HasProps):
            col = ColorSpec("colorfield")
        desc = Foo.__dict__["col"]
        f = Foo()
        self.assertDictEqual(desc.serializable_value(f), {"field": "colorfield"})

    def test_named_color_overriding_default(self):
        class Foo(HasProps):
            col = ColorSpec("colorfield")
        desc = Foo.__dict__["col"]
        f = Foo()
        f.col = "forestgreen"
        self.assertEqual(f.col, "forestgreen")
        self.assertDictEqual(desc.serializable_value(f), {"value": "forestgreen"})
        f.col = "myfield"
        self.assertEqual(f.col, "myfield")
        self.assertDictEqual(desc.serializable_value(f), {"field": "myfield"})

    def test_hex_value(self):
        class Foo(HasProps):
            col = ColorSpec("colorfield")
        desc = Foo.__dict__["col"]
        f = Foo()
        f.col = "#FF004A"
        self.assertEqual(f.col, "#FF004A")
        self.assertDictEqual(desc.serializable_value(f), {"value": "#FF004A"})
        f.col = "myfield"
        self.assertEqual(f.col, "myfield")
        self.assertDictEqual(desc.serializable_value(f), {"field": "myfield"})

    def test_tuple_value(self):
        class Foo(HasProps):
            col = ColorSpec("colorfield")
        desc = Foo.__dict__["col"]
        f = Foo()
        f.col = (128, 200, 255)
        self.assertEqual(f.col, (128, 200, 255))
        self.assertDictEqual(desc.serializable_value(f), {"value": "rgb(128, 200, 255)"})
        f.col = "myfield"
        self.assertEqual(f.col, "myfield")
        self.assertDictEqual(desc.serializable_value(f), {"field": "myfield"})
        f.col = (100, 150, 200, 0.5)
        self.assertEqual(f.col, (100, 150, 200, 0.5))
        self.assertDictEqual(desc.serializable_value(f), {"value": "rgba(100, 150, 200, 0.5)"})

    def test_set_dict(self):
        class Foo(HasProps):
            col = ColorSpec("colorfield")
        desc = Foo.__dict__["col"]
        f = Foo()
        f.col = {"field": "myfield"}
        self.assertDictEqual(f.col, {"field": "myfield"})

        f.col = "field2"
        self.assertEqual(f.col, "field2")
        self.assertDictEqual(desc.serializable_value(f), {"field": "field2"})

class TestDashPattern(unittest.TestCase):

    def test_named(self):
        class Foo(HasProps):
            pat = DashPattern
        f = Foo()

        self.assertEqual(f.pat, [])
        f.pat = "solid"
        self.assertEqual(f.pat, [])
        f.pat = "dashed"
        self.assertEqual(f.pat, [6])
        f.pat = "dotted"
        self.assertEqual(f.pat, [2, 4])
        f.pat = "dotdash"
        self.assertEqual(f.pat, [2, 4, 6, 4])
        f.pat = "dashdot"
        self.assertEqual(f.pat, [6, 4, 2, 4])

    def test_string(self):
        class Foo(HasProps):
            pat = DashPattern
        f = Foo()

        f.pat = ""
        self.assertEqual(f.pat, [])
        f.pat = "2"
        self.assertEqual(f.pat, [2])
        f.pat = "2 4"
        self.assertEqual(f.pat, [2, 4])
        f.pat = "2 4 6"
        self.assertEqual(f.pat, [2, 4, 6])

        with self.assertRaises(ValueError):
            f.pat = "abc 6"

    def test_list(self):
        class Foo(HasProps):
            pat = DashPattern
        f = Foo()

        f.pat = ()
        self.assertEqual(f.pat, ())
        f.pat = (2,)
        self.assertEqual(f.pat, (2,))
        f.pat = (2, 4)
        self.assertEqual(f.pat, (2, 4))
        f.pat = (2, 4, 6)
        self.assertEqual(f.pat, (2, 4, 6))

        with self.assertRaises(ValueError):
            f.pat = (2, 4.2)
        with self.assertRaises(ValueError):
            f.pat = (2, "a")

    def test_invalid(self):
        class Foo(HasProps):
            pat = DashPattern
        f = Foo()

        with self.assertRaises(ValueError):
            f.pat = 10
        with self.assertRaises(ValueError):
            f.pat = 10.1
        with self.assertRaises(ValueError):
            f.pat = {}


class Foo(HasProps):
    pass

class Bar(HasProps):
    pass

class Baz(HasProps):
    pass

class TestProperties(unittest.TestCase):

    def test_Any(self):
        prop = Any()

        self.assertTrue(prop.is_valid(None))
        self.assertTrue(prop.is_valid(False))
        self.assertTrue(prop.is_valid(True))
        self.assertTrue(prop.is_valid(0))
        self.assertTrue(prop.is_valid(1))
        self.assertTrue(prop.is_valid(0.0))
        self.assertTrue(prop.is_valid(1.0))
        self.assertTrue(prop.is_valid(1.0+1.0j))
        self.assertTrue(prop.is_valid(""))
        self.assertTrue(prop.is_valid(()))
        self.assertTrue(prop.is_valid([]))
        self.assertTrue(prop.is_valid({}))
        self.assertTrue(prop.is_valid(Foo()))

    def test_Bool(self):
        prop = Bool()

        self.assertTrue(prop.is_valid(None))
        self.assertTrue(prop.is_valid(False))
        self.assertTrue(prop.is_valid(True))
        self.assertFalse(prop.is_valid(0))
        self.assertFalse(prop.is_valid(1))
        self.assertFalse(prop.is_valid(0.0))
        self.assertFalse(prop.is_valid(1.0))
        self.assertFalse(prop.is_valid(1.0+1.0j))
        self.assertFalse(prop.is_valid(""))
        self.assertFalse(prop.is_valid(()))
        self.assertFalse(prop.is_valid([]))
        self.assertFalse(prop.is_valid({}))
        self.assertFalse(prop.is_valid(Foo()))

        self.assertTrue(prop.is_valid(np.bool8(False)))
        self.assertTrue(prop.is_valid(np.bool8(True)))
        self.assertFalse(prop.is_valid(np.int8(0)))
        self.assertFalse(prop.is_valid(np.int8(1)))
        self.assertFalse(prop.is_valid(np.int16(0)))
        self.assertFalse(prop.is_valid(np.int16(1)))
        self.assertFalse(prop.is_valid(np.int32(0)))
        self.assertFalse(prop.is_valid(np.int32(1)))
        self.assertFalse(prop.is_valid(np.int64(0)))
        self.assertFalse(prop.is_valid(np.int64(1)))
        self.assertFalse(prop.is_valid(np.uint8(0)))
        self.assertFalse(prop.is_valid(np.uint8(1)))
        self.assertFalse(prop.is_valid(np.uint16(0)))
        self.assertFalse(prop.is_valid(np.uint16(1)))
        self.assertFalse(prop.is_valid(np.uint32(0)))
        self.assertFalse(prop.is_valid(np.uint32(1)))
        self.assertFalse(prop.is_valid(np.uint64(0)))
        self.assertFalse(prop.is_valid(np.uint64(1)))
        self.assertFalse(prop.is_valid(np.float16(0)))
        self.assertFalse(prop.is_valid(np.float16(1)))
        self.assertFalse(prop.is_valid(np.float32(0)))
        self.assertFalse(prop.is_valid(np.float32(1)))
        self.assertFalse(prop.is_valid(np.float64(0)))
        self.assertFalse(prop.is_valid(np.float64(1)))
        self.assertFalse(prop.is_valid(np.complex64(1.0+1.0j)))
        self.assertFalse(prop.is_valid(np.complex128(1.0+1.0j)))
        if hasattr(np, "complex256"):
            self.assertFalse(prop.is_valid(np.complex256(1.0+1.0j)))

    def test_Int(self):
        prop = Int()

        self.assertTrue(prop.is_valid(None))
        # TODO: self.assertFalse(prop.is_valid(False))
        # TODO: self.assertFalse(prop.is_valid(True))
        self.assertTrue(prop.is_valid(0))
        self.assertTrue(prop.is_valid(1))
        self.assertFalse(prop.is_valid(0.0))
        self.assertFalse(prop.is_valid(1.0))
        self.assertFalse(prop.is_valid(1.0+1.0j))
        self.assertFalse(prop.is_valid(""))
        self.assertFalse(prop.is_valid(()))
        self.assertFalse(prop.is_valid([]))
        self.assertFalse(prop.is_valid({}))
        self.assertFalse(prop.is_valid(Foo()))

        # TODO: self.assertFalse(prop.is_valid(np.bool8(False)))
        # TODO: self.assertFalse(prop.is_valid(np.bool8(True)))
        self.assertTrue(prop.is_valid(np.int8(0)))
        self.assertTrue(prop.is_valid(np.int8(1)))
        self.assertTrue(prop.is_valid(np.int16(0)))
        self.assertTrue(prop.is_valid(np.int16(1)))
        self.assertTrue(prop.is_valid(np.int32(0)))
        self.assertTrue(prop.is_valid(np.int32(1)))
        self.assertTrue(prop.is_valid(np.int64(0)))
        self.assertTrue(prop.is_valid(np.int64(1)))
        self.assertTrue(prop.is_valid(np.uint8(0)))
        self.assertTrue(prop.is_valid(np.uint8(1)))
        self.assertTrue(prop.is_valid(np.uint16(0)))
        self.assertTrue(prop.is_valid(np.uint16(1)))
        self.assertTrue(prop.is_valid(np.uint32(0)))
        self.assertTrue(prop.is_valid(np.uint32(1)))
        self.assertTrue(prop.is_valid(np.uint64(0)))
        self.assertTrue(prop.is_valid(np.uint64(1)))
        self.assertFalse(prop.is_valid(np.float16(0)))
        self.assertFalse(prop.is_valid(np.float16(1)))
        self.assertFalse(prop.is_valid(np.float32(0)))
        self.assertFalse(prop.is_valid(np.float32(1)))
        self.assertFalse(prop.is_valid(np.float64(0)))
        self.assertFalse(prop.is_valid(np.float64(1)))
        self.assertFalse(prop.is_valid(np.complex64(1.0+1.0j)))
        self.assertFalse(prop.is_valid(np.complex128(1.0+1.0j)))
        if hasattr(np, "complex256"):
            self.assertFalse(prop.is_valid(np.complex256(1.0+1.0j)))

    def test_Float(self):
        prop = Float()

        self.assertTrue(prop.is_valid(None))
        # TODO: self.assertFalse(prop.is_valid(False))
        # TODO: self.assertFalse(prop.is_valid(True))
        self.assertTrue(prop.is_valid(0))
        self.assertTrue(prop.is_valid(1))
        self.assertTrue(prop.is_valid(0.0))
        self.assertTrue(prop.is_valid(1.0))
        self.assertFalse(prop.is_valid(1.0+1.0j))
        self.assertFalse(prop.is_valid(""))
        self.assertFalse(prop.is_valid(()))
        self.assertFalse(prop.is_valid([]))
        self.assertFalse(prop.is_valid({}))
        self.assertFalse(prop.is_valid(Foo()))

        # TODO: self.assertFalse(prop.is_valid(np.bool8(False)))
        # TODO: self.assertFalse(prop.is_valid(np.bool8(True)))
        self.assertTrue(prop.is_valid(np.int8(0)))
        self.assertTrue(prop.is_valid(np.int8(1)))
        self.assertTrue(prop.is_valid(np.int16(0)))
        self.assertTrue(prop.is_valid(np.int16(1)))
        self.assertTrue(prop.is_valid(np.int32(0)))
        self.assertTrue(prop.is_valid(np.int32(1)))
        self.assertTrue(prop.is_valid(np.int64(0)))
        self.assertTrue(prop.is_valid(np.int64(1)))
        self.assertTrue(prop.is_valid(np.uint8(0)))
        self.assertTrue(prop.is_valid(np.uint8(1)))
        self.assertTrue(prop.is_valid(np.uint16(0)))
        self.assertTrue(prop.is_valid(np.uint16(1)))
        self.assertTrue(prop.is_valid(np.uint32(0)))
        self.assertTrue(prop.is_valid(np.uint32(1)))
        self.assertTrue(prop.is_valid(np.uint64(0)))
        self.assertTrue(prop.is_valid(np.uint64(1)))
        self.assertTrue(prop.is_valid(np.float16(0)))
        self.assertTrue(prop.is_valid(np.float16(1)))
        self.assertTrue(prop.is_valid(np.float32(0)))
        self.assertTrue(prop.is_valid(np.float32(1)))
        self.assertTrue(prop.is_valid(np.float64(0)))
        self.assertTrue(prop.is_valid(np.float64(1)))
        self.assertFalse(prop.is_valid(np.complex64(1.0+1.0j)))
        self.assertFalse(prop.is_valid(np.complex128(1.0+1.0j)))
        if hasattr(np, "complex256"):
            self.assertFalse(prop.is_valid(np.complex256(1.0+1.0j)))

    def test_Complex(self):
        prop = Complex()

        self.assertTrue(prop.is_valid(None))
        # TODO: self.assertFalse(prop.is_valid(False))
        # TODO: self.assertFalse(prop.is_valid(True))
        self.assertTrue(prop.is_valid(0))
        self.assertTrue(prop.is_valid(1))
        self.assertTrue(prop.is_valid(0.0))
        self.assertTrue(prop.is_valid(1.0))
        self.assertTrue(prop.is_valid(1.0+1.0j))
        self.assertFalse(prop.is_valid(""))
        self.assertFalse(prop.is_valid(()))
        self.assertFalse(prop.is_valid([]))
        self.assertFalse(prop.is_valid({}))
        self.assertFalse(prop.is_valid(Foo()))

        # TODO: self.assertFalse(prop.is_valid(np.bool8(False)))
        # TODO: self.assertFalse(prop.is_valid(np.bool8(True)))
        self.assertTrue(prop.is_valid(np.int8(0)))
        self.assertTrue(prop.is_valid(np.int8(1)))
        self.assertTrue(prop.is_valid(np.int16(0)))
        self.assertTrue(prop.is_valid(np.int16(1)))
        self.assertTrue(prop.is_valid(np.int32(0)))
        self.assertTrue(prop.is_valid(np.int32(1)))
        self.assertTrue(prop.is_valid(np.int64(0)))
        self.assertTrue(prop.is_valid(np.int64(1)))
        self.assertTrue(prop.is_valid(np.uint8(0)))
        self.assertTrue(prop.is_valid(np.uint8(1)))
        self.assertTrue(prop.is_valid(np.uint16(0)))
        self.assertTrue(prop.is_valid(np.uint16(1)))
        self.assertTrue(prop.is_valid(np.uint32(0)))
        self.assertTrue(prop.is_valid(np.uint32(1)))
        self.assertTrue(prop.is_valid(np.uint64(0)))
        self.assertTrue(prop.is_valid(np.uint64(1)))
        self.assertTrue(prop.is_valid(np.float16(0)))
        self.assertTrue(prop.is_valid(np.float16(1)))
        self.assertTrue(prop.is_valid(np.float32(0)))
        self.assertTrue(prop.is_valid(np.float32(1)))
        self.assertTrue(prop.is_valid(np.float64(0)))
        self.assertTrue(prop.is_valid(np.float64(1)))
        self.assertTrue(prop.is_valid(np.complex64(1.0+1.0j)))
        self.assertTrue(prop.is_valid(np.complex128(1.0+1.0j)))
        if hasattr(np, "complex256"):
            self.assertTrue(prop.is_valid(np.complex256(1.0+1.0j)))

    def test_String(self):
        prop = String()

        self.assertTrue(prop.is_valid(None))

        self.assertFalse(prop.is_valid(False))
        self.assertFalse(prop.is_valid(True))
        self.assertFalse(prop.is_valid(0))
        self.assertFalse(prop.is_valid(1))
        self.assertFalse(prop.is_valid(0.0))
        self.assertFalse(prop.is_valid(1.0))
        self.assertFalse(prop.is_valid(1.0+1.0j))
        self.assertTrue(prop.is_valid(""))
        self.assertTrue(prop.is_valid("6"))
        self.assertFalse(prop.is_valid(()))
        self.assertFalse(prop.is_valid([]))
        self.assertFalse(prop.is_valid({}))
        self.assertFalse(prop.is_valid(Foo()))

    def test_FontSize(self):

        prop = FontSize()

        self.assertTrue(prop.is_valid(None))

        css_units = "%|em|ex|ch|ic|rem|vw|vh|vi|vb|vmin|vmax|cm|mm|q|in|pc|pt|px"

        for unit in css_units.split("|"):
            v = '10%s' % unit
            self.assertTrue(prop.is_valid(v))

            v = '10.2%s' % unit
            self.assertTrue(prop.is_valid(v))

            v = '_10%s' % unit
            self.assertFalse(prop.is_valid(v))

            v = '_10.2%s' % unit
            self.assertFalse(prop.is_valid(v))

        for unit in css_units.upper().split("|"):
            v = '10%s' % unit
            self.assertTrue(prop.is_valid(v))

            v = '10.2%s' % unit
            self.assertTrue(prop.is_valid(v))

            v = '_10%s' % unit
            self.assertFalse(prop.is_valid(v))

            v = '_10.2%s' % unit
            self.assertFalse(prop.is_valid(v))

        self.assertFalse(prop.is_valid(False))
        self.assertFalse(prop.is_valid(True))
        self.assertFalse(prop.is_valid(0))
        self.assertFalse(prop.is_valid(1))
        self.assertFalse(prop.is_valid(0.0))
        self.assertFalse(prop.is_valid(1.0))
        self.assertFalse(prop.is_valid(1.0+1.0j))
        self.assertFalse(prop.is_valid(""))
        self.assertFalse(prop.is_valid(()))
        self.assertFalse(prop.is_valid([]))
        self.assertFalse(prop.is_valid({}))
        self.assertFalse(prop.is_valid(Foo()))


    def test_Regex(self):
        with self.assertRaises(TypeError):
            prop = Regex()

        prop = Regex("^x*$")

        self.assertTrue(prop.is_valid(None))
        self.assertFalse(prop.is_valid(False))
        self.assertFalse(prop.is_valid(True))
        self.assertFalse(prop.is_valid(0))
        self.assertFalse(prop.is_valid(1))
        self.assertFalse(prop.is_valid(0.0))
        self.assertFalse(prop.is_valid(1.0))
        self.assertFalse(prop.is_valid(1.0+1.0j))
        self.assertTrue(prop.is_valid(""))
        self.assertFalse(prop.is_valid(()))
        self.assertFalse(prop.is_valid([]))
        self.assertFalse(prop.is_valid({}))
        self.assertFalse(prop.is_valid(Foo()))

    def test_Seq(self):
        with self.assertRaises(TypeError):
            prop = Seq()

        prop = Seq(Int)

        self.assertTrue(prop.is_valid(None))
        self.assertFalse(prop.is_valid(False))
        self.assertFalse(prop.is_valid(True))
        self.assertFalse(prop.is_valid(0))
        self.assertFalse(prop.is_valid(1))
        self.assertFalse(prop.is_valid(0.0))
        self.assertFalse(prop.is_valid(1.0))
        self.assertFalse(prop.is_valid(1.0+1.0j))
        self.assertFalse(prop.is_valid(""))
        self.assertTrue(prop.is_valid(()))
        self.assertTrue(prop.is_valid([]))
        self.assertTrue(prop.is_valid(np.array([])))
        self.assertFalse(prop.is_valid(set([])))
        self.assertFalse(prop.is_valid({}))
        self.assertTrue(prop.is_valid((1, 2)))
        self.assertTrue(prop.is_valid([1, 2]))
        self.assertTrue(prop.is_valid(np.array([1, 2])))
        self.assertFalse(prop.is_valid({1, 2}))
        self.assertFalse(prop.is_valid({1: 2}))
        self.assertFalse(prop.is_valid(Foo()))

        df = pd.DataFrame([1, 2])
        self.assertTrue(prop.is_valid(df.index))
        self.assertTrue(prop.is_valid(df.iloc[0]))

    def test_List(self):
        with self.assertRaises(TypeError):
            prop = List()

        prop = List(Int)

        self.assertTrue(prop.is_valid(None))
        self.assertFalse(prop.is_valid(False))
        self.assertFalse(prop.is_valid(True))
        self.assertFalse(prop.is_valid(0))
        self.assertFalse(prop.is_valid(1))
        self.assertFalse(prop.is_valid(0.0))
        self.assertFalse(prop.is_valid(1.0))
        self.assertFalse(prop.is_valid(1.0+1.0j))
        self.assertFalse(prop.is_valid(""))
        self.assertFalse(prop.is_valid(()))
        self.assertTrue(prop.is_valid([]))
        self.assertFalse(prop.is_valid({}))
        self.assertFalse(prop.is_valid(Foo()))

    def test_Dict(self):
        with self.assertRaises(TypeError):
            prop = Dict()

        prop = Dict(String, List(Int))

        self.assertTrue(prop.is_valid(None))
        self.assertFalse(prop.is_valid(False))
        self.assertFalse(prop.is_valid(True))
        self.assertFalse(prop.is_valid(0))
        self.assertFalse(prop.is_valid(1))
        self.assertFalse(prop.is_valid(0.0))
        self.assertFalse(prop.is_valid(1.0))
        self.assertFalse(prop.is_valid(1.0+1.0j))
        self.assertFalse(prop.is_valid(""))
        self.assertFalse(prop.is_valid(()))
        self.assertFalse(prop.is_valid([]))
        self.assertTrue(prop.is_valid({}))
        self.assertFalse(prop.is_valid(Foo()))

    def test_Tuple(self):
        with self.assertRaises(TypeError):
            prop = Tuple()

        with self.assertRaises(TypeError):
            prop = Tuple(Int)

        prop = Tuple(Int, String, List(Int))

        self.assertTrue(prop.is_valid(None))
        self.assertFalse(prop.is_valid(False))
        self.assertFalse(prop.is_valid(True))
        self.assertFalse(prop.is_valid(0))
        self.assertFalse(prop.is_valid(1))
        self.assertFalse(prop.is_valid(0.0))
        self.assertFalse(prop.is_valid(1.0))
        self.assertFalse(prop.is_valid(1.0+1.0j))
        self.assertFalse(prop.is_valid(""))
        self.assertFalse(prop.is_valid(()))
        self.assertFalse(prop.is_valid([]))
        self.assertFalse(prop.is_valid({}))
        self.assertFalse(prop.is_valid(Foo()))

        self.assertTrue(prop.is_valid((1, "", [1, 2, 3])))
        self.assertFalse(prop.is_valid((1.0, "", [1, 2, 3])))
        self.assertFalse(prop.is_valid((1, True, [1, 2, 3])))
        self.assertFalse(prop.is_valid((1, "", (1, 2, 3))))
        self.assertFalse(prop.is_valid((1, "", [1, 2, "xyz"])))

    def test_Instance(self):
        with self.assertRaises(TypeError):
            prop = Instance()

        prop = Instance(Foo)

        self.assertTrue(prop.is_valid(None))
        self.assertFalse(prop.is_valid(False))
        self.assertFalse(prop.is_valid(True))
        self.assertFalse(prop.is_valid(0))
        self.assertFalse(prop.is_valid(1))
        self.assertFalse(prop.is_valid(0.0))
        self.assertFalse(prop.is_valid(1.0))
        self.assertFalse(prop.is_valid(1.0+1.0j))
        self.assertFalse(prop.is_valid(""))
        self.assertFalse(prop.is_valid(()))
        self.assertFalse(prop.is_valid([]))
        self.assertFalse(prop.is_valid({}))
        self.assertTrue(prop.is_valid(Foo()))

        self.assertFalse(prop.is_valid(Bar()))
        self.assertFalse(prop.is_valid(Baz()))

    def test_Instance_from_json(self):
        class MapOptions(HasProps):
            lat = Float
            lng = Float
            zoom = Int(12)

        v1 = Instance(MapOptions).from_json(dict(lat=1, lng=2))
        v2 = MapOptions(lat=1, lng=2)
        self.assertTrue(v1.equals(v2))

    def test_Interval(self):
        with self.assertRaises(TypeError):
            prop = Interval()

        with self.assertRaises(ValueError):
            prop = Interval(Int, 0.0, 1.0)

        prop = Interval(Int, 0, 255)

        self.assertTrue(prop.is_valid(None))
        # TODO: self.assertFalse(prop.is_valid(False))
        # TODO: self.assertFalse(prop.is_valid(True))
        self.assertTrue(prop.is_valid(0))
        self.assertTrue(prop.is_valid(1))
        self.assertFalse(prop.is_valid(0.0))
        self.assertFalse(prop.is_valid(1.0))
        self.assertFalse(prop.is_valid(1.0+1.0j))
        self.assertFalse(prop.is_valid(""))
        self.assertFalse(prop.is_valid(()))
        self.assertFalse(prop.is_valid([]))
        self.assertFalse(prop.is_valid({}))
        self.assertFalse(prop.is_valid(Foo()))

        self.assertTrue(prop.is_valid(127))
        self.assertFalse(prop.is_valid(-1))
        self.assertFalse(prop.is_valid(256))

        prop = Interval(Float, 0.0, 1.0)

        self.assertTrue(prop.is_valid(None))
        # TODO: self.assertFalse(prop.is_valid(False))
        # TODO: self.assertFalse(prop.is_valid(True))
        self.assertTrue(prop.is_valid(0))
        self.assertTrue(prop.is_valid(1))
        self.assertTrue(prop.is_valid(0.0))
        self.assertTrue(prop.is_valid(1.0))
        self.assertFalse(prop.is_valid(1.0+1.0j))
        self.assertFalse(prop.is_valid(""))
        self.assertFalse(prop.is_valid(()))
        self.assertFalse(prop.is_valid([]))
        self.assertFalse(prop.is_valid({}))
        self.assertFalse(prop.is_valid(Foo()))

        self.assertTrue(prop.is_valid(0.5))
        self.assertFalse(prop.is_valid(-0.001))
        self.assertFalse(prop.is_valid( 1.001))

    def test_Either(self):
        with self.assertRaises(TypeError):
            prop = Either()

        prop = Either(Interval(Int, 0, 100), Regex("^x*$"), List(Int))

        self.assertTrue(prop.is_valid(None))
        # TODO: self.assertFalse(prop.is_valid(False))
        # TODO: self.assertFalse(prop.is_valid(True))
        self.assertTrue(prop.is_valid(0))
        self.assertTrue(prop.is_valid(1))
        self.assertFalse(prop.is_valid(0.0))
        self.assertFalse(prop.is_valid(1.0))
        self.assertFalse(prop.is_valid(1.0+1.0j))
        self.assertTrue(prop.is_valid(""))
        self.assertFalse(prop.is_valid(()))
        self.assertTrue(prop.is_valid([]))
        self.assertFalse(prop.is_valid({}))
        self.assertFalse(prop.is_valid(Foo()))

        self.assertTrue(prop.is_valid(100))
        self.assertFalse(prop.is_valid(-100))
        self.assertTrue(prop.is_valid("xxx"))
        self.assertFalse(prop.is_valid("yyy"))
        self.assertTrue(prop.is_valid([1, 2, 3]))
        self.assertFalse(prop.is_valid([1, 2, ""]))

    def test_Enum(self):
        with self.assertRaises(TypeError):
            prop = Enum()

        with self.assertRaises(TypeError):
            prop = Enum("red", "green", 1)

        with self.assertRaises(TypeError):
            prop = Enum("red", "green", "red")

        prop = Enum("red", "green", "blue")

        self.assertTrue(prop.is_valid(None))
        self.assertFalse(prop.is_valid(False))
        self.assertFalse(prop.is_valid(True))
        self.assertFalse(prop.is_valid(0))
        self.assertFalse(prop.is_valid(1))
        self.assertFalse(prop.is_valid(0.0))
        self.assertFalse(prop.is_valid(1.0))
        self.assertFalse(prop.is_valid(1.0+1.0j))
        self.assertFalse(prop.is_valid(""))
        self.assertFalse(prop.is_valid(()))
        self.assertFalse(prop.is_valid([]))
        self.assertFalse(prop.is_valid({}))
        self.assertFalse(prop.is_valid(Foo()))

        self.assertTrue(prop.is_valid("red"))
        self.assertTrue(prop.is_valid("green"))
        self.assertTrue(prop.is_valid("blue"))

        self.assertFalse(prop.is_valid("RED"))
        self.assertFalse(prop.is_valid("GREEN"))
        self.assertFalse(prop.is_valid("BLUE"))

        self.assertFalse(prop.is_valid(" red"))
        self.assertFalse(prop.is_valid(" green"))
        self.assertFalse(prop.is_valid(" blue"))

        from bokeh.core.enums import LineJoin
        prop = Enum(LineJoin)

        self.assertTrue(prop.is_valid(None))
        self.assertFalse(prop.is_valid(False))
        self.assertFalse(prop.is_valid(True))
        self.assertFalse(prop.is_valid(0))
        self.assertFalse(prop.is_valid(1))
        self.assertFalse(prop.is_valid(0.0))
        self.assertFalse(prop.is_valid(1.0))
        self.assertFalse(prop.is_valid(1.0+1.0j))
        self.assertFalse(prop.is_valid(""))
        self.assertFalse(prop.is_valid(()))
        self.assertFalse(prop.is_valid([]))
        self.assertFalse(prop.is_valid({}))
        self.assertFalse(prop.is_valid(Foo()))

        self.assertTrue(prop.is_valid("miter"))
        self.assertTrue(prop.is_valid("round"))
        self.assertTrue(prop.is_valid("bevel"))

        self.assertFalse(prop.is_valid("MITER"))
        self.assertFalse(prop.is_valid("ROUND"))
        self.assertFalse(prop.is_valid("BEVEL"))

        self.assertFalse(prop.is_valid(" miter"))
        self.assertFalse(prop.is_valid(" round"))
        self.assertFalse(prop.is_valid(" bevel"))

        from bokeh.core.enums import NamedColor
        prop = Enum(NamedColor)

        self.assertTrue(prop.is_valid("red"))
        self.assertTrue(prop.is_valid("Red"))
        self.assertTrue(prop.is_valid("RED"))

    def test_Color(self):
        prop = Color()

        self.assertTrue(prop.is_valid(None))
        self.assertFalse(prop.is_valid(False))
        self.assertFalse(prop.is_valid(True))
        self.assertFalse(prop.is_valid(0))
        self.assertFalse(prop.is_valid(1))
        self.assertFalse(prop.is_valid(0.0))
        self.assertFalse(prop.is_valid(1.0))
        self.assertFalse(prop.is_valid(1.0+1.0j))
        self.assertFalse(prop.is_valid(""))
        self.assertFalse(prop.is_valid(()))
        self.assertFalse(prop.is_valid([]))
        self.assertFalse(prop.is_valid({}))
        self.assertFalse(prop.is_valid(Foo()))

        self.assertTrue(prop.is_valid((0, 127, 255)))
        self.assertFalse(prop.is_valid((0, -127, 255)))
        self.assertFalse(prop.is_valid((0, 127)))
        self.assertFalse(prop.is_valid((0, 127, 1.0)))
        self.assertFalse(prop.is_valid((0, 127, 255, 255)))
        self.assertTrue(prop.is_valid((0, 127, 255, 1.0)))

        self.assertTrue(prop.is_valid("#00aaff"))
        self.assertTrue(prop.is_valid("#00AAFF"))
        self.assertTrue(prop.is_valid("#00AaFf"))
        self.assertFalse(prop.is_valid("00aaff"))
        self.assertFalse(prop.is_valid("00AAFF"))
        self.assertFalse(prop.is_valid("00AaFf"))
        self.assertFalse(prop.is_valid("#00AaFg"))
        self.assertFalse(prop.is_valid("#00AaFff"))

        self.assertTrue(prop.is_valid("blue"))
        self.assertTrue(prop.is_valid("BLUE"))
        self.assertFalse(prop.is_valid("foobar"))

        self.assertEqual(prop.transform((0, 127, 255)), "rgb(0, 127, 255)")
        self.assertEqual(prop.transform((0, 127, 255, 0.1)), "rgba(0, 127, 255, 0.1)")

    def test_DashPattern(self):
        prop = DashPattern()

        self.assertTrue(prop.is_valid(None))
        self.assertFalse(prop.is_valid(False))
        self.assertFalse(prop.is_valid(True))
        self.assertFalse(prop.is_valid(0))
        self.assertFalse(prop.is_valid(1))
        self.assertFalse(prop.is_valid(0.0))
        self.assertFalse(prop.is_valid(1.0))
        self.assertFalse(prop.is_valid(1.0+1.0j))
        self.assertTrue(prop.is_valid(""))
        self.assertTrue(prop.is_valid(()))
        self.assertTrue(prop.is_valid([]))
        self.assertFalse(prop.is_valid({}))
        self.assertFalse(prop.is_valid(Foo()))

        self.assertTrue(prop.is_valid("solid"))
        self.assertTrue(prop.is_valid("dashed"))
        self.assertTrue(prop.is_valid("dotted"))
        self.assertTrue(prop.is_valid("dotdash"))
        self.assertTrue(prop.is_valid("dashdot"))
        self.assertFalse(prop.is_valid("DASHDOT"))

        self.assertTrue(prop.is_valid([1, 2, 3]))
        self.assertFalse(prop.is_valid([1, 2, 3.0]))

        self.assertTrue(prop.is_valid("1 2 3"))
        self.assertFalse(prop.is_valid("1 2 x"))

    def test_Size(self):
        prop = Size()

        self.assertTrue(prop.is_valid(None))
        # TODO: self.assertFalse(prop.is_valid(False))
        # TODO: self.assertFalse(prop.is_valid(True))
        self.assertTrue(prop.is_valid(0))
        self.assertTrue(prop.is_valid(1))
        self.assertTrue(prop.is_valid(0.0))
        self.assertTrue(prop.is_valid(1.0))
        self.assertFalse(prop.is_valid(1.0+1.0j))
        self.assertFalse(prop.is_valid(""))
        self.assertFalse(prop.is_valid(()))
        self.assertFalse(prop.is_valid([]))
        self.assertFalse(prop.is_valid({}))
        self.assertFalse(prop.is_valid(Foo()))

        self.assertTrue(prop.is_valid(100))
        self.assertTrue(prop.is_valid(100.1))
        self.assertFalse(prop.is_valid(-100))
        self.assertFalse(prop.is_valid(-0.001))

    def test_Percent(self):
        prop = Percent()

        self.assertTrue(prop.is_valid(None))
        # TODO: self.assertFalse(prop.is_valid(False))
        # TODO: self.assertFalse(prop.is_valid(True))
        self.assertTrue(prop.is_valid(0))
        self.assertTrue(prop.is_valid(1))
        self.assertTrue(prop.is_valid(0.0))
        self.assertTrue(prop.is_valid(1.0))
        self.assertFalse(prop.is_valid(1.0+1.0j))
        self.assertFalse(prop.is_valid(""))
        self.assertFalse(prop.is_valid(()))
        self.assertFalse(prop.is_valid([]))
        self.assertFalse(prop.is_valid({}))
        self.assertFalse(prop.is_valid(Foo()))

        self.assertTrue(prop.is_valid(0.5))
        self.assertFalse(prop.is_valid(-0.001))
        self.assertFalse(prop.is_valid( 1.001))

    def test_Angle(self):
        prop = Angle()

        self.assertTrue(prop.is_valid(None))
        # TODO: self.assertFalse(prop.is_valid(False))
        # TODO: self.assertFalse(prop.is_valid(True))
        self.assertTrue(prop.is_valid(0))
        self.assertTrue(prop.is_valid(1))
        self.assertTrue(prop.is_valid(0.0))
        self.assertTrue(prop.is_valid(1.0))
        self.assertFalse(prop.is_valid(1.0+1.0j))
        self.assertFalse(prop.is_valid(""))
        self.assertFalse(prop.is_valid(()))
        self.assertFalse(prop.is_valid([]))
        self.assertFalse(prop.is_valid({}))
        self.assertFalse(prop.is_valid(Foo()))

    def test_MinMaxBounds_with_no_datetime(self):
        prop = MinMaxBounds(accept_datetime=False)

        # Valid values
        self.assertTrue(prop.is_valid('auto'))
        self.assertTrue(prop.is_valid(None))
        self.assertTrue(prop.is_valid((12, 13)))
        self.assertTrue(prop.is_valid((-32, -13)))
        self.assertTrue(prop.is_valid((12.1, 13.1)))
        self.assertTrue(prop.is_valid((None, 13.1)))
        self.assertTrue(prop.is_valid((-22, None)))

        # Invalid values
        self.assertFalse(prop.is_valid('string'))
        self.assertFalse(prop.is_valid(12))
        self.assertFalse(prop.is_valid(('a', 'b')))
        self.assertFalse(prop.is_valid((13, 12)))
        self.assertFalse(prop.is_valid((13.1, 12.2)))
        self.assertFalse(prop.is_valid((datetime.date(2012, 10, 1), datetime.date(2012, 12, 2))))

    def test_MinMaxBounds_with_datetime(self):
        prop = MinMaxBounds(accept_datetime=True)

        # Valid values
        self.assertTrue(prop.is_valid((datetime.date(2012, 10, 1), datetime.date(2012, 12, 2))))

        # Invalid values
        self.assertFalse(prop.is_valid((datetime.date(2012, 10, 1), 22)))

def test_HasProps_equals():
    class Foo(HasProps):
        x = Int(12)
        y = String("hello")
        z = List(Int, [1,2,3])

    class FooUnrelated(HasProps):
        x = Int(12)
        y = String("hello")
        z = List(Int, [1,2,3])

    v = Foo().equals(Foo())
    assert v is True

    v = Foo(x=1).equals(Foo(x=1))
    assert v is True

    v = Foo(x=1).equals(Foo(x=2))
    assert v is False

    v = Foo(x=1).equals(1)
    assert v is False

    v = Foo().equals(FooUnrelated())
    assert v is False

def test_HasProps_clone():
    p1 = Plot(plot_width=1000)
    c1 = p1.properties_with_values(include_defaults=False)
    p2 = p1._clone()
    c2 = p2.properties_with_values(include_defaults=False)
    assert c1 == c2

def test_HasProps_pretty():
    class Foo1(HasProps):
        a = Int(12)
        b = String("hello")

    assert Foo1().pretty() == "bokeh.core.tests.test_properties.Foo1(a=12, b='hello')"

    class Foo2(HasProps):
        a = Int(12)
        b = String("hello")
        c = List(Int, [1, 2, 3])

    assert Foo2().pretty() == "bokeh.core.tests.test_properties.Foo2(a=12, b='hello', c=[1, 2, 3])"

    class Foo3(HasProps):
        a = Int(12)
        b = String("hello")
        c = List(Int, [1, 2, 3])
        d = Float(None)

    assert Foo3().pretty() == "bokeh.core.tests.test_properties.Foo3(a=12, b='hello', c=[1, 2, 3], d=None)"

    class Foo4(HasProps):
        a = Int(12)
        b = String("hello")
        c = List(Int, [1, 2, 3])
        d = Float(None)
        e = Instance(Foo1, lambda: Foo1())

    assert Foo4().pretty() == """\
bokeh.core.tests.test_properties.Foo4(
    a=12,
    b='hello',
    c=[1, 2, 3],
    d=None,
    e=bokeh.core.tests.test_properties.Foo1(a=12, b='hello'))"""

    class Foo5(HasProps):
        foo6 = Any            # can't use Instance(".core.tests.test_properties.Foo6")

    class Foo6(HasProps):
        foo5 = Instance(Foo5)

    f5 = Foo5()
    f6 = Foo6(foo5=f5)
    f5.foo6 = f6

    assert f5.pretty() == """\
bokeh.core.tests.test_properties.Foo5(
    foo6=bokeh.core.tests.test_properties.Foo6(
        foo5=bokeh.core.tests.test_properties.Foo5(...)))"""

def test_field_function():
    assert field("foo") == dict(field="foo")
    assert field("foo", "junk") == dict(field="foo", transform="junk")
    assert field("foo", transform="junk") == dict(field="foo", transform="junk")

def test_value_function():
    assert value("foo") == dict(value="foo")
    assert value("foo", "junk") == dict(value="foo", transform="junk")
    assert value("foo", transform="junk") == dict(value="foo", transform="junk")

def test_strict_dataspec_key_values():
    for typ in (NumberSpec, StringSpec, FontSizeSpec, ColorSpec, DataDistanceSpec, ScreenDistanceSpec):
        class Foo(HasProps):
            x = typ("x")
        f = Foo()
        with pytest.raises(ValueError):
            f.x = dict(field="foo", units="junk")

def test_dataspec_dict_to_serializable():
    for typ in (NumberSpec, StringSpec, FontSizeSpec, ColorSpec):
        class Foo(HasProps):
            x = typ("x")
        foo = Foo(x=dict(field='foo'))
        props = foo.properties_with_values(include_defaults=False)
        assert props['x']['field'] == 'foo'
        assert props['x'] is not foo.x

def test_DataDistanceSpec():
    assert issubclass(DataDistanceSpec, UnitsSpec)
    class Foo(HasProps):
        x = DataDistanceSpec("x")
    foo = Foo(x=dict(field='foo'))
    props = foo.properties_with_values(include_defaults=False)
    assert props['x']['units'] == 'data'
    assert props['x']['field'] == 'foo'
    assert props['x'] is not foo.x

def test_ScreenDistanceSpec():
    assert issubclass(ScreenDistanceSpec, UnitsSpec)
    class Foo(HasProps):
        x = ScreenDistanceSpec("x")
    foo = Foo(x=dict(field='foo'))
    props = foo.properties_with_values(include_defaults=False)
    assert props['x']['units'] == 'screen'
    assert props['x']['field'] == 'foo'
    assert props['x'] is not foo.x


def test_strict_unitspec_key_values():
    class FooUnits(HasProps):
        x = DistanceSpec("x")
    f = FooUnits()
    f.x = dict(field="foo", units="screen")
    with pytest.raises(ValueError):
        f.x = dict(field="foo", units="junk", foo="crap")
    class FooUnits(HasProps):
        x = AngleSpec("x")
    f = FooUnits()
    f.x = dict(field="foo", units="deg")
    with pytest.raises(ValueError):
        f.x = dict(field="foo", units="junk", foo="crap")

def test_Property_wrap():
    for x in (Bool, Int, Float, Complex, String, Enum, Color,
              Regex, Seq, Tuple, Instance, Any, Interval, Either,
              DashPattern, Size, Percent, Angle, MinMaxBounds):
        for y in (0, 1, 2.3, "foo", None, (), [], {}):
            r = x.wrap(y)
            assert r == y
            assert isinstance(r, type(y))

def test_List_wrap():
    for y in (0, 1, 2.3, "foo", None, (), {}):
        r = List.wrap(y)
        assert r == y
        assert isinstance(r, type(y))
    r = List.wrap([1,2,3])
    assert r == [1,2,3]
    assert isinstance(r, PropertyValueList)
    r2 = List.wrap(r)
    assert r is r2

def test_Dict_wrap():
    for y in (0, 1, 2.3, "foo", None, (), []):
        r = Dict.wrap(y)
        assert r == y
        assert isinstance(r, type(y))
    r = Dict.wrap(dict(a=1, b=2))
    assert r == dict(a=1, b=2)
    assert isinstance(r, PropertyValueDict)
    r2 = Dict.wrap(r)
    assert r is r2

def test_ColumnData_wrap():
    for y in (0, 1, 2.3, "foo", None, (), []):
        r = ColumnData.wrap(y)
        assert r == y
        assert isinstance(r, type(y))
    r = ColumnData.wrap(dict(a=1, b=2))
    assert r == dict(a=1, b=2)
    assert isinstance(r, PropertyValueColumnData)
    r2 = ColumnData.wrap(r)
    assert r is r2<|MERGE_RESOLUTION|>--- conflicted
+++ resolved
@@ -12,13 +12,8 @@
     NumberSpec, ColorSpec, Bool, Int, Float, Complex, String,
     Regex, Seq, List, Dict, Tuple, Instance, Any, Interval, Either,
     Enum, Color, DashPattern, Size, Percent, Angle, AngleSpec, StringSpec,
-<<<<<<< HEAD
     DistanceSpec, FontSize, FontSizeSpec, Override, Include, MinMaxBounds,
-    DataDistanceSpec, ScreenDistanceSpec, ColumnData)
-=======
-    DistanceSpec, FontSizeSpec, Override, Include, MinMaxBounds,
     DataDistanceSpec, ScreenDistanceSpec, ColumnData, UnitsSpec)
->>>>>>> 6e3e21f1
 
 from bokeh.core.property.containers import PropertyValueColumnData, PropertyValueDict, PropertyValueList
 
