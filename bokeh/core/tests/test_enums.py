#-----------------------------------------------------------------------------
# Copyright (c) 2012 - 2019, Anaconda, Inc., and Bokeh Contributors.
# All rights reserved.
#
# The full license is in the file LICENSE.txt, distributed with this software.
#-----------------------------------------------------------------------------

#-----------------------------------------------------------------------------
# Boilerplate
#-----------------------------------------------------------------------------
import pytest ; pytest

#-----------------------------------------------------------------------------
# Imports
#-----------------------------------------------------------------------------

# Standard library imports

# External imports

# Bokeh imports
from bokeh.colors import named
from bokeh.palettes import __palettes__
from bokeh._testing.util.api import verify_all

# Module under test
import bokeh.core.enums as bce

#-----------------------------------------------------------------------------
# Setup
#-----------------------------------------------------------------------------

ALL  = (
    'Align',
    'Anchor',
    'AngleUnits',
    'ButtonType',
    'DashPattern',
    'DateFormat',
    'DatetimeUnits',
    'Dimension',
    'Dimensions',
    'Direction',
    'Enumeration',
    'enumeration',
    'FontStyle',
    'HatchPattern',
    'HatchPatternAbbreviation',
    'HoldPolicy',
    'HorizontalLocation',
    'JitterRandomDistribution',
    'LatLon',
    'LegendClickPolicy',
    'LegendLocation',
    'LineCap',
    'LineDash',
    'LineJoin',
    'Location',
    'MapType',
    'MarkerType',
    'NamedColor',
    'NumeralLanguage',
    'Orientation',
    'OutputBackend',
    'PaddingUnits',
    'Palette',
    'RenderLevel',
    'RenderMode',
    'ResetPolicy',
    'RoundingFunction',
    'SizingMode',
    'SizingPolicy',
    'SliderCallbackPolicy',
    'SortDirection',
    'SpatialUnits',
    'StartEnd',
    'StepMode',
    'TextAlign',
    'TextBaseline',
    'TextureRepetition',
    'TickLabelOrientation',
    'TooltipAttachment',
    'TooltipFieldFormatter',
    'TrackPolicy',
    'VerticalAlign',
    'VerticalLocation',
)

#-----------------------------------------------------------------------------
# General API
#-----------------------------------------------------------------------------

#-----------------------------------------------------------------------------
# Dev API
#-----------------------------------------------------------------------------

def test_Enumeration_default():
    e = bce.Enumeration()
    assert e.__slots__ == ()

class Test_enumeration(object):
    def test_basic(self):
        e = bce.enumeration("foo", "bar", "baz")
        assert isinstance(e, bce.Enumeration)
        assert str(e) == "Enumeration(foo, bar, baz)"
        assert [x for x in e] == ["foo", "bar", "baz"]
        for x in ["foo", "bar", "baz"]:
            assert x in e
        assert "junk" not in e

    def test_case(self):
        e = bce.enumeration("foo", "bar", "baz", case_sensitive=False)
        assert isinstance(e, bce.Enumeration)
        assert str(e) == "Enumeration(foo, bar, baz)"
        assert [x for x in e] == ["foo", "bar", "baz"]
        for x in ["foo", "FOO", "bar", "bAr", "baz", "BAZ"]:
            assert x in e
        assert "junk" not in e

    def test_quote(self):
        e = bce.enumeration("foo", "bar", "baz", quote=True)
        assert isinstance(e, bce.Enumeration)
        assert str(e) == 'Enumeration("foo", "bar", "baz")' or str(e) == "Enumeration('foo', 'bar', 'baz')"
        assert [x for x in e] == ["foo", "bar", "baz"]
        for x in ["foo", "bar", "baz"]:
            assert x in e
        assert "junk" not in e

    def test_default(self):
        # this is private but used by properties
        e = bce.enumeration("foo", "bar", "baz")
        assert e._default == "foo"

    def test_len(self):
        e = bce.enumeration("foo", "bar", "baz")
        assert len(e) == 3

class Test_bce(object):

    def test_Anchor(self):
        assert tuple(bce.Anchor) == (
            "top_left",    "top_center",    "top_right",
            "center_left", "center",        "center_right",
            "bottom_left", "bottom_center", "bottom_right"
        )

    def test_AngleUnits(self):
        assert tuple(bce.AngleUnits) == ('deg', 'rad')

    def test_ButtonType(self):
        assert tuple(bce.ButtonType) == ("default", "primary", "success", "warning", "danger")

    def test_DashPattern(self):
        assert tuple(bce.DashPattern) ==("solid", "dashed", "dotted", "dotdash", "dashdot")

    def test_DateFormat(self):
        assert tuple(bce.DateFormat) == ("ATOM", "W3C", "RFC-3339", "ISO-8601", "COOKIE", "RFC-822",
                                        "RFC-850", "RFC-1036", "RFC-1123", "RFC-2822", "RSS", "TIMESTAMP")

    def test_DatetimeUnits(self):
        assert tuple(bce.DatetimeUnits) == ("microseconds", "milliseconds", "seconds", "minsec",
                                            "minutes", "hourmin", "hours", "days", "months", "years")

    def test_Dimension(self):
        assert tuple(bce.Dimension) == ("width", "height")

    def test_Dimensions(self):
        assert tuple(bce.Dimensions) == ("width", "height", "both")

    def test_Direction(self):
        assert tuple(bce.Direction) == ("clock", "anticlock")

    def test_FontStyle(self):
        assert tuple(bce.FontStyle) == ('normal', 'italic', 'bold', 'bold italic')

    def test_HatchPattern(self):
        assert tuple(bce.HatchPattern) == (
            "blank", "dot", "ring", "horizontal_line", "vertical_line", "cross", "horizontal_dash", "vertical_dash",
            "spiral", "right_diagonal_line", "left_diagonal_line", "diagonal_cross", "right_diagonal_dash",
            "left_diagonal_dash", "horizontal_wave", "vertical_wave", "criss_cross"
        )

    def test_HatchPatternAbbreviation(self):
        assert tuple(bce.HatchPatternAbbreviation) ==(' ', '.', 'o', '-', '|', '+', '"', ':', '@', '/', '\\', 'x', ',', '`', 'v', '>', '*')

    def test_HoldPolicy(self):
        assert tuple(bce.HoldPolicy) == ("combine", "collect")

    def test_HorizontalLocation(self):
        assert tuple(bce.HorizontalLocation) == ("left", "right")

    def test_JitterRandomDistribution(self):
        assert tuple(bce.JitterRandomDistribution) == ("uniform", "normal")

    def test_LatLon(self):
        assert tuple(bce.LatLon) == ("lat", "lon")

    def test_LegendClickPolicy(self):
        assert tuple(bce.LegendClickPolicy) == ("none", "hide", "mute")

    def test_LegendLocation(self):
        assert tuple(bce.LegendLocation) == (
            "top_left",    "top_center",    "top_right",
            "center_left", "center",        "center_right",
            "bottom_left", "bottom_center", "bottom_right"
        )

    def test_LineCap(self):
        assert tuple(bce.LineCap) == ("butt", "round", "square")

    def test_LineDash(self):
        assert tuple(bce.LineDash) == ("solid", "dashed", "dotted", "dotdash", "dashdot")

    def test_LineJoin(self):
        assert tuple(bce.LineJoin) == ("miter", "round", "bevel")

    def test_Location(self):
        assert tuple(bce.Location) == ("above", "below", "left", "right")

    def test_MapType(self):
        assert tuple(bce.MapType) == ("satellite", "roadmap", "terrain", "hybrid")

    def test_MarkerType(self):
        assert tuple(bce.MarkerType) == ("asterisk", "circle", "circle_cross", "circle_x", "cross",
                                         "dash", "diamond", "diamond_cross", "hex", "inverted_triangle",
                                         "square", "square_cross", "square_x", "triangle", "x")

    def test_NamedColor(self):
        assert len(tuple(bce.NamedColor)) == 147
        assert tuple(bce.NamedColor) == tuple(named.__all__)

    def test_NumeralLanguage(self):
        assert tuple(bce.NumeralLanguage) == ("be-nl", "chs", "cs", "da-dk", "de-ch", "de", "en",
                                              "en-gb", "es-ES", "es", "et", "fi", "fr-CA", "fr-ch",
                                              "fr", "hu", "it", "ja", "nl-nl", "pl", "pt-br",
                                              "pt-pt", "ru", "ru-UA", "sk", "th", "tr", "uk-UA")

    def test_Orientation(self):
        assert tuple(bce.Orientation) == ("horizontal", "vertical")

    def test_OutputBackend(self):
        assert tuple(bce.OutputBackend) == ("canvas", "svg", "webgl")

    def test_PaddingUnits(self):
        assert tuple(bce.PaddingUnits) == ("percent", "absolute")

    def test_Palette(self):
        assert tuple(bce.Palette) == tuple(__palettes__)

    def test_RenderLevel(self):
        assert tuple(bce.RenderLevel) == ("image", "underlay", "glyph", "annotation", "overlay")

    def test_RenderMode(self):
        assert tuple(bce.RenderMode) == ("canvas", "css")

    def test_ResetPolicy(self):
        assert tuple(bce.ResetPolicy) == ("standard", "event_only")

    def test_RoundingFunction(self):
        assert tuple(bce.RoundingFunction) == ("round", "nearest", "floor", "rounddown", "ceil", "roundup")

    def test_SizingMode(self):
        assert tuple(bce.SizingMode) == ("stretch_width", "stretch_height", "stretch_both", "scale_width", "scale_height", "scale_both", "fixed")

    def test_SortDirection(self):
        assert tuple(bce.SortDirection) == ("ascending", "descending")

    def test_SpatialUnits(self):
        assert tuple(bce.SpatialUnits) == ("screen", "data")

    def test_StartEnd(self):
        assert tuple(bce.StartEnd) == ("start", "end")

    def test_StepMode(self):
        assert tuple(bce.StepMode) == ("before", "after", "center")

    def test_TextAlign(self):
        assert tuple(bce.TextAlign) == ("left", "right", "center")

    def test_TextBaseline(self):
        assert tuple(bce.TextBaseline) == ("top", "middle", "bottom", "alphabetic", "hanging", "ideographic")

    def test_TextureRepetition(self):
        assert tuple(bce.TextureRepetition) == ("repeat", "repeat_x", "repeat_y", "no_repeat")

    def test_TickLabelOrientation(self):
        assert tuple(bce.TickLabelOrientation) == ("horizontal", "vertical", "parallel", "normal")

    def test_TooltipAttachment(self):
        assert tuple(bce.TooltipAttachment) == ("horizontal", "vertical", "left", "right", "above", "below")

    def test_TooltipFieldFormatter(self):
        assert tuple(bce.TooltipFieldFormatter) == ("numeral", "datetime", "printf")

    def test_VerticalAlign(self):
        assert tuple(bce.VerticalAlign) == ("top", "middle", "bottom")

    def test_VerticalLocation(self):
        assert tuple(bce.VerticalLocation) == ("above", "below")

# any changes to contents of bce.py easily trackable here
def test_enums_contents():
<<<<<<< HEAD
    enums = [x for x in ALL if x != "enumeration"]
    assert [x for x in dir(bce) if x[0].isupper()] == enums
=======
    assert [x for x in dir(bce) if x[0].isupper()] == [
        'Align',
        'Anchor',
        'AngleUnits',
        'ButtonType',
        'DashPattern',
        'DateFormat',
        'DatetimeUnits',
        'Dimension',
        'Dimensions',
        'Direction',
        'Enumeration',
        'FontStyle',
        'HatchPattern',
        'HatchPatternAbbreviation',
        'HoldPolicy',
        'HorizontalLocation',
        'JitterRandomDistribution',
        'LatLon',
        'LegendClickPolicy',
        'LegendLocation',
        'LineCap',
        'LineDash',
        'LineJoin',
        'Location',
        'MapType',
        'MarkerType',
        'NamedColor',
        'NumeralLanguage',
        'Orientation',
        'OutputBackend',
        'PaddingUnits',
        'Palette',
        'RenderLevel',
        'RenderMode',
        'ResetPolicy',
        'RoundingFunction',
        'SizingMode',
        'SizingPolicy',
        'SortDirection',
        'SpatialUnits',
        'StartEnd',
        'StepMode',
        'TextAlign',
        'TextBaseline',
        'TextureRepetition',
        'TickLabelOrientation',
        'TooltipAttachment',
        'TooltipFieldFormatter',
        'TrackPolicy',
        'VerticalAlign',
        'VerticalLocation',
    ]
>>>>>>> d4dbd879

#-----------------------------------------------------------------------------
# Private API
#-----------------------------------------------------------------------------

#-----------------------------------------------------------------------------
# Code
#-----------------------------------------------------------------------------

Test___all__ = verify_all(bce, ALL)<|MERGE_RESOLUTION|>--- conflicted
+++ resolved
@@ -300,10 +300,6 @@
 
 # any changes to contents of bce.py easily trackable here
 def test_enums_contents():
-<<<<<<< HEAD
-    enums = [x for x in ALL if x != "enumeration"]
-    assert [x for x in dir(bce) if x[0].isupper()] == enums
-=======
     assert [x for x in dir(bce) if x[0].isupper()] == [
         'Align',
         'Anchor',
@@ -357,7 +353,6 @@
         'VerticalAlign',
         'VerticalLocation',
     ]
->>>>>>> d4dbd879
 
 #-----------------------------------------------------------------------------
 # Private API
