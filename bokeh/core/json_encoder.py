''' Provide a custom JSON encoder for serializing Bokeh models.

'''
from __future__ import absolute_import

import logging
log = logging.getLogger(__name__)

import collections
import datetime as dt
import decimal
import json
import time

import numpy as np

from ..settings import settings
from ..util.dependencies import import_optional
from ..util.serialization import transform_series, transform_array

pd = import_optional('pandas')
rd = import_optional("dateutil.relativedelta")

NP_EPOCH = np.datetime64('1970-01-01T00:00:00Z')
NP_MS_DELTA = np.timedelta64(1, 'ms')

class BokehJSONEncoder(json.JSONEncoder):
    ''' Encode values to be used in Bokeh documents or communicated to
    a Bokeh server.

    '''
    def transform_python_types(self, obj):
        ''' Handle special scalars, use default json encoder otherwise

        '''

        # Pandas Timestamp
        if pd and isinstance(obj, pd.tslib.Timestamp):
            return obj.value / 10**6.0  #nanosecond to millisecond
        elif np.issubdtype(type(obj), np.float):
            return float(obj)
        elif np.issubdtype(type(obj), np.integer):
            return int(obj)
        elif np.issubdtype(type(obj), np.bool_):
            return bool(obj)

        # Datetime (datetime is a subclass of date)
        elif isinstance(obj, dt.datetime):
            return time.mktime(obj.timetuple()) * 1000. + obj.microsecond / 1000.

        # Timedelta (timedelta is class in the datetime library)
        elif isinstance(obj, dt.timedelta):
            return obj.total_seconds() * 1000.

        # Date
        elif isinstance(obj, dt.date):
            return time.mktime(obj.timetuple()) * 1000.

        # Numpy datetime64
        elif isinstance(obj, np.datetime64):
            epoch_delta = obj - NP_EPOCH
            return (epoch_delta / NP_MS_DELTA)

        # Time
        elif isinstance(obj, dt.time):
            return (obj.hour * 3600 + obj.minute * 60 + obj.second) * 1000 + obj.microsecond / 1000.
        elif rd and isinstance(obj, rd.relativedelta):
            return dict(years=obj.years,
                        months=obj.months,
                        days=obj.days,
                        hours=obj.hours,
                        minutes=obj.minutes,
                        seconds=obj.seconds,
                        microseconds=obj.microseconds)

        # Decimal
        elif isinstance(obj, decimal.Decimal):
            return float(obj)

        else:
            return super(BokehJSONEncoder, self).default(obj)

    def default(self, obj):
        from ..model import Model
        from ..colors import Color
        from .properties import HasProps

        # array types -- use force_list here, only binary
        # encoding CDS columns for now
        if pd and isinstance(obj, (pd.Series, pd.Index)):
            return transform_series(obj, force_list=True)
        elif isinstance(obj, np.ndarray):
<<<<<<< HEAD
            return transform_array(obj, force_list=True)

=======
            return transform_array(obj)
        elif isinstance(obj, collections.deque):
            return list(map(self.default, obj))
>>>>>>> 4b60f1aa
        elif isinstance(obj, Model):
            return obj.ref
        elif isinstance(obj, HasProps):
            return obj.properties_with_values(include_defaults=False)
        elif isinstance(obj, Color):
            return obj.to_css()

        else:
            return self.transform_python_types(obj)

def serialize_json(obj, encoder=BokehJSONEncoder, indent=None, **kwargs):
    ''' Return a serialized JSON representation of a Bokeh model.

    '''
    pretty = settings.pretty(False)

    if pretty:
        separators=(",", ": ")
    else:
        separators=(",", ":")

    if pretty and indent is None:
        indent = 2

    return json.dumps(obj, cls=encoder, allow_nan=False, indent=indent, separators=separators, sort_keys=True, **kwargs)<|MERGE_RESOLUTION|>--- conflicted
+++ resolved
@@ -90,14 +90,9 @@
         if pd and isinstance(obj, (pd.Series, pd.Index)):
             return transform_series(obj, force_list=True)
         elif isinstance(obj, np.ndarray):
-<<<<<<< HEAD
             return transform_array(obj, force_list=True)
-
-=======
-            return transform_array(obj)
         elif isinstance(obj, collections.deque):
             return list(map(self.default, obj))
->>>>>>> 4b60f1aa
         elif isinstance(obj, Model):
             return obj.ref
         elif isinstance(obj, HasProps):
