#-----------------------------------------------------------------------------
# Copyright (c) 2012 - 2019, Anaconda, Inc., and Bokeh Contributors.
# All rights reserved.
#
# The full license is in the file LICENSE.txt, distributed with this software.
#-----------------------------------------------------------------------------
''' Common enumerations to be used together with |Enum| property.

This module provides many pre-defined enumerations, as well as functions
for creating new enumerations.

New enumerations can be created using the |enumeration| function:

.. code-block:: python

    #: Specify a nautically named side, port or starboard
    MyEnum = enumeration("port", "starboard")

Typically, enumerations are used to define |Enum| properties:

.. code-block:: python

    from bokeh.model import Model
    from bokeh.core.properties import Enum

    class MyModel(Model):

        location = Enum(MyEnum, help="""
        Whether the thing should be a port or starboard.
        """)

Enumerations have a defined order and support iteration:

.. code-block:: python

    >>> for loc in MyEnum:
    ...     print(loc)
    ...
    port
    starboard

as well as containment tests:

.. code-block:: python

    >>> "port" in MyEnum
    True

Enumerations can be easily documented in Sphinx documentation with the
:ref:`bokeh.sphinxext.bokeh_enum` Sphinx extension.

----

.. autofunction:: bokeh.core.enums.enumeration

----

.. |Enum| replace:: :class:`~bokeh.core.properties.Enum`
.. |enumeration| replace:: :func:`~bokeh.core.enums.enumeration`

'''

#-----------------------------------------------------------------------------
# Boilerplate
#-----------------------------------------------------------------------------
import logging
log = logging.getLogger(__name__)

#-----------------------------------------------------------------------------
# Imports
#-----------------------------------------------------------------------------

# Standard library imports

# External imports

# Bokeh imports
from .. import colors, palettes

#-----------------------------------------------------------------------------
# Globals and constants
#-----------------------------------------------------------------------------

__all__ = (
    'Align',
    'Anchor',
    'AngleUnits',
    'ButtonType',
    'DashPattern',
    'DateFormat',
    'DatetimeUnits',
    'Dimension',
    'Dimensions',
    'Direction',
    'Enumeration',
    'enumeration',
    'FontStyle',
    'HatchPattern',
    'HatchPatternAbbreviation',
    'HoldPolicy',
    'HorizontalLocation',
    'JitterRandomDistribution',
    'LatLon',
    'LegendClickPolicy',
    'LegendLocation',
    'LineCap',
    'LineDash',
    'LineJoin',
    'Location',
    'MapType',
    'MarkerType',
    'NamedColor',
    'NumeralLanguage',
    'Orientation',
    'OutputBackend',
    'PaddingUnits',
    'Palette',
    'RenderLevel',
    'RenderMode',
    'ResetPolicy',
    'RoundingFunction',
    'SizingMode',
<<<<<<< HEAD
    'SizingPolicy',
    'SliderCallbackPolicy',
=======
>>>>>>> d4dbd879
    'SortDirection',
    'SpatialUnits',
    'StartEnd',
    'StepMode',
    'TextAlign',
    'TextBaseline',
    'TextureRepetition',
    'TickLabelOrientation',
    'TooltipAttachment',
    'TooltipFieldFormatter',
    'TrackPolicy',
    'VerticalAlign',
    'VerticalLocation',
)

#-----------------------------------------------------------------------------
# General API
#-----------------------------------------------------------------------------

#-----------------------------------------------------------------------------
# Dev API
#-----------------------------------------------------------------------------

class Enumeration(object):
    ''' Represent an enumerated collection of values.

    .. note::
        Instances of ``Enumeration`` typically should not be constructed
        directly. Instead, use the |enumeration| function.

    '''
    __slots__ = ()

    def __iter__(self):
        return iter(self._values)

    def __contains__(self, value):
        if not self._case_sensitive:
            value = value.lower()
        return value in self._values

    def __str__(self):
        if self._quote:
            return "Enumeration(%s)" % ", ".join(repr(x) for x in self._values)
        else:
            return "Enumeration(%s)" % ", ".join(self._values)

    def __len__(self):
        return len(self._values)

    __repr__ = __str__

def enumeration(*values, **kwargs):
    ''' Create an |Enumeration| object from a sequence of values.

    Call ``enumeration`` with a sequence of (unique) strings to create an
    Enumeration object:

    .. code-block:: python

        #: Specify the horizontal alignment for rendering text
        TextAlign = enumeration("left", "right", "center")

    Args:
        values (str) : string enumeration values, passed as positional arguments

            The order of arguments is the order of the enumeration, and the
            first element will be considered the default value when used
            to create |Enum| properties.

    Keyword Args:
        case_sensitive (bool, optional) :
            Whether validation should consider case or not (default: True)

        quote (bool, optional):
            Whther values should be quoted in the string representations
            (default: False)

    Raises:
        ValueError if values empty, if any value is not a string or not unique

    Returns:
        Enumeration

    '''
    if not (values and all(isinstance(value, str) and value for value in values)):
        raise ValueError("expected a non-empty sequence of strings, got %s" % values)

    if len(values) != len(set(values)):
        raise ValueError("enumeration items must be unique, got %s" % values)

    attrs = {value: value for value in values}
    attrs.update({
        "_values": list(values),
        "_default": values[0],
        "_case_sensitive": kwargs.get("case_sensitive", True),
        "_quote": kwargs.get("quote", False),
    })

    return type(str("Enumeration"), (Enumeration,), attrs)()

#: Alignment (vertical or horizontal) of a child item
Align = enumeration("start", "center", "end")

#: Specify an anchor position on a box/frame
Anchor = enumeration(
    "top_left",    "top_center",    "top_right",
    "center_left", "center",        "center_right",
    "bottom_left", "bottom_center", "bottom_right")

#: Specify the units for an angle value
AngleUnits = enumeration("deg", "rad")

#: Specify a style for button widgets
ButtonType = enumeration("default", "primary", "success", "warning", "danger")

#: Specify a named dashing patter for stroking lines
DashPattern = enumeration("solid", "dashed", "dotted", "dotdash", "dashdot")

#: Specify a format for printing dates
DateFormat = enumeration("ATOM", "W3C", "RFC-3339", "ISO-8601", "COOKIE", "RFC-822",
                         "RFC-850", "RFC-1036", "RFC-1123", "RFC-2822", "RSS", "TIMESTAMP")

#: Specify a date/time scale
DatetimeUnits = enumeration("microseconds", "milliseconds", "seconds", "minsec",
                            "minutes", "hourmin", "hours", "days", "months", "years")

#: Specify a vertical/horizontal dimension
Dimension = enumeration("width", "height")

#: Specify a vertical/horizontal dimensions
Dimensions = enumeration("width", "height", "both")

#: Specify a stroke direction for circles, wedges, etc.
Direction = enumeration("clock", "anticlock")

#: Specify the font style for rendering text
FontStyle = enumeration("normal", "italic", "bold", "bold italic")

_hatch_patterns = (
    (" ",  "blank"),
    (".",  "dot"),
    ("o",  "ring"),
    ("-",  "horizontal_line"),
    ("|",  "vertical_line"),
    ("+",  "cross"),
    ('"',  "horizontal_dash"),
    (":",  "vertical_dash"),
    ("@",  "spiral"),
    ("/",  "right_diagonal_line"),
    ("\\", "left_diagonal_line"),
    ("x",  "diagonal_cross"),
    (",",  "right_diagonal_dash"),
    ("`",  "left_diagonal_dash"),
    ("v",  "horizontal_wave"),
    (">",  "vertical_wave"),
    ("*",  "criss_cross"),
)

#: Specify one of the built-in patterns for hatching fills
HatchPattern = enumeration(*list(zip(*_hatch_patterns))[1])

#: Specify one of the built-in patterns for hatching fills with a one-letter abbreviation
#:
#: The abbreviations are mapped as follows:
#:
#: .. code-block:: none
#:
#:     " "  :  blank
#:     "."  :  dot
#:     "o"  :  ring
#:     "-"  :  horizontal_line
#:     "|"  :  vertical_line
#:     "+"  :  cross
#:     '"'  :  horizontal_dash
#:     ":"  :  vertical_dash
#:     "@"  :  spiral
#:     "/"  :  right_diagonal_line
#:     "\\" :  left_diagonal_line
#:     "x"  :  diagonal_cross
#:     ","  :  right_diagonal_dash
#:     "`"  :  left_diagonal_dash
#:     "v"  :  horizontal_wave
#:     ">"  :  vertical_wave
#:     "*"  :  criss_cross
HatchPatternAbbreviation = enumeration(*list(zip(*_hatch_patterns))[0], quote=True)

#: Specify whether events should be combined or collected as-is when a Document hold is in effect
HoldPolicy = enumeration("combine", "collect")

#: Specify a horizontal location in plot layouts
HorizontalLocation = enumeration("left", "right")

#: Specify a distribution to use for the Jitter class
JitterRandomDistribution = enumeration("uniform", "normal")

#: Specify whether a dimension or coordinate is latitude or longitude
LatLon = enumeration("lat", "lon")

#: Specify how a legend should respond to click events
LegendClickPolicy = enumeration("none", "hide", "mute")

#: Specify a fixed location for a Bokeh legend
LegendLocation = Anchor

#: Specify how stroked lines should be terminated
LineCap = enumeration("butt", "round", "square")

#: Specify a named dash pattern for stroking lines
LineDash = enumeration("solid", "dashed", "dotted", "dotdash", "dashdot")

#: Specify how stroked lines should be joined together
LineJoin = enumeration("miter", "round", "bevel")

#: Specify a location in plot layouts
Location = enumeration("above", "below", "left", "right")

#: Specify a style for a Google map
MapType = enumeration("satellite", "roadmap", "terrain", "hybrid")

#: Specify one of the built-in marker types
MarkerType = enumeration("asterisk", "circle", "circle_cross", "circle_x", "cross",
                         "dash", "diamond", "diamond_cross", "hex", "inverted_triangle",
                         "square", "square_cross", "square_x", "triangle", "x")

#: Specify one of the 137 named CSS colors
NamedColor = enumeration(*colors.named.__all__, case_sensitive=False)

#: Specify a locale for printing numeric values
NumeralLanguage = enumeration("be-nl", "chs", "cs", "da-dk", "de-ch", "de", "en",
                              "en-gb", "es-ES", "es", "et", "fi", "fr-CA", "fr-ch",
                              "fr", "hu", "it", "ja", "nl-nl", "pl", "pt-br",
                              "pt-pt", "ru", "ru-UA", "sk", "th", "tr", "uk-UA")

#: Specify a vertical/horizontal orientation for something
Orientation = enumeration("horizontal", "vertical")

#: Specify an output backend to render a plot area onto
OutputBackend = enumeration("canvas", "svg", "webgl")

#: Whether range padding should be interpreted a percentage or and absolute quantity
PaddingUnits = enumeration("percent", "absolute")

#: Specify the name of a palette from :ref:`bokeh.palettes`
Palette = enumeration(*palettes.__palettes__)

#: Specify a position in the render order for a Bokeh renderer
RenderLevel = enumeration("image", "underlay", "glyph", "annotation", "overlay")

#: Specify a render mode for renderers that support both Canvas or CSS rendering
RenderMode = enumeration("canvas", "css")

#: What reset actions should occur on a Plot reset
ResetPolicy = enumeration("standard", "event_only")

#: Specify a policy for  how numbers should be rounded
RoundingFunction = enumeration("round", "nearest", "floor", "rounddown", "ceil", "roundup")

#: Sizing mode policies
SizingMode = enumeration("stretch_width", "stretch_height", "stretch_both",
                         "scale_width", "scale_height", "scale_both",
                         "fixed")

#: Individual sizing mode policies
SizingPolicy = enumeration("fixed", "fit", "min", "max")

#: Specify sorting directions
SortDirection = enumeration("ascending", "descending")

#: Specify units for mapping values
SpatialUnits = enumeration("screen", "data")

#: Specify a start/end value
StartEnd = enumeration("start", "end")

#: Specify a mode for stepwise interpolation
StepMode = enumeration("before", "after", "center")

#: Specify the horizontal alignment for rendering text
TextAlign = enumeration("left", "right", "center")

#: Specify the baseline location for rendering text
TextBaseline = enumeration("top", "middle", "bottom", "alphabetic", "hanging", "ideographic")

#: Specify how textures used as canvas patterns should repeat
TextureRepetition = enumeration("repeat", "repeat_x", "repeat_y", "no_repeat")

#: Specify how axis tick labels are oriented with respect to the axis
TickLabelOrientation = enumeration("horizontal", "vertical", "parallel", "normal")

#: Specify an attachment for tooltips
TooltipAttachment = enumeration("horizontal", "vertical", "left", "right", "above", "below")

#: Specify how a format string for a tooltip field should be interpreted
TooltipFieldFormatter = enumeration("numeral", "datetime", "printf")

#: Grid track (row/column) sizing policies
TrackPolicy = enumeration("auto", "min", "max", "flex", "fixed")

#: Specify the vertical alignment for rendering text
VerticalAlign = enumeration("top", "middle", "bottom")

#: Specify a vertical location in plot layouts
VerticalLocation = enumeration("above", "below")

#-----------------------------------------------------------------------------
# Private API
#-----------------------------------------------------------------------------

#-----------------------------------------------------------------------------
# Code
#-----------------------------------------------------------------------------<|MERGE_RESOLUTION|>--- conflicted
+++ resolved
@@ -120,11 +120,6 @@
     'ResetPolicy',
     'RoundingFunction',
     'SizingMode',
-<<<<<<< HEAD
-    'SizingPolicy',
-    'SliderCallbackPolicy',
-=======
->>>>>>> d4dbd879
     'SortDirection',
     'SpatialUnits',
     'StartEnd',
