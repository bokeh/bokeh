--- conflicted
+++ resolved
@@ -167,10 +167,8 @@
 #: Specify a start/end value
 StartEnd = enumeration("start", "end")
 
-<<<<<<< HEAD
 #: Specify a mode for stepwise interpolation
 StepMode = enumeration("before", "after", "center")
-=======
+
 #: Specify different callback policies for the slider widget
-SliderCallbackPolicy = enumeration("continuous", "throttle", "mouseup")
->>>>>>> 9b02c1be
+SliderCallbackPolicy = enumeration("continuous", "throttle", "mouseup")