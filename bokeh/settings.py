#-----------------------------------------------------------------------------
# Copyright (c) 2012 - 2018, Anaconda, Inc. All rights reserved.
#
# Powered by the Bokeh Development Team.
#
# The full license is in the file LICENSE.txt, distributed with this software.
#-----------------------------------------------------------------------------
''' Control global configuration options with environment variables.
A global settings object that other parts of Bokeh can refer to.


``BOKEH_BROWSER`` --- What browser to use when opening plots.

  Valid values are any of the browser names understood by the python
  standard library webbrowser_ module.

``BOKEH_DEV`` --- Whether to use development mode.

  This uses absolute paths to development (non-minified) BokehJS components,
  sets logging to ``debug``, makes generated HTML and JSON human-readable,
  etc.

  This is a meta variable equivalent to the following environment variables:

  - ``BOKEH_BROWSER=none``
  - ``BOKEH_LOG_LEVEL=debug``
  - ``BOKEH_MINIFIED=false``
  - ``BOKEH_PRETTY=true``
  - ``BOKEH_PY_LOG_LEVEL=debug``
  - ``BOKEH_RESOURCES=absolute-dev``
  - ``BOKEH_SIMPLE_IDS=true``

 Accepted values are ``yes``/``no``, ``true``/``false`` or ``0``/``1``.

``BOKEH_DOCS_CDN`` --- What version of BokehJS to use when building sphinx
  `~bokeh.resources.Resources` class reference for full details.

``BOKEH_DOCS_VERSION`` --- What version of Bokeh to show when building sphinx docs locally.

  Useful for re-deployment purposes.

  Set to ``"local"`` to use a locally built dev version of BokehJS.

  .. note::
      This variable is only used when building documentation from the
      development version.

``BOKEH_DOCS_CSS_SERVER`` --- Where to get the CSS stylesheet from.

  By default use CSS from bokehplots.com

  .. note::
      This variable is only used when building documentation from the
      development version.

  Set to ``"local"`` to use a locally built dev version of BokehJS.

``BOKEH_LOG_LEVEL`` --- The BokehJS console logging level to use.

  Valid values are, in order of increasing severity:

  - ``trace``
  - ``debug``
  - ``info``
  - ``warn``
  - ``error``
  - ``fatal``

  The default logging level is ``info``.

  .. note::
      When running server examples, it is the value of this
      ``BOKEH_LOG_LEVEL`` that is set for the server that matters.

``BOKEH_MINIFIED`` --- Whether to emit minified JavaScript for ``bokeh.js``.

  Accepted values are ``yes``/``no``, ``true``/``false`` or ``0``/``1``.

``BOKEH_PRETTY`` --- Whether to emit "pretty printed" JSON.

  Accepted values are ``yes``/``no``, ``true``/``false`` or ``0``/``1``.

``BOKEH_PY_LOG_LEVEL`` --- The Python logging level to set.

  As in the JS side, valid values are, in order of increasing severity:

  - ``trace``
  - ``debug``
  - ``info``
  - ``warn``
  - ``error``
  - ``fatal``
  - ``none``

  The default logging level is ``none``.

``BOKEH_RESOURCES`` --- What kind of BokehJS resources to configure.

  For example:  ``inline``, ``cdn``, ``server``. See the
  :class:`~bokeh.core.resources.Resources` class reference for full details.

``BOKEH_ROOTDIR`` --- Root directory to use with ``relative`` resources.

  See the :class:`~bokeh.resources.Resources` class reference for full
  details.

``BOKEH_SIMPLE_IDS`` --- Whether to generate human-friendly object IDs.

  Accepted values are ``yes``/``no``, ``true``/``false`` or ``0``/``1``.
  Normally Bokeh generates UUIDs for object identifiers. Setting this variable
  to an affirmative value will result in more friendly simple numeric IDs
  counting up from 1000.

``BOKEH_VERSION`` --- What version of BokehJS to use with ``cdn`` resources.

  See the :class:`~bokeh.resources.Resources` class reference for full details.

.. _webbrowser: https://docs.python.org/2/library/webbrowser.html
'''
#-----------------------------------------------------------------------------
# Boilerplate
#-----------------------------------------------------------------------------
from __future__ import absolute_import, division, print_function, unicode_literals

import logging
log = logging.getLogger(__name__)

#-----------------------------------------------------------------------------
# Imports
#-----------------------------------------------------------------------------

# Standard library imports
import codecs
import os
from os.path import join, abspath, isdir

# External imports

# Bokeh imports
from .util.paths import ROOT_DIR, bokehjsdir

#-----------------------------------------------------------------------------
# Globals and constants
#-----------------------------------------------------------------------------

<<<<<<< HEAD
#-----------------------------------------------------------------------------
# General API
#-----------------------------------------------------------------------------

#-----------------------------------------------------------------------------
# Dev API
=======
# __all__ defined at the bottom on the class module

#-----------------------------------------------------------------------------
# General API
>>>>>>> 1f746ddb
#-----------------------------------------------------------------------------

#-----------------------------------------------------------------------------
# Dev API
#-----------------------------------------------------------------------------

#-----------------------------------------------------------------------------
# Private API
#-----------------------------------------------------------------------------

class _Settings(object):
    ''' A class to collect global, overridable Bokeh configuration settings.

    '''

    _prefix = "BOKEH_"
    debugjs = False

    # Properties --------------------------------------------------------------

    @property
    def _environ(self):
        return os.environ

    def _get(self, key, default=None):
        return self._environ.get(self._prefix + key, default)

    @property
    def _is_dev(self):
        return self._get_bool("DEV", False)

    @property
    def dev(self):
        return self._is_dev

    # Public methods ----------------------------------------------------------

    def _dev_or_default(self, default, dev):
        return dev if dev is not None and self._is_dev else default

    def _get_str(self, key, default, dev=None):
        return self._get(key, self._dev_or_default(default, dev))

    def _get_int(self, key, default, dev=None):
        return int(self._get(key, self._dev_or_default(default, dev)))

    def _get_bool(self, key, default, dev=None):
        value = self._get(key)

        if value is None:
            value = self._dev_or_default(default, dev)
        elif value.lower() in ["true", "yes", "on", "1"]:
            value = True
        elif value.lower() in ["false", "no", "off", "0"]:
            value = False
        else:
            raise ValueError("invalid value %r for boolean property %s%s" % (value, self._prefix, key))

        return value

    def browser(self, default=None):
        ''' Set the default browser that Bokeh should use to show documents
        with.

        '''
        return self._get_str("BROWSER", default, "none")

    def resources(self, default=None):
        ''' Set (override) the type of resources that Bokeh should use when
        outputting documents.

        '''
        return self._get_str("RESOURCES", default, "absolute-dev")

    def rootdir(self, default=None):
        ''' Set the root directory for "relative" resources.

        '''
        return self._get_str("ROOTDIR", default)

    def version(self, default=None):
        ''' Set (override) the standard reported Bokeh version.

        '''
        return self._get_str("VERSION", default)

    def docs_cdn(self, default=None):
        ''' Set the version of BokehJS should use for CDN resources when
        building the docs.

        '''
        return self._get_str("DOCS_CDN", default)

    def docs_version(self, default=None):
        ''' Set the version to use for building the docs.

        '''
        return self._get_str("DOCS_VERSION", default)

    def minified(self, default=None):
        ''' Set whether Bokeh should use minified BokehJS resources.

        '''
        return self._get_bool("MINIFIED", default, False)

    def log_level(self, default=None):
        ''' Set the log level for JavaScript BokehJS code.

        '''
        return self._get_str("LOG_LEVEL", default, "debug")

    def py_log_level(self, default='none'):
        ''' Set the log level for python Bokeh code.

        '''
        level = self._get_str("PY_LOG_LEVEL", default, "debug")
        LEVELS = {'trace': logging.TRACE,
                  'debug': logging.DEBUG,
                  'info' : logging.INFO,
                  'warn' : logging.WARNING,
                  'error': logging.ERROR,
                  'fatal': logging.CRITICAL,
                  'none' : None}
        return LEVELS[level]

    def pretty(self, default=None):
        ''' Set whether JSON strings should be pretty-printed.

        '''
        return self._get_bool("PRETTY", default, True)

    def simple_ids(self, default=None):
        ''' Set whether Bokeh should generate simple numeric model IDs.

        '''
        return self._get_bool("SIMPLE_IDS", default, True)

    def strict(self, default=None):
        ''' Set whether validation should be performed strictly.

        '''
        return self._get_bool("STRICT", default, False)

    def secret_key(self, default=None):
        ''' Set the secret key.

        Should be a long, cryptographically-random secret unique the
        Bokeh deployment.
        '''
        return self._get_str("SECRET_KEY", default)

    def secret_key_bytes(self):
        ''' Return the secret_key, converted to bytes and cached.

        '''
        if not hasattr(self, '_secret_key_bytes'):
            key = self.secret_key()
            if key is None:
                self._secret_key_bytes = None
            else:
                self._secret_key_bytes = codecs.encode(key, "utf-8")
        return self._secret_key_bytes

    def sign_sessions(self, default=False):
        ''' Set whether the server should only allow sessions signed with
        our secret key.

        If True, BOKEH_SECRET_KEY must also be set.

        '''
        return self._get_bool("SIGN_SESSIONS", default)

    def perform_document_validation(self, default=True):
        ''' Set whether Bokeh should perform validation checks on documents.

        '''
        return self._get_bool("VALIDATE_DOC", default)

    # Server settings go here:

    def bokehjssrcdir(self):
        ''' The absolute path of the BokehJS source code in the installed
        Bokeh source tree.

        '''
        if self._is_dev or self.debugjs:
            bokehjssrcdir = abspath(join(ROOT_DIR, '..', 'bokehjs', 'src'))

            if isdir(bokehjssrcdir):
                return bokehjssrcdir

        return None

    def bokehjsdir(self):
        '''

        '''
        return bokehjsdir(self._is_dev or self.debugjs)

    def js_files(self):
        ''' The JS files in the BokehJS directory.

        '''
        bokehjsdir = self.bokehjsdir()
        js_files = []
        for root, dirnames, files in os.walk(bokehjsdir):
            for fname in files:
                if fname.endswith(".js"):
                    js_files.append(join(root, fname))
        return js_files

    def css_files(self):
        ''' The CSS files in the BokehJS directory.

        '''
        bokehjsdir = self.bokehjsdir()
        js_files = []
        for root, dirnames, files in os.walk(bokehjsdir):
            for fname in files:
                if fname.endswith(".css"):
                    js_files.append(join(root, fname))
        return js_files

    def nodejs_path(self, default=None):
        return self._get_str("NODEJS_PATH", default)

    def phantomjs_path(self, default=None):
        return self._get_str("PHANTOMJS_PATH", default)

    def ignore_filename(self):
        return self._get_bool("IGNORE_FILENAME", False)

#-----------------------------------------------------------------------------
<<<<<<< HEAD
# Private API
#-----------------------------------------------------------------------------

#-----------------------------------------------------------------------------
# Code
#-----------------------------------------------------------------------------

#: A global settings object that other parts of Bokeh can refer to.
#:
#:
#: ``BOKEH_BROWSER`` --- What browser to use when opening plots.
#:
#:   Valid values are any of the browser names understood by the python
#:   standard library webbrowser_ module.
#:
#: ``BOKEH_DEV`` --- Whether to use development mode.
#:
#:   This uses absolute paths to development (non-minified) BokehJS components,
#:   sets logging to ``debug``, makes generated HTML and JSON human-readable,
#:   etc.
#:
#:   This is a meta variable equivalent to the following environment variables:
#:
#:   - ``BOKEH_BROWSER=none``
#:   - ``BOKEH_LOG_LEVEL=debug``
#:   - ``BOKEH_MINIFIED=false``
#:   - ``BOKEH_PRETTY=true``
#:   - ``BOKEH_PY_LOG_LEVEL=debug``
#:   - ``BOKEH_RESOURCES=absolute-dev``
#:   - ``BOKEH_SIMPLE_IDS=true``
#:
#:  Accepted values are ``yes``/``no``, ``true``/``false`` or ``0``/``1``.
#:
#: ``BOKEH_DOCS_CDN`` --- What version of BokehJS to use when building sphinx
#:   `~bokeh.resources.Resources` class reference for full details.
#:
#: ``BOKEH_DOCS_VERSION`` --- What version of Bokeh to show when building sphinx docs locally.
#:
#:   Useful for re-deployment purposes.
#:
#:   Set to ``"local"`` to use a locally built dev version of BokehJS.
#:
#:   .. note::
#:       This variable is only used when building documentation from the
#:       development version.
#:
#: ``BOKEH_DOCS_CSS_SERVER`` --- Where to get the CSS stylesheet from.
#:
#:   By default use CSS from bokehplots.com
#:
#:   .. note::
#:       This variable is only used when building documentation from the
#:       development version.
#:
#:   Set to ``"local"`` to use a locally built dev version of BokehJS.
#:
#: ``BOKEH_LOG_LEVEL`` --- The BokehJS console logging level to use.
#:
#:   Valid values are, in order of increasing severity:
#:
#:   - ``trace``
#:   - ``debug``
#:   - ``info``
#:   - ``warn``
#:   - ``error``
#:   - ``fatal``
#:
#:   The default logging level is ``info``.
#:
#:   .. note::
#:       When running server examples, it is the value of this
#:       ``BOKEH_LOG_LEVEL`` that is set for the server that matters.
#:
#: ``BOKEH_MINIFIED`` --- Whether to emit minified JavaScript for ``bokeh.js``.
#:
#:   Accepted values are ``yes``/``no``, ``true``/``false`` or ``0``/``1``.
#:
#: ``BOKEH_PRETTY`` --- Whether to emit "pretty printed" JSON.
#:
#:   Accepted values are ``yes``/``no``, ``true``/``false`` or ``0``/``1``.
#:
#: ``BOKEH_PY_LOG_LEVEL`` --- The Python logging level to set.
#:
#:   As in the JS side, valid values are, in order of increasing severity:
#:
#:   - ``trace``
#:   - ``debug``
#:   - ``info``
#:   - ``warn``
#:   - ``error``
#:   - ``fatal``
#:   - ``none``
#:
#:   The default logging level is ``none``.
#:
#: ``BOKEH_RESOURCES`` --- What kind of BokehJS resources to configure.
#:
#:   For example:  ``inline``, ``cdn``, ``server``. See the
#:   :class:`~bokeh.core.resources.Resources` class reference for full details.
#:
#: ``BOKEH_ROOTDIR`` --- Root directory to use with ``relative`` resources.
#:
#:   See the :class:`~bokeh.resources.Resources` class reference for full
#:   details.
#:
#: ``BOKEH_SIMPLE_IDS`` --- Whether to generate human-friendly object IDs.
#:
#:   Accepted values are ``yes``/``no``, ``true``/``false`` or ``0``/``1``.
#:   Normally Bokeh generates UUIDs for object identifiers. Setting this variable
#:   to an affirmative value will result in more friendly simple numeric IDs
#:   counting up from 1000.
#:
#: ``BOKEH_VERSION`` --- What version of BokehJS to use with ``cdn`` resources.
#:
#:   See the :class:`~bokeh.resources.Resources` class reference for full details.
#:
#: .. _webbrowser: https://docs.python.org/2/library/webbrowser.html
settings = Settings()
del Settings
=======
# Code
#-----------------------------------------------------------------------------

settings = _Settings()
>>>>>>> 1f746ddb

if settings.secret_key() is not None:
    if len(settings.secret_key()) < 32:
        import warnings
        warnings.warn("BOKEH_SECRET_KEY is recommended to have at least 32 bytes of entropy chosen with a cryptographically-random algorithm")

if settings.sign_sessions() and settings.secret_key() is None:
    import warnings
    warnings.warn("BOKEH_SECRET_KEY must be set if BOKEH_SIGN_SESSIONS is set to true")

__all__ = (
  'settings',
)<|MERGE_RESOLUTION|>--- conflicted
+++ resolved
@@ -143,19 +143,10 @@
 # Globals and constants
 #-----------------------------------------------------------------------------
 
-<<<<<<< HEAD
+# __all__ defined at the bottom on the class module
+
 #-----------------------------------------------------------------------------
 # General API
-#-----------------------------------------------------------------------------
-
-#-----------------------------------------------------------------------------
-# Dev API
-=======
-# __all__ defined at the bottom on the class module
-
-#-----------------------------------------------------------------------------
-# General API
->>>>>>> 1f746ddb
 #-----------------------------------------------------------------------------
 
 #-----------------------------------------------------------------------------
@@ -389,132 +380,10 @@
         return self._get_bool("IGNORE_FILENAME", False)
 
 #-----------------------------------------------------------------------------
-<<<<<<< HEAD
-# Private API
-#-----------------------------------------------------------------------------
-
-#-----------------------------------------------------------------------------
 # Code
 #-----------------------------------------------------------------------------
 
-#: A global settings object that other parts of Bokeh can refer to.
-#:
-#:
-#: ``BOKEH_BROWSER`` --- What browser to use when opening plots.
-#:
-#:   Valid values are any of the browser names understood by the python
-#:   standard library webbrowser_ module.
-#:
-#: ``BOKEH_DEV`` --- Whether to use development mode.
-#:
-#:   This uses absolute paths to development (non-minified) BokehJS components,
-#:   sets logging to ``debug``, makes generated HTML and JSON human-readable,
-#:   etc.
-#:
-#:   This is a meta variable equivalent to the following environment variables:
-#:
-#:   - ``BOKEH_BROWSER=none``
-#:   - ``BOKEH_LOG_LEVEL=debug``
-#:   - ``BOKEH_MINIFIED=false``
-#:   - ``BOKEH_PRETTY=true``
-#:   - ``BOKEH_PY_LOG_LEVEL=debug``
-#:   - ``BOKEH_RESOURCES=absolute-dev``
-#:   - ``BOKEH_SIMPLE_IDS=true``
-#:
-#:  Accepted values are ``yes``/``no``, ``true``/``false`` or ``0``/``1``.
-#:
-#: ``BOKEH_DOCS_CDN`` --- What version of BokehJS to use when building sphinx
-#:   `~bokeh.resources.Resources` class reference for full details.
-#:
-#: ``BOKEH_DOCS_VERSION`` --- What version of Bokeh to show when building sphinx docs locally.
-#:
-#:   Useful for re-deployment purposes.
-#:
-#:   Set to ``"local"`` to use a locally built dev version of BokehJS.
-#:
-#:   .. note::
-#:       This variable is only used when building documentation from the
-#:       development version.
-#:
-#: ``BOKEH_DOCS_CSS_SERVER`` --- Where to get the CSS stylesheet from.
-#:
-#:   By default use CSS from bokehplots.com
-#:
-#:   .. note::
-#:       This variable is only used when building documentation from the
-#:       development version.
-#:
-#:   Set to ``"local"`` to use a locally built dev version of BokehJS.
-#:
-#: ``BOKEH_LOG_LEVEL`` --- The BokehJS console logging level to use.
-#:
-#:   Valid values are, in order of increasing severity:
-#:
-#:   - ``trace``
-#:   - ``debug``
-#:   - ``info``
-#:   - ``warn``
-#:   - ``error``
-#:   - ``fatal``
-#:
-#:   The default logging level is ``info``.
-#:
-#:   .. note::
-#:       When running server examples, it is the value of this
-#:       ``BOKEH_LOG_LEVEL`` that is set for the server that matters.
-#:
-#: ``BOKEH_MINIFIED`` --- Whether to emit minified JavaScript for ``bokeh.js``.
-#:
-#:   Accepted values are ``yes``/``no``, ``true``/``false`` or ``0``/``1``.
-#:
-#: ``BOKEH_PRETTY`` --- Whether to emit "pretty printed" JSON.
-#:
-#:   Accepted values are ``yes``/``no``, ``true``/``false`` or ``0``/``1``.
-#:
-#: ``BOKEH_PY_LOG_LEVEL`` --- The Python logging level to set.
-#:
-#:   As in the JS side, valid values are, in order of increasing severity:
-#:
-#:   - ``trace``
-#:   - ``debug``
-#:   - ``info``
-#:   - ``warn``
-#:   - ``error``
-#:   - ``fatal``
-#:   - ``none``
-#:
-#:   The default logging level is ``none``.
-#:
-#: ``BOKEH_RESOURCES`` --- What kind of BokehJS resources to configure.
-#:
-#:   For example:  ``inline``, ``cdn``, ``server``. See the
-#:   :class:`~bokeh.core.resources.Resources` class reference for full details.
-#:
-#: ``BOKEH_ROOTDIR`` --- Root directory to use with ``relative`` resources.
-#:
-#:   See the :class:`~bokeh.resources.Resources` class reference for full
-#:   details.
-#:
-#: ``BOKEH_SIMPLE_IDS`` --- Whether to generate human-friendly object IDs.
-#:
-#:   Accepted values are ``yes``/``no``, ``true``/``false`` or ``0``/``1``.
-#:   Normally Bokeh generates UUIDs for object identifiers. Setting this variable
-#:   to an affirmative value will result in more friendly simple numeric IDs
-#:   counting up from 1000.
-#:
-#: ``BOKEH_VERSION`` --- What version of BokehJS to use with ``cdn`` resources.
-#:
-#:   See the :class:`~bokeh.resources.Resources` class reference for full details.
-#:
-#: .. _webbrowser: https://docs.python.org/2/library/webbrowser.html
-settings = Settings()
-del Settings
-=======
-# Code
-#-----------------------------------------------------------------------------
-
 settings = _Settings()
->>>>>>> 1f746ddb
 
 if settings.secret_key() is not None:
     if len(settings.secret_key()) < 32:
