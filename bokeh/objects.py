--- conflicted
+++ resolved
@@ -289,15 +289,9 @@
 
 class Glyph(Renderer):
     server_data_source = Instance(ServerDataSource)
-<<<<<<< HEAD
     data_source = Instance(DataSource, lambda: ColumnDataSource())
-    xdata_range = Instance(Range)
-    ydata_range = Instance(Range)
-=======
-    data_source = Instance(DataSource)
     x_range_name = String('default')
     y_range_name = String('default')
->>>>>>> 8ddcb1bd
 
     # How to intepret the values in the data_source
     units = Enum(Units)
