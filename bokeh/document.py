""" The document module provides the Document class, which is a container
for all Bokeh objects that must be reflected to the client side BokehJS
library.

"""
from __future__ import absolute_import

import logging
logger = logging.getLogger(__file__)

from json import loads
import uuid

from six import string_types

from .model import Model
from .query import find
from .deprecate import deprecated
from .validation import check_integrity
from .util.callback_manager import _check_callback
from .util.version import __version__
from ._json_encoder import serialize_json
from .themes import default as default_theme
from .themes import Theme

DEFAULT_TITLE = "Bokeh Application"

class DocumentChangedEvent(object):
    def __init__(self, document):
        self.document = document

    def dispatch(self, receiver):
        if hasattr(receiver, '_document_changed'):
            receiver._document_changed(self)

class DocumentPatchedEvent(DocumentChangedEvent):
    def __init__(self, document):
        self.document = document

    def dispatch(self, receiver):
        super(DocumentPatchedEvent, self).dispatch(receiver)
        if hasattr(receiver, '_document_patched'):
            receiver._document_patched(self)

class ModelChangedEvent(DocumentPatchedEvent):
    def __init__(self, document, model, attr, old, new):
        super(ModelChangedEvent, self).__init__(document)
        self.model = model
        self.attr = attr
        self.old = old
        self.new = new

    def dispatch(self, receiver):
        super(ModelChangedEvent, self).dispatch(receiver)
        if hasattr(receiver, '_document_model_changed'):
            receiver._document_patched(self)

class TitleChangedEvent(DocumentPatchedEvent):
    def __init__(self, document, title):
        super(TitleChangedEvent, self).__init__(document)
        self.title = title

class RootAddedEvent(DocumentPatchedEvent):
    def __init__(self, document, model):
        super(RootAddedEvent, self).__init__(document)
        self.model = model

class RootRemovedEvent(DocumentPatchedEvent):
    def __init__(self, document, model):
        super(RootRemovedEvent, self).__init__(document)
        self.model = model

class SessionCallbackAdded(DocumentChangedEvent):
    def __init__(self, document, callback):
        super(SessionCallbackAdded, self).__init__(document)
        self.callback = callback

    def dispatch(self, receiver):
        super(SessionCallbackAdded, self).dispatch(receiver)
        if hasattr(receiver, '_session_callback_added'):
            receiver._session_callback_added(self)

class SessionCallbackRemoved(DocumentChangedEvent):
    def __init__(self, document, callback):
        super(SessionCallbackRemoved, self).__init__(document)
        self.callback = callback

    def dispatch(self, receiver):
        super(SessionCallbackRemoved, self).dispatch(receiver)
        if hasattr(receiver, '_session_callback_removed'):
            receiver._session_callback_removed(self)

class SessionCallback(object):
    def __init__(self, document, callback, id=None):
        if id is None:
            self._id = str(uuid.uuid4())
        else:
            self._id = id

        self._document = document
        self._callback = callback

    @property
    def id(self):
        return self._id

    @property
    def callback(self):
        return self._callback

    def remove(self):
        self.document._remove_session_callback(self)

class PeriodicCallback(SessionCallback):
    def __init__(self, document, callback, period, id=None):
        super(PeriodicCallback, self).__init__(document, callback, id)
        self._period = period

    @property
    def period(self):
        return self._period

class TimeoutCallback(SessionCallback):
    def __init__(self, document, callback, timeout, id=None):
        super(TimeoutCallback, self).__init__(document, callback, id)
        self._timeout = timeout

    @property
    def timeout(self):
        return self._timeout

class _MultiValuedDict(object):
    """
    This is to store a mapping from keys to multiple values, while avoiding
    the overhead of always having a collection as the value.
    """
    def __init__(self):
        self._dict = dict()

    def add_value(self, key, value):
        if key is None:
            raise ValueError("Key is None")
        if value is None:
            raise ValueError("Can't put None in this dict")
        if isinstance(value, set):
            raise ValueError("Can't put sets in this dict")
        existing = self._dict.get(key, None)
        if existing is None:
            self._dict[key] = value
        elif isinstance(existing, set):
            existing.add(value)
        else:
            self._dict[key] = set([existing, value])

    def remove_value(self, key, value):
        if key is None:
            raise ValueError("Key is None")
        existing = self._dict.get(key, None)
        if isinstance(existing, set):
            existing.discard(value)
            if len(existing) == 0:
                del self._dict[key]
        elif existing == value:
            del self._dict[key]
        else:
            pass

    def get_one(self, k, duplicate_error):
        existing = self._dict.get(k, None)
        if isinstance(existing, set):
            if len(existing) == 1:
                return next(iter(existing))
            else:
                raise ValueError(duplicate_error + (": %r" % (existing)))
        else:
            return existing

    def get_all(self, k):
        existing = self._dict.get(k, None)
        if existing is None:
            return []
        elif isinstance(existing, set):
            return list(existing)
        else:
            return [existing]

class Document(object):

    def __init__(self, **kwargs):
        self._roots = set()
        self._theme = kwargs.pop('theme', default_theme)
        # use _title directly because we don't need to trigger an event
        self._title = kwargs.pop('title', DEFAULT_TITLE)

        # TODO (bev) add vars, stores

        self._all_models_freeze_count = 0
        self._all_models = dict()
        self._all_models_by_name = _MultiValuedDict()
        self._callbacks = {}
        self._session_callbacks = {}

    def clear(self):
        ''' Remove all content from the document (including roots, vars, stores) but do not reset title'''
        self._push_all_models_freeze()
        try:
            while len(self._roots) > 0:
                r = next(iter(self._roots))
                self.remove_root(r)
        finally:
            self._pop_all_models_freeze()

    def _destructively_move(self, dest_doc):
        '''Move all fields in this doc to the dest_doc, leaving this doc empty'''
        if dest_doc is self:
            raise RuntimeError("Attempted to overwrite a document with itself")
        dest_doc.clear()
        # we have to remove ALL roots before adding any
        # to the new doc or else models referenced from multiple
        # roots could be in both docs at once, which isn't allowed.
        roots = []
        self._push_all_models_freeze()
        try:
            while self.roots:
                r = next(iter(self.roots))
                self.remove_root(r)
                roots.append(r)
        finally:
            self._pop_all_models_freeze()
        for r in roots:
            if r.document is not None:
                raise RuntimeError("Somehow we didn't detach %r" % (r))
        if len(self._all_models) != 0:
            raise RuntimeError("_all_models still had stuff in it: %r" % (self._all_models))
        for r in roots:
            dest_doc.add_root(r)

        dest_doc.title = self.title

    def _push_all_models_freeze(self):
        self._all_models_freeze_count += 1

    def _pop_all_models_freeze(self):
        self._all_models_freeze_count -= 1
        if self._all_models_freeze_count == 0:
            self._recompute_all_models()

    def _invalidate_all_models(self):
        # if freeze count is > 0, we'll recompute on unfreeze
        if self._all_models_freeze_count == 0:
            self._recompute_all_models()

    def _recompute_all_models(self):
        new_all_models_set = set()
        for r in self.roots:
            new_all_models_set = new_all_models_set.union(r.references())
        old_all_models_set = set(self._all_models.values())
        to_detach = old_all_models_set - new_all_models_set
        to_attach = new_all_models_set - old_all_models_set
        recomputed = {}
        recomputed_by_name = _MultiValuedDict()
        for m in new_all_models_set:
            recomputed[m._id] = m
            if m.name is not None:
                recomputed_by_name.add_value(m.name, m)
        for d in to_detach:
            d._detach_document()
        for a in to_attach:
            a._attach_document(self)
        self._all_models = recomputed
        self._all_models_by_name = recomputed_by_name

    @property
    def roots(self):
        return set(self._roots)

    @property
    def title(self):
        return self._title

    @title.setter
    def title(self, title):
        if title is None:
            raise ValueError("Document title may not be None")
        if self._title != title:
            self._title = title
            self._trigger_on_change(TitleChangedEvent(self, title))

    @property
    def theme(self):
        """ Get the current Theme instance affecting models in this Document. Never returns None."""
        return self._theme

    @theme.setter
    def theme(self, theme):
        """ Set the current Theme instance affecting models in this Document.
        Setting this to None sets the default theme. Changing theme may trigger
        model change events on the models in the Document if the theme modifies
        any model properties.
        """
        if theme is None:
            theme = default_theme
        if not isinstance(theme, Theme):
            raise ValueError("Theme must be an instance of the Theme class")
        if self._theme is theme:
            return
        self._theme = theme
        for model in self._all_models.values():
            self._theme.apply_to_model(model)

    def add_root(self, model):
        ''' Add a model as a root model to this Document.

        Any changes to this model (including to other models referred to
        by it) will trigger "on_change" callbacks registered on this
        Document.

        '''
        if model in self._roots:
            return
        self._push_all_models_freeze()
        try:
            self._roots.add(model)
        finally:
            self._pop_all_models_freeze()
        self._trigger_on_change(RootAddedEvent(self, model))

    @deprecated("Bokeh 0.11.0", "document.add_root")
    def add(self, *objects):
        """ Call add_root() on each object.
        .. warning::
            This function should only be called on top level objects such
            as Plot, and Layout containers.
        Args:
            *objects (Model) : objects to add to the Document
        Returns:
            None
        """
        for obj in objects:
            self.add_root(obj)

    def remove_root(self, model):
        ''' Remove a model as root model from this Document.

        Changes to this model may still trigger "on_change" callbacks
        on this Document, if the model is still referred to by other
        root models.
        '''
        if model not in self._roots:
            return # TODO (bev) ValueError?
        self._push_all_models_freeze()
        try:
            self._roots.remove(model)
        finally:
            self._pop_all_models_freeze()
        self._trigger_on_change(RootRemovedEvent(self, model))

    def get_model_by_id(self, model_id):
        ''' Get the model object for the given ID or None if not found'''
        return self._all_models.get(model_id, None)

    def get_model_by_name(self, name):
        ''' Get the model object for the given name or None if not found'''
        return self._all_models_by_name.get_one(name, "Found more than one model named '%s'" % name)

    def _is_single_string_selector(self, selector, field):
        if len(selector) != 1:
            return False
        if field not in selector:
            return False
        return isinstance(selector[field], string_types)

    def select(self, selector):
        ''' Query this document for objects that match the given selector.

        Args:
            selector (JSON-like) :

        Returns:
            seq[Model]

        '''
        if self._is_single_string_selector(selector, 'name'):
            # special-case optimization for by-name query
            return self._all_models_by_name.get_all(selector['name'])
        else:
            return find(self._all_models.values(), selector)

    def select_one(self, selector):
        ''' Query this document for objects that match the given selector.
        Raises an error if more than one object is found.  Returns
        single matching object, or None if nothing is found

        Args:
            selector (JSON-like) :

        Returns:
            Model

        '''
        result = list(self.select(selector))
        if len(result) > 1:
            raise ValueError("Found more than one model matching %s: %r" % (selector, result))
        if len(result) == 0:
            return None
        return result[0]

    def set_select(self, selector, updates):
        ''' Update objects that match a given selector with the specified
        attribute/value updates.

        Args:
            selector (JSON-like) :
            updates (dict) :

        Returns:
            None

        '''
        for obj in self.select(selector):
            for key, val in updates.items():
                setattr(obj, key, val)

    def on_change(self, *callbacks):
        ''' Invoke callback if the document or any Model reachable from its roots changes.

        '''
        for callback in callbacks:

            if callback in self._callbacks: continue

            _check_callback(callback, ('event',))

            self._callbacks[callback] = callback

    def on_change_dispatch_to(self, receiver):
        if not receiver in self._callbacks:
            self._callbacks[receiver] = lambda event: event.dispatch(receiver)

    def remove_on_change(self, *callbacks):
        ''' Remove a callback added earlier with on_change()

            Throws an error if the callback wasn't added

        '''
        for callback in callbacks:
            del self._callbacks[callback]

    def _with_self_as_curdoc(self, f):
        from bokeh.io import set_curdoc, curdoc
        old_doc = curdoc()
        try:
            set_curdoc(self)
            f()
        finally:
            set_curdoc(old_doc)

    def _wrap_with_self_as_curdoc(self, f):
        doc = self
        def wrapper(*args, **kwargs):
            def invoke():
                f(*args, **kwargs)
            doc._with_self_as_curdoc(invoke)
        return wrapper

    def _trigger_on_change(self, event):
        def invoke_callbacks():
            for cb in self._callbacks.values():
                cb(event)
        self._with_self_as_curdoc(invoke_callbacks)

    def _notify_change(self, model, attr, old, new):
        ''' Called by Model when it changes
        '''
        # if name changes, update by-name index
        if attr == 'name':
            if old is not None:
                self._all_models_by_name.remove_value(old, model)
            if new is not None:
                self._all_models_by_name.add_value(new, model)

        self._trigger_on_change(ModelChangedEvent(self, model, attr, old, new))

    @classmethod
    def _references_json(cls, references):
        '''Given a list of all models in a graph, return JSON representing them and their properties.'''
        references_json = []
        for r in references:
            ref = r.ref
            ref['attributes'] = r._to_json_like(include_defaults=True)
            references_json.append(ref)

        return references_json

    @classmethod
    def _instantiate_references_json(cls, references_json):
        '''Given a JSON representation of all the models in a graph, return a dict of new model objects.'''

        # Create all instances, but without setting their props
        references = {}
        for obj in references_json:
            obj_id = obj['id']
            obj_type = obj.get('subtype', obj['type'])

            cls = Model.get_class(obj_type)
            instance = cls(id=obj_id, _block_events=True)
            if instance is None:
                raise RuntimeError('Error loading model from JSON (type: %s, id: %s)' % (obj_type, obj_id))
            references[instance._id] = instance

        return references

    @classmethod
    def _initialize_references_json(cls, references_json, references):
        '''Given a JSON representation of the models in a graph and new model objects, set the properties on the models from the JSON'''

        for obj in references_json:
            obj_id = obj['id']
            obj_attrs = obj['attributes']

            instance = references[obj_id]

            # replace references with actual instances in obj_attrs
            for p in instance.properties_with_refs():
                if p in obj_attrs:
                    prop = instance.lookup(p)
                    obj_attrs[p] = prop.from_json(obj_attrs[p], models=references)

            # set all properties on the instance
            remove = []
            for key in obj_attrs:
                if key not in instance.properties():
                    logger.warn("Client sent attr %r for instance %r, which is a client-only or invalid attribute that shouldn't have been sent", key, instance)
                    remove.append(key)
            for key in remove:
                del obj_attrs[key]
            instance.update(**obj_attrs)

<<<<<<< HEAD
    def _collect_custom_models(self):
        custom_models = {}

        for obj in self.roots:
            for ref in obj.references():
                impl = getattr(ref.__class__, "__implementation__", None)
                if impl is not None:
                    name = ref.__class__.__name__

                    if name not in custom_models:
                        custom_models[name] = {'impl': impl, 'deps': {}}

        return custom_models

    def to_json_string(self):
        ''' Convert the document to a JSON string. '''
=======
    def to_json_string(self, indent=None):
        ''' Convert the document to a JSON string.
>>>>>>> a10aea0a

        Args:
            indent (int or None, optional) : number of spaces to indent, or
                None to suppress all newlines and indentation (default: None)

        Returns:
            str

        '''
        root_ids = []
        for r in self._roots:
            root_ids.append(r._id)

        root_references = self._all_models.values()

        json = {
            'title' : self.title,
            'roots' : {
                'root_ids' : root_ids,
                'references' : self._references_json(root_references)
            },
            'version' : __version__
        }

<<<<<<< HEAD
        custom_models = self._collect_custom_models()
        if custom_models:
            json['models'] = custom_models

        return serialize_json(json)
=======
        return serialize_json(json, indent=indent, sort_keys=True)
>>>>>>> a10aea0a

    def to_json(self):
        ''' Convert the document to a JSON object. '''

        # this is a total hack to go via a string, needed because
        # our BokehJSONEncoder goes straight to a string.
        doc_json = self.to_json_string()

        return loads(doc_json)

    @classmethod
    def from_json_string(cls, json):
        ''' Load a document from JSON. '''
        json_parsed = loads(json)
        return cls.from_json(json_parsed)

    @classmethod
    def from_json(cls, json):
        ''' Load a document from JSON. '''
        roots_json = json['roots']
        root_ids = roots_json['root_ids']
        references_json = roots_json['references']

        references = cls._instantiate_references_json(references_json)
        cls._initialize_references_json(references_json, references)

        doc = Document()
        for r in root_ids:
            doc.add_root(references[r])

        doc.title = json['title']

        return doc

    def replace_with_json(self, json):
        ''' Overwrite everything in this document with the JSON-encoded document '''
        replacement = self.from_json(json)
        replacement._destructively_move(self)

    def create_json_patch_string(self, events):
        ''' Create a JSON string describing a patch to be applied with apply_json_patch_string()

            Args:
              events : list of events to be translated into patches

            Returns:
              str :  JSON string which can be applied to make the given updates to obj
        '''
        references = set()
        json_events = []
        for event in events:
            if event.document is not self:
                raise ValueError("Cannot create a patch using events from a different document " + repr(event))

            if isinstance(event, ModelChangedEvent):
                value = event.new

                # the new value is an object that may have
                # not-yet-in-the-remote-doc references, and may also
                # itself not be in the remote doc yet.  the remote may
                # already have some of the references, but
                # unfortunately we don't have an easy way to know
                # unless we were to check BEFORE the attr gets changed
                # (we need the old _all_models before setting the
                # property). So we have to send all the references the
                # remote could need, even though it could be inefficient.
                # If it turns out we need to fix this we could probably
                # do it by adding some complexity.
                value_refs = set(Model.collect_models(value))

                # we know we don't want a whole new copy of the obj we're patching
                # unless it's also the new value
                if event.model != value:
                    value_refs.discard(event.model)
                references = references.union(value_refs)

                json_events.append({ 'kind' : 'ModelChanged',
                                     'model' : event.model.ref,
                                     'attr' : event.attr,
                                     'new' : value })
            elif isinstance(event, RootAddedEvent):
                references = references.union(event.model.references())
                json_events.append({ 'kind' : 'RootAdded',
                                     'model' : event.model.ref })
            elif isinstance(event, RootRemovedEvent):
                json_events.append({ 'kind' : 'RootRemoved',
                                     'model' : event.model.ref })
            elif isinstance(event, TitleChangedEvent):
                json_events.append({ 'kind' : 'TitleChanged',
                                     'title' : event.title })

        json = {
            'events' : json_events,
            'references' : self._references_json(references)
            }

        return serialize_json(json)

    def apply_json_patch_string(self, patch):
        ''' Apply a JSON patch string created by create_json_patch_string() '''
        json_parsed = loads(patch)
        self.apply_json_patch(json_parsed)

    def apply_json_patch(self, patch):
        ''' Apply a JSON patch object created by parsing the result of create_json_patch_string() '''
        references_json = patch['references']
        events_json = patch['events']
        references = self._instantiate_references_json(references_json)

        # Use our existing model instances whenever we have them
        for obj in references.values():
            if obj._id in self._all_models:
                references[obj._id] = self._all_models[obj._id]

        # The model being changed isn't always in references so add it in
        for event_json in events_json:
            if 'model' in event_json:
                model_id = event_json['model']['id']
                if model_id in self._all_models:
                    references[model_id] = self._all_models[model_id]

        self._initialize_references_json(references_json, references)

        for event_json in events_json:
            if event_json['kind'] == 'ModelChanged':
                patched_id = event_json['model']['id']
                if patched_id not in self._all_models:
                    raise RuntimeError("Cannot apply patch to %s which is not in the document" % (str(patched_id)))
                patched_obj = self._all_models[patched_id]
                attr = event_json['attr']
                value = event_json['new']
                if attr in patched_obj.properties_with_refs():
                    prop = patched_obj.lookup(attr)
                    value = prop.from_json(value, models=references)
                if attr in patched_obj.properties():
                    #logger.debug("Patching attribute %s of %r", attr, patched_obj)
                    patched_obj.update(** { attr : value })
                else:
                    logger.warn("Client sent attr %r on obj %r, which is a client-only or invalid attribute that shouldn't have been sent", attr, patched_obj)
            elif event_json['kind'] == 'RootAdded':
                root_id = event_json['model']['id']
                root_obj = references[root_id]
                self.add_root(root_obj)
            elif event_json['kind'] == 'RootRemoved':
                root_id = event_json['model']['id']
                root_obj = references[root_id]
                self.remove_root(root_obj)
            elif event_json['kind'] == 'TitleChanged':
                self.title = event_json['title']
            else:
                raise RuntimeError("Unknown patch event " + repr(event_json))

    def validate(self):
        # logging.basicConfig is a no-op if there's already
        # some logging configured. We want to make sure warnings
        # go somewhere so configure here if nobody has.
        logging.basicConfig(level=logging.INFO)
        root_sets = []
        for r in self.roots:
            refs = r.references()
            root_sets.append(refs)
            check_integrity(refs)

    @property
    def session_callbacks(self):
        return list(self._session_callbacks.values())

    def add_periodic_callback(self, callback, period, id=None):
        ''' Add callback so it can be invoked on a session periodically accordingly to period.

        NOTE: periodic callbacks can only work within a session. It'll take no effect when bokeh output is html or notebook

        '''
        # create the new callback object
        cb = PeriodicCallback(self, self._wrap_with_self_as_curdoc(callback), period, id)
        self._session_callbacks[callback] = cb
        # emit event so the session is notified of the new callback
        self._trigger_on_change(SessionCallbackAdded(self, cb))
        return cb

    def remove_periodic_callback(self, callback):
        ''' Remove a callback added earlier with add_periodic_callback()

            Throws an error if the callback wasn't added

        '''
        self._remove_session_callback(callback)

    def add_timeout_callback(self, callback, timeout, id=None):
        ''' Add callback so it can be invoked on a session periodically accordingly to period.

        NOTE: periodic callbacks can only work within a session. It'll take no effect when bokeh output is html or notebook

        '''
        # create the new callback object
        cb = TimeoutCallback(self, self._wrap_with_self_as_curdoc(callback), timeout, id)
        self._session_callbacks[callback] = cb
        # emit event so the session is notified of the new callback
        self._trigger_on_change(SessionCallbackAdded(self, cb))
        return cb

    def remove_timeout_callback(self, callback):
        ''' Remove a callback added earlier with add_timeout_callback()

            Throws an error if the callback wasn't added

        '''
        self._remove_session_callback(callback)


    def _remove_session_callback(self, callback):
        ''' Remove a callback added earlier with add_periodic_callback()
        or add_timeout_callback()

            Throws an error if the callback wasn't added

        '''
        cb = self._session_callbacks.pop(callback)
        # emit event so the session is notified and can remove the callback
        self._trigger_on_change(SessionCallbackRemoved(self, cb))<|MERGE_RESOLUTION|>--- conflicted
+++ resolved
@@ -536,7 +536,6 @@
                 del obj_attrs[key]
             instance.update(**obj_attrs)
 
-<<<<<<< HEAD
     def _collect_custom_models(self):
         custom_models = {}
 
@@ -551,12 +550,8 @@
 
         return custom_models
 
-    def to_json_string(self):
-        ''' Convert the document to a JSON string. '''
-=======
     def to_json_string(self, indent=None):
         ''' Convert the document to a JSON string.
->>>>>>> a10aea0a
 
         Args:
             indent (int or None, optional) : number of spaces to indent, or
@@ -581,15 +576,11 @@
             'version' : __version__
         }
 
-<<<<<<< HEAD
         custom_models = self._collect_custom_models()
         if custom_models:
             json['models'] = custom_models
 
-        return serialize_json(json)
-=======
         return serialize_json(json, indent=indent, sort_keys=True)
->>>>>>> a10aea0a
 
     def to_json(self):
         ''' Convert the document to a JSON object. '''
