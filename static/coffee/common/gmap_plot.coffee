--- conflicted
+++ resolved
@@ -252,26 +252,6 @@
     @$el.attr("width", ow).attr('height', oh)
     @gmap_div.attr("style", "top: #{top}px; left: #{left}px; position: absolute")
     @gmap_div.width("#{iw}px").height("#{ih}px")
-<<<<<<< HEAD
-
-    mo = @mget('map_options')
-    map_options =
-      center: new google.maps.LatLng(mo.lat, mo.lng)
-      zoom: mo.zoom
-      disableDefaultUI: true
-      mapTypeId: google.maps.MapTypeId.SATELLITE
-
-    # Create the map with above options in div
-    @map = new google.maps.Map(@gmap_div[0], map_options)
-    google.maps.event.addListener(@map, 'bounds_changed', () =>
-      bds = @map.getBounds()
-      ne = bds.getNorthEast()
-      sw = bds.getSouthWest()
-      @x_range.set({start: sw.lng(), end: ne.lng()})
-      @y_range.set({start: sw.lat(), end: ne.lat()})
-    )
-
-=======
     build_map = () =>
       mo = @mget('map_options')
       map_options =
@@ -284,7 +264,6 @@
       @map = new google.maps.Map(@gmap_div[0], map_options)
       google.maps.event.addListener(@map, 'bounds_changed', @bounds_change)
     _.defer(build_map)
->>>>>>> dfc4290d
     @ctx = @canvas[0].getContext('2d')
     if full_render
       @render()
